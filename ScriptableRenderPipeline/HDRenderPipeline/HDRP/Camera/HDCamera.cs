using System;
using System.Collections.Generic;
using UnityEngine.Rendering;
using UnityEngine.Rendering.PostProcessing;
using UnityEngine.XR;

namespace UnityEngine.Experimental.Rendering.HDPipeline
{
    // This holds all the matrix data we need for rendering, including data from the previous frame
    // (which is the main reason why we need to keep them around for a minimum of one frame).
    // HDCameras are automatically created & updated from a source camera and will be destroyed if
    // not used during a frame.
    public class HDCamera
    {
        public Matrix4x4 viewMatrix;
        public Matrix4x4 projMatrix;
        public Matrix4x4 nonJitteredProjMatrix;
        public Vector4   worldSpaceCameraPos;
        public float     detViewMatrix;
        public Vector4   screenSize;
        public Frustum   frustum;
        public Vector4[] frustumPlaneEquations;
        public Camera    camera;
        public uint      taaFrameIndex;
        public Vector2   taaFrameRotation;
        public Vector4   zBufferParams;
        public Vector4   unity_OrthoParams;
        public Vector4   projectionParams;
        public Vector4   screenParams;

        public PostProcessRenderContext postprocessRenderContext;

        public Matrix4x4[] viewMatrixStereo;
        public Matrix4x4[] projMatrixStereo;
        public Vector4 centerEyeTranslationOffset;

        // Non oblique projection matrix (RHS)
        public Matrix4x4 nonObliqueProjMatrix
        {
            get
            {
                return m_AdditionalCameraData != null
                    ? m_AdditionalCameraData.GetNonObliqueProjection(camera)
                    : GeometryUtils.CalculateProjectionMatrix(camera);
            }
        }

        // This is the size actually used for this camera (as it can be altered by VR for example)
        int m_ActualWidth;
        int m_ActualHeight;
        // This is the scale and bias of the camera viewport compared to the reference size of our Render Targets (RHandle.maxSize)
        Vector2 m_CameraScaleBias;
        // Current mssa sample
        MSAASamples m_msaaSamples;

        public int actualWidth { get { return m_ActualWidth; } }
        public int actualHeight { get { return m_ActualHeight; } }
        public Vector2 scaleBias { get { return m_CameraScaleBias; } }
        public MSAASamples msaaSamples { get { return m_msaaSamples; } }

        public Matrix4x4 viewProjMatrix
        {
            get { return projMatrix * viewMatrix; }
        }

        public Matrix4x4 nonJitteredViewProjMatrix
        {
            get { return nonJitteredProjMatrix * viewMatrix; }
        }

        public Matrix4x4 GetViewProjMatrixStereo(uint eyeIndex)
        {
            return (projMatrixStereo[eyeIndex] * viewMatrixStereo[eyeIndex]);
        }

        // Always true for cameras that just got added to the pool - needed for previous matrices to
        // avoid one-frame jumps/hiccups with temporal effects (motion blur, TAA...)
        public bool isFirstFrame { get; private set; }

        // Ref: An Efficient Depth Linearization Method for Oblique View Frustums, Eq. 6.
        // TODO: pass this as "_ZBufferParams" if the projection matrix is oblique.
        public Vector4 invProjParam
        {
            get
            {
                var p = projMatrix;
                return new Vector4(
                    p.m20 / (p.m00 * p.m23),
                    p.m21 / (p.m11 * p.m23),
                    -1f / p.m23,
                    (-p.m22 + p.m20 * p.m02 / p.m00 + p.m21 * p.m12 / p.m11) / p.m23
                );
            }
        }

        // View-projection matrix from the previous frame (non-jittered).
        public Matrix4x4 prevViewProjMatrix;

        // We need to keep track of these when camera relative rendering is enabled so we can take
        // camera translation into account when generating camera motion vectors
        public Vector3 cameraPos;
        public Vector3 prevCameraPos;

        // The only way to reliably keep track of a frame change right now is to compare the frame
        // count Unity gives us. We need this as a single camera could be rendered several times per
        // frame and some matrices only have to be computed once. Realistically this shouldn't
        // happen, but you never know...
        int m_LastFrameActive;

        public bool clearDepth
        {
            get { return m_AdditionalCameraData != null ? m_AdditionalCameraData.clearDepth : camera.clearFlags != CameraClearFlags.Nothing; }
        }

        public HDAdditionalCameraData.ClearColorMode clearColorMode
        {
            get
            {
                if (m_AdditionalCameraData != null)
                {
                    return m_AdditionalCameraData.clearColorMode;
                }

                if (camera.clearFlags == CameraClearFlags.Skybox)
                    return HDAdditionalCameraData.ClearColorMode.Sky;
                else if (camera.clearFlags == CameraClearFlags.SolidColor)
                    return HDAdditionalCameraData.ClearColorMode.BackgroundColor;
                else // None
                    return HDAdditionalCameraData.ClearColorMode.None;
            }
        }

        public Color backgroundColorHDR
        {
            get
            {
                if (m_AdditionalCameraData != null)
                {
                    return m_AdditionalCameraData.backgroundColorHDR;
                }

                // The scene view has no additional data so this will correctly pick the editor preference backround color here.
                return camera.backgroundColor.linear;
            }
        }

        static Dictionary<Camera, HDCamera> s_Cameras = new Dictionary<Camera, HDCamera>();
        static List<Camera> s_Cleanup = new List<Camera>(); // Recycled to reduce GC pressure

        HDAdditionalCameraData m_AdditionalCameraData;

        // Fallback used when the HDAdditionalCameraData is missing
        BufferedRTHandleSystem m_HistoryRTSystemFallback = null;
        public BufferedRTHandleSystem historyRTSystem 
        {
             get 
             { 
                 if (m_AdditionalCameraData == null)
                 {
                     if (m_HistoryRTSystemFallback == null)
                        m_HistoryRTSystemFallback = new BufferedRTHandleSystem();
                    return m_HistoryRTSystemFallback;
                 }
                 return m_AdditionalCameraData.historyRTSystem;
             } 
        }

        public HDCamera(Camera cam)
        {
            camera = cam;
            frustum = new Frustum();
            frustumPlaneEquations = new Vector4[6];

            viewMatrixStereo = new Matrix4x4[2];
            projMatrixStereo = new Matrix4x4[2];

            postprocessRenderContext = new PostProcessRenderContext();
            m_AdditionalCameraData = cam.GetComponent<HDAdditionalCameraData>();
            Reset();
        }

        public void Update(PostProcessLayer postProcessLayer, FrameSettings frameSettings)
        {
            // If TAA is enabled projMatrix will hold a jittered projection matrix. The original,
            // non-jittered projection matrix can be accessed via nonJitteredProjMatrix.
            bool taaEnabled = camera.cameraType == CameraType.Game &&
                CoreUtils.IsTemporalAntialiasingActive(postProcessLayer) &&
                frameSettings.enablePostprocess;

            var nonJitteredCameraProj = camera.projectionMatrix;
            var cameraProj = taaEnabled
                ? postProcessLayer.temporalAntialiasing.GetJitteredProjectionMatrix(camera)
                : nonJitteredCameraProj;

            // The actual projection matrix used in shaders is actually massaged a bit to work across all platforms
            // (different Z value ranges etc.)
            var gpuProj = GL.GetGPUProjectionMatrix(cameraProj, true); // Had to change this from 'false'
            var gpuView = camera.worldToCameraMatrix;
            var gpuNonJitteredProj = GL.GetGPUProjectionMatrix(nonJitteredCameraProj, true);

            // In stereo, this corresponds to the center eye position
            var pos = camera.transform.position;
            worldSpaceCameraPos = pos;

            if (ShaderConfig.s_CameraRelativeRendering != 0)
            {
                // Zero out the translation component.
                gpuView.SetColumn(3, new Vector4(0, 0, 0, 1));
            }

            var gpuVP = gpuNonJitteredProj * gpuView;

            // A camera could be rendered multiple times per frame, only updates the previous view proj & pos if needed
            if (m_LastFrameActive != Time.frameCount)
            {
                if (isFirstFrame)
                {
                    prevCameraPos = pos;
                    prevViewProjMatrix = gpuVP;
                }
                else
                {
                    prevCameraPos = cameraPos;
                    prevViewProjMatrix = nonJitteredViewProjMatrix;
                }

                isFirstFrame = false;
            }

            taaFrameIndex = taaEnabled ? (uint)postProcessLayer.temporalAntialiasing.sampleIndex : 0;
            taaFrameRotation = new Vector2(Mathf.Sin(taaFrameIndex * (0.5f * Mathf.PI)),
                                           Mathf.Cos(taaFrameIndex * (0.5f * Mathf.PI)));

            viewMatrix = gpuView;
            projMatrix = gpuProj;
            nonJitteredProjMatrix = gpuNonJitteredProj;
            cameraPos = pos;
            detViewMatrix = viewMatrix.determinant;

            if (ShaderConfig.s_CameraRelativeRendering != 0)
            {
                Matrix4x4 cameraDisplacement = Matrix4x4.Translate(cameraPos - prevCameraPos); // Non-camera-relative positions
                prevViewProjMatrix *= cameraDisplacement; // Now prevViewProjMatrix correctly transforms this frame's camera-relative positionWS
            }

            float n = camera.nearClipPlane;
            float f = camera.farClipPlane;

            // Analyze the projection matrix.
            // p[2][3] = (reverseZ ? 1 : -1) * (depth_0_1 ? 1 : 2) * (f * n) / (f - n)
            float scale     = projMatrix[2, 3] / (f * n) * (f - n);
            bool  depth_0_1 = Mathf.Abs(scale) < 1.5f;
            bool  reverseZ  = scale > 0;
            bool  flipProj  = projMatrix.inverse.MultiplyPoint(new Vector3(0, 1, 0)).y < 0;

            // http://www.humus.name/temp/Linearize%20depth.txt
            if (reverseZ)
            {
                zBufferParams = new Vector4(-1 + f/n, 1, -1/f + 1/n, 1/f);
            }
            else
            {
                zBufferParams = new Vector4(1 - f/n, f/n, 1/f - 1/n, 1/n);
            }

            projectionParams = new Vector4(flipProj ? -1 : 1, n, f, 1.0f / f);

            float orthoHeight = camera.orthographic ? 2 * camera.orthographicSize : 0;
            float orthoWidth  = orthoHeight * camera.aspect;
            unity_OrthoParams = new Vector4(orthoWidth, orthoHeight, 0, camera.orthographic ? 1 : 0);

            frustum = Frustum.Create(viewProjMatrix, depth_0_1, reverseZ);

            // Left, right, top, bottom, near, far.
            for (int i = 0; i < 6; i++)
            {
                frustumPlaneEquations[i] = new Vector4(frustum.planes[i].normal.x, frustum.planes[i].normal.y, frustum.planes[i].normal.z, frustum.planes[i].distance);
            }

            m_LastFrameActive = Time.frameCount;

            m_ActualWidth = camera.pixelWidth;
            m_ActualHeight = camera.pixelHeight;
            var screenWidth = m_ActualWidth;
            var screenHeight = m_ActualHeight;
            if (frameSettings.enableStereo)
            {
                screenWidth = XRSettings.eyeTextureWidth;
                screenHeight = XRSettings.eyeTextureHeight;

                var xrDesc = XRSettings.eyeTextureDesc;
                m_ActualWidth = xrDesc.width;
                m_ActualHeight = xrDesc.height;

                ConfigureStereoMatrices();
            }

            // Unfortunately sometime (like in the HDCameraEditor) HDUtils.hdrpSettings can be null because of scripts that change the current pipeline...
            m_msaaSamples = HDUtils.hdrpSettings != null ? HDUtils.hdrpSettings.msaaSampleCount : MSAASamples.None;
            RTHandles.SetReferenceSize(m_ActualWidth, m_ActualHeight, frameSettings.enableMSAA, m_msaaSamples);
            historyRTSystem.SetReferenceSize(m_ActualWidth, m_ActualHeight, frameSettings.enableMSAA, m_msaaSamples);
            historyRTSystem.Swap();
            

            int maxWidth = RTHandles.maxWidth;
            int maxHeight = RTHandles.maxHeight;
            m_CameraScaleBias.x = (float)m_ActualWidth / maxWidth;
            m_CameraScaleBias.y = (float)m_ActualHeight / maxHeight;

            screenSize   = new Vector4(screenWidth, screenHeight, 1.0f / screenWidth, 1.0f / screenHeight);
            screenParams = new Vector4(screenSize.x, screenSize.y, 1 + screenSize.z, 1 + screenSize.w);
        }

        // Stopgap method used to extract stereo combined matrix state.
        public void UpdateStereoDependentState(FrameSettings frameSettings, ref ScriptableCullingParameters cullingParams)
        {
            if (!frameSettings.enableStereo)
                return;

            // What constants in UnityPerPass need updating for stereo considerations?
            // _ViewProjMatrix - It is used directly for generating tesselation factors. This should be the same
            //                   across both eyes for consistency, and to keep shadow-generation eye-independent
            // _DetViewMatrix -  Used for isFrontFace determination, should be the same for both eyes. There is the scenario
            //                   where there might be multi-eye sets that are divergent enough where this assumption is not valid,
            //                   but that's a future problem
            // _InvProjParam -   Intention was for generating linear depths, but not currently used.  Will need to be stereo-ized if
            //                   actually needed.
            // _FrustumPlanes -  Also used for generating tesselation factors.  Should be fine to use the combined stereo VP
            //                   to calculate frustum planes.

            // TODO: Would it be worth calculating my own combined view/proj matrix in Update?
            // In engine, we modify the view and proj matrices accordingly in order to generate the single cull
            // * Get the center eye view matrix, and pull it back to cover both eyes
            // * Generated an expanded projection matrix (one method - max bound of left/right proj matrices)
            //   and move near/far planes to match near/far locations of proj matrices located at eyes.
            // I think using the cull matrices is valid, as long as I only use them for tess factors in shader.
            // Using them for other calculations (like light list generation) could be problematic.

            var stereoCombinedViewMatrix = cullingParams.cullStereoView;

            if (ShaderConfig.s_CameraRelativeRendering != 0)
            {
                // This is pulled back from the center eye, so set the offset
                var translation = stereoCombinedViewMatrix.GetColumn(3);
                translation += centerEyeTranslationOffset;
                stereoCombinedViewMatrix.SetColumn(3, translation);
            }

            viewMatrix = stereoCombinedViewMatrix;
            var stereoCombinedProjMatrix = cullingParams.cullStereoProj;
            projMatrix = GL.GetGPUProjectionMatrix(stereoCombinedProjMatrix, true);

            detViewMatrix = viewMatrix.determinant;

            frustum = Frustum.Create(viewProjMatrix, true, true);

            // Left, right, top, bottom, near, far.
            for (int i = 0; i < 6; i++)
            {
                frustumPlaneEquations[i] = new Vector4(frustum.planes[i].normal.x, frustum.planes[i].normal.y, frustum.planes[i].normal.z, frustum.planes[i].distance);
            }
        }

        void ConfigureStereoMatrices()
        {
            for (uint eyeIndex = 0; eyeIndex < 2; eyeIndex++)
            {
                viewMatrixStereo[eyeIndex] = camera.GetStereoViewMatrix((Camera.StereoscopicEye)eyeIndex);

                projMatrixStereo[eyeIndex] = camera.GetStereoProjectionMatrix((Camera.StereoscopicEye)eyeIndex);
                projMatrixStereo[eyeIndex] = GL.GetGPUProjectionMatrix(projMatrixStereo[eyeIndex], true);
            }

            if (ShaderConfig.s_CameraRelativeRendering != 0)
            {
                var leftTranslation = viewMatrixStereo[0].GetColumn(3);
                var rightTranslation = viewMatrixStereo[1].GetColumn(3);
                var centerTranslation = (leftTranslation + rightTranslation) / 2;
                var centerOffset = -centerTranslation;
                centerOffset.w = 0;

                // TODO: Grabbing the CenterEye transform would be preferable, but XRNode.CenterEye
                // doesn't always seem to be valid.

                for (uint eyeIndex = 0; eyeIndex < 2; eyeIndex++)
                {
                    var translation = viewMatrixStereo[eyeIndex].GetColumn(3);
                    translation += centerOffset;
                    viewMatrixStereo[eyeIndex].SetColumn(3, translation);
                }

                centerEyeTranslationOffset = centerOffset;
            }

            // TODO: Fetch the single cull matrix stuff
        }

        // Warning: different views can use the same camera!
        public long GetViewID()
        {
            if (camera.cameraType == CameraType.Game)
            {
                long viewID = camera.GetInstanceID();
                // Make it positive.
                viewID += (-(long)int.MinValue) + 1;
                Debug.Assert(viewID > 0);
                return viewID;
            }
            else
            {
                return 0;
            }
        }

        public void Reset()
        {
            m_LastFrameActive = -1;
            isFirstFrame = true;
        }

        // Grab the HDCamera tied to a given Camera and update it.
        public static HDCamera Get(Camera camera, PostProcessLayer postProcessLayer, FrameSettings frameSettings)
        {
            HDCamera hdcam;

            if (!s_Cameras.TryGetValue(camera, out hdcam))
            {
                hdcam = new HDCamera(camera);
                s_Cameras.Add(camera, hdcam);
            }

            hdcam.Update(postProcessLayer, frameSettings);
            return hdcam;
        }

        public static void ClearAll()
        {
            int frameCheck = Time.frameCount - 1;

            foreach (var cam in s_Cameras)
                cam.Value.historyRTSystem.ReleaseAll();

            s_Cameras.Clear();
            s_Cleanup.Clear();
        }

        // Look for any camera that hasn't been used in the last frame and remove them for the pool.
        public static void CleanUnused()
        {
            int frameCheck = Time.frameCount - 1;

            foreach (var kvp in s_Cameras)
            {
                if (kvp.Value.m_LastFrameActive != frameCheck)
                    s_Cleanup.Add(kvp.Key);
            }

            foreach (var cam in s_Cleanup)
            {
                var hdCam = s_Cameras[cam];
                if (hdCam.m_HistoryRTSystemFallback != null)
                {
                    hdCam.m_HistoryRTSystemFallback.Dispose();
                    hdCam.m_HistoryRTSystemFallback = null;
                }
                s_Cameras.Remove(cam);
            }

            s_Cleanup.Clear();
        }

        // Set up UnityPerView CBuffer.
        public void SetupGlobalParams(CommandBuffer cmd, float time, float lastTime)
        {
            cmd.SetGlobalMatrix(HDShaderIDs._ViewMatrix,                viewMatrix);
            cmd.SetGlobalMatrix(HDShaderIDs._InvViewMatrix,             viewMatrix.inverse);
            cmd.SetGlobalMatrix(HDShaderIDs._ProjMatrix,                projMatrix);
            cmd.SetGlobalMatrix(HDShaderIDs._InvProjMatrix,             projMatrix.inverse);
            cmd.SetGlobalMatrix(HDShaderIDs._ViewProjMatrix,            viewProjMatrix);
            cmd.SetGlobalMatrix(HDShaderIDs._InvViewProjMatrix,         viewProjMatrix.inverse);
            cmd.SetGlobalMatrix(HDShaderIDs._NonJitteredViewProjMatrix, nonJitteredViewProjMatrix);
            cmd.SetGlobalMatrix(HDShaderIDs._PrevViewProjMatrix,        prevViewProjMatrix);
            cmd.SetGlobalVector(HDShaderIDs._WorldSpaceCameraPos,       worldSpaceCameraPos);
            cmd.SetGlobalFloat( HDShaderIDs._DetViewMatrix,             detViewMatrix);
            cmd.SetGlobalVector(HDShaderIDs._ScreenSize,                screenSize);
            cmd.SetGlobalVector(HDShaderIDs._ScreenToTargetScale,       scaleBias);
            cmd.SetGlobalVector(HDShaderIDs._ZBufferParams,             zBufferParams);
            cmd.SetGlobalVector(HDShaderIDs._ProjectionParams,          projectionParams);
            cmd.SetGlobalVector(HDShaderIDs.unity_OrthoParams,          unity_OrthoParams);
            cmd.SetGlobalVector(HDShaderIDs._ScreenParams,              screenParams);
            cmd.SetGlobalVector(HDShaderIDs._TaaFrameRotation,          taaFrameRotation);
            cmd.SetGlobalVectorArray(HDShaderIDs._FrustumPlanes,        frustumPlaneEquations);

            // Time is also a part of the UnityPerView CBuffer.
            // Different views can have different values of the "Animated Materials" setting.
            bool animateMaterials = CoreUtils.AreAnimatedMaterialsEnabled(camera);

            float  ct = animateMaterials ? time     : 0;
            float  pt = animateMaterials ? lastTime : 0;
            float  dt = Time.deltaTime;
            float sdt = Time.smoothDeltaTime;

            cmd.SetGlobalVector(HDShaderIDs._Time,           new Vector4(ct * 0.05f, ct, ct * 2.0f, ct * 3.0f));
            cmd.SetGlobalVector(HDShaderIDs._LastTime,       new Vector4(pt * 0.05f, pt, pt * 2.0f, pt * 3.0f));
            cmd.SetGlobalVector(HDShaderIDs.unity_DeltaTime, new Vector4(dt, 1.0f / dt, sdt, 1.0f / sdt));
            cmd.SetGlobalVector(HDShaderIDs._SinTime,        new Vector4(Mathf.Sin(ct * 0.125f), Mathf.Sin(ct * 0.25f), Mathf.Sin(ct * 0.5f), Mathf.Sin(ct)));
            cmd.SetGlobalVector(HDShaderIDs._CosTime,        new Vector4(Mathf.Cos(ct * 0.125f), Mathf.Cos(ct * 0.25f), Mathf.Cos(ct * 0.5f), Mathf.Cos(ct)));
        }

        public void SetupGlobalStereoParams(CommandBuffer cmd)
        {
            var viewProjStereo = new Matrix4x4[2];
            var invViewStereo = new Matrix4x4[2];
            var invProjStereo = new Matrix4x4[2];
            var invViewProjStereo = new Matrix4x4[2];

            for (uint eyeIndex = 0; eyeIndex < 2; eyeIndex++)
            {
                var proj = projMatrixStereo[eyeIndex];
                invProjStereo[eyeIndex] = proj.inverse;

                var view = viewMatrixStereo[eyeIndex];
                invViewStereo[eyeIndex] = view.inverse;

                viewProjStereo[eyeIndex] = proj * view;
                invViewProjStereo[eyeIndex] = viewProjStereo[eyeIndex].inverse;
            }

            // corresponds to UnityPerPassStereo
            // TODO: Migrate the other stereo matrices to HDRP-managed UnityPerPassStereo?
            cmd.SetGlobalMatrixArray(HDShaderIDs._ViewMatrixStereo, viewMatrixStereo);
            cmd.SetGlobalMatrixArray(HDShaderIDs._ViewProjMatrixStereo, viewProjStereo);
            cmd.SetGlobalMatrixArray(HDShaderIDs._InvViewMatrixStereo, invViewStereo);
            cmd.SetGlobalMatrixArray(HDShaderIDs._InvProjMatrixStereo, invProjStereo);
            cmd.SetGlobalMatrixArray(HDShaderIDs._InvViewProjMatrixStereo, invViewProjStereo);
        }
<<<<<<< HEAD

        // TODO: We should set all the value below globally and not let it under the control of Unity,
        // Need to test that because we are not sure in which order these value are setup, but we need to have control on them, or rename them in our shader.
        // For now, apply it for all our compute shader to make it work
        public void SetupComputeShader(ComputeShader cs, CommandBuffer cmd)
        {
            // Copy values set by Unity which are not configured in scripts.
            cmd.SetComputeVectorParam(cs, HDShaderIDs.unity_OrthoParams, Shader.GetGlobalVector(HDShaderIDs.unity_OrthoParams));
            cmd.SetComputeVectorParam(cs, HDShaderIDs._ProjectionParams, Shader.GetGlobalVector(HDShaderIDs._ProjectionParams));
            cmd.SetComputeVectorParam(cs, HDShaderIDs._ScreenParams, Shader.GetGlobalVector(HDShaderIDs._ScreenParams));
            cmd.SetComputeVectorParam(cs, HDShaderIDs._ZBufferParams, Shader.GetGlobalVector(HDShaderIDs._ZBufferParams));
            cmd.SetComputeVectorParam(cs, HDShaderIDs._WorldSpaceCameraPos, Shader.GetGlobalVector(HDShaderIDs._WorldSpaceCameraPos));
        }

        public RTHandleSystem.RTHandle GetPreviousFrameRT(int id)
        {
            return historyRTSystem.GetFrameRT(id, 1);
        }

        public RTHandleSystem.RTHandle GetCurrentFrameRT(int id)
        {
            return historyRTSystem.GetFrameRT(id, 0);
        }

        // Allocate buffers frames and return current frame
        public RTHandleSystem.RTHandle AllocHistoryFrameRT(int id, Func<string, int, RTHandleSystem, RTHandleSystem.RTHandle> allocator)
        {
            historyRTSystem.AllocBuffer(id, (rts, i) => allocator(camera.name, i, rts), 2);
            return historyRTSystem.GetFrameRT(id, 0);
        }
=======
>>>>>>> 2f7a59fe
    }
}<|MERGE_RESOLUTION|>--- conflicted
+++ resolved
@@ -17,12 +17,12 @@
         public Matrix4x4 nonJitteredProjMatrix;
         public Vector4   worldSpaceCameraPos;
         public float     detViewMatrix;
-        public Vector4   screenSize;
-        public Frustum   frustum;
+        public Vector4 screenSize;
+        public Frustum frustum;
         public Vector4[] frustumPlaneEquations;
-        public Camera    camera;
-        public uint      taaFrameIndex;
-        public Vector2   taaFrameRotation;
+        public Camera camera;
+        public uint taaFrameIndex;
+        public Vector2 taaFrameRotation;
         public Vector4   zBufferParams;
         public Vector4   unity_OrthoParams;
         public Vector4   projectionParams;
@@ -300,14 +300,14 @@
             RTHandles.SetReferenceSize(m_ActualWidth, m_ActualHeight, frameSettings.enableMSAA, m_msaaSamples);
             historyRTSystem.SetReferenceSize(m_ActualWidth, m_ActualHeight, frameSettings.enableMSAA, m_msaaSamples);
             historyRTSystem.Swap();
-            
+
 
             int maxWidth = RTHandles.maxWidth;
             int maxHeight = RTHandles.maxHeight;
             m_CameraScaleBias.x = (float)m_ActualWidth / maxWidth;
             m_CameraScaleBias.y = (float)m_ActualHeight / maxHeight;
 
-            screenSize   = new Vector4(screenWidth, screenHeight, 1.0f / screenWidth, 1.0f / screenHeight);
+            screenSize = new Vector4(screenWidth, screenHeight, 1.0f / screenWidth, 1.0f / screenHeight);
             screenParams = new Vector4(screenSize.x, screenSize.y, 1 + screenSize.z, 1 + screenSize.w);
         }
 
@@ -472,24 +472,24 @@
         // Set up UnityPerView CBuffer.
         public void SetupGlobalParams(CommandBuffer cmd, float time, float lastTime)
         {
-            cmd.SetGlobalMatrix(HDShaderIDs._ViewMatrix,                viewMatrix);
-            cmd.SetGlobalMatrix(HDShaderIDs._InvViewMatrix,             viewMatrix.inverse);
-            cmd.SetGlobalMatrix(HDShaderIDs._ProjMatrix,                projMatrix);
-            cmd.SetGlobalMatrix(HDShaderIDs._InvProjMatrix,             projMatrix.inverse);
-            cmd.SetGlobalMatrix(HDShaderIDs._ViewProjMatrix,            viewProjMatrix);
-            cmd.SetGlobalMatrix(HDShaderIDs._InvViewProjMatrix,         viewProjMatrix.inverse);
+            cmd.SetGlobalMatrix(HDShaderIDs._ViewMatrix, viewMatrix);
+            cmd.SetGlobalMatrix(HDShaderIDs._InvViewMatrix, viewMatrix.inverse);
+            cmd.SetGlobalMatrix(HDShaderIDs._ProjMatrix, projMatrix);
+            cmd.SetGlobalMatrix(HDShaderIDs._InvProjMatrix, projMatrix.inverse);
+            cmd.SetGlobalMatrix(HDShaderIDs._ViewProjMatrix, viewProjMatrix);
+            cmd.SetGlobalMatrix(HDShaderIDs._InvViewProjMatrix, viewProjMatrix.inverse);
             cmd.SetGlobalMatrix(HDShaderIDs._NonJitteredViewProjMatrix, nonJitteredViewProjMatrix);
             cmd.SetGlobalMatrix(HDShaderIDs._PrevViewProjMatrix,        prevViewProjMatrix);
             cmd.SetGlobalVector(HDShaderIDs._WorldSpaceCameraPos,       worldSpaceCameraPos);
             cmd.SetGlobalFloat( HDShaderIDs._DetViewMatrix,             detViewMatrix);
-            cmd.SetGlobalVector(HDShaderIDs._ScreenSize,                screenSize);
-            cmd.SetGlobalVector(HDShaderIDs._ScreenToTargetScale,       scaleBias);
+            cmd.SetGlobalVector(HDShaderIDs._ScreenSize, screenSize);
+            cmd.SetGlobalVector(HDShaderIDs._ScreenToTargetScale, scaleBias);
             cmd.SetGlobalVector(HDShaderIDs._ZBufferParams,             zBufferParams);
             cmd.SetGlobalVector(HDShaderIDs._ProjectionParams,          projectionParams);
             cmd.SetGlobalVector(HDShaderIDs.unity_OrthoParams,          unity_OrthoParams);
             cmd.SetGlobalVector(HDShaderIDs._ScreenParams,              screenParams);
             cmd.SetGlobalVector(HDShaderIDs._TaaFrameRotation,          taaFrameRotation);
-            cmd.SetGlobalVectorArray(HDShaderIDs._FrustumPlanes,        frustumPlaneEquations);
+            cmd.SetGlobalVectorArray(HDShaderIDs._FrustumPlanes, frustumPlaneEquations);
 
             // Time is also a part of the UnityPerView CBuffer.
             // Different views can have different values of the "Animated Materials" setting.
@@ -534,20 +534,6 @@
             cmd.SetGlobalMatrixArray(HDShaderIDs._InvProjMatrixStereo, invProjStereo);
             cmd.SetGlobalMatrixArray(HDShaderIDs._InvViewProjMatrixStereo, invViewProjStereo);
         }
-<<<<<<< HEAD
-
-        // TODO: We should set all the value below globally and not let it under the control of Unity,
-        // Need to test that because we are not sure in which order these value are setup, but we need to have control on them, or rename them in our shader.
-        // For now, apply it for all our compute shader to make it work
-        public void SetupComputeShader(ComputeShader cs, CommandBuffer cmd)
-        {
-            // Copy values set by Unity which are not configured in scripts.
-            cmd.SetComputeVectorParam(cs, HDShaderIDs.unity_OrthoParams, Shader.GetGlobalVector(HDShaderIDs.unity_OrthoParams));
-            cmd.SetComputeVectorParam(cs, HDShaderIDs._ProjectionParams, Shader.GetGlobalVector(HDShaderIDs._ProjectionParams));
-            cmd.SetComputeVectorParam(cs, HDShaderIDs._ScreenParams, Shader.GetGlobalVector(HDShaderIDs._ScreenParams));
-            cmd.SetComputeVectorParam(cs, HDShaderIDs._ZBufferParams, Shader.GetGlobalVector(HDShaderIDs._ZBufferParams));
-            cmd.SetComputeVectorParam(cs, HDShaderIDs._WorldSpaceCameraPos, Shader.GetGlobalVector(HDShaderIDs._WorldSpaceCameraPos));
-        }
 
         public RTHandleSystem.RTHandle GetPreviousFrameRT(int id)
         {
@@ -565,7 +551,5 @@
             historyRTSystem.AllocBuffer(id, (rts, i) => allocator(camera.name, i, rts), 2);
             return historyRTSystem.GetFrameRT(id, 0);
         }
-=======
->>>>>>> 2f7a59fe
     }
 }