--- conflicted
+++ resolved
@@ -10,10 +10,7 @@
         public SerializedProperty enableSSR;
         public SerializedProperty enableSSAO;
         public SerializedProperty enableSubsurfaceScattering;
-<<<<<<< HEAD
-=======
         public SerializedProperty enableTransmission;
->>>>>>> 0a8606dc
 
         public SerializedProperty diffuseGlobalDimmer;
         public SerializedProperty specularGlobalDimmer;
@@ -53,10 +50,7 @@
             enableSSR = root.Find((FrameSettings d) => d.enableSSR);
             enableSSAO = root.Find((FrameSettings d) => d.enableSSAO);
             enableSubsurfaceScattering = root.Find((FrameSettings d) => d.enableSubsurfaceScattering);
-<<<<<<< HEAD
-=======
             enableTransmission = root.Find((FrameSettings d) => d.enableTransmission);
->>>>>>> 0a8606dc
             diffuseGlobalDimmer = root.Find((FrameSettings d) => d.diffuseGlobalDimmer);
             specularGlobalDimmer = root.Find((FrameSettings d) => d.specularGlobalDimmer);
             enableForwardRenderingOnly = root.Find((FrameSettings d) => d.enableForwardRenderingOnly);
