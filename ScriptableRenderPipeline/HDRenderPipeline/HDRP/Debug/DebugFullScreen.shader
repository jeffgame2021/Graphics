Shader "Hidden/HDRenderPipeline/DebugFullScreen"
{
    SubShader
    {
        Pass
        {
            ZWrite Off
            ZTest Always
            Blend Off
            Cull Off

            HLSLPROGRAM
            #pragma target 4.5
            #pragma only_renderers d3d11 ps4 xboxone vulkan metal

            #pragma vertex Vert
            #pragma fragment Frag

            #include "CoreRP/ShaderLibrary/Common.hlsl"
            #include "CoreRP/ShaderLibrary/Color.hlsl"
            #include "../ShaderVariables.hlsl"
            #include "../Debug/DebugDisplay.cs.hlsl"

            TEXTURE2D(_DebugFullScreenTexture);
            float _FullScreenDebugMode;
            float _RequireToFlipInputTexture;

            struct Attributes
            {
                uint vertexID : SV_VertexID;
            };

            struct Varyings
            {
                float4 positionCS : SV_POSITION;
                float2 texcoord : TEXCOORD0;
            };

            Varyings Vert(Attributes input)
            {
                Varyings output;
                output.positionCS = GetFullScreenTriangleVertexPosition(input.vertexID);
                output.texcoord = GetNormalizedFullScreenTriangleTexCoord(input.vertexID);

                return output;
            }

            // Motion vector debug utilities
            float DistanceToLine(float2 p, float2 p1, float2 p2)
            {
                float2 center = (p1 + p2) * 0.5;
                float len = length(p2 - p1);
                float2 dir = (p2 - p1) / len;
                float2 rel_p = p - center;
                return dot(rel_p, float2(dir.y, -dir.x));
            }

            float DistanceToSegment(float2 p, float2 p1, float2 p2)
            {
                float2 center = (p1 + p2) * 0.5;
                float len = length(p2 - p1);
                float2 dir = (p2 - p1) / len;
                float2 rel_p = p - center;
                float dist1 = abs(dot(rel_p, float2(dir.y, -dir.x)));
                float dist2 = abs(dot(rel_p, dir)) - 0.5 * len;
                return max(dist1, dist2);
            }

            float DrawArrow(float2 texcoord, float body, float head, float height, float linewidth, float antialias)
            {
                float w = linewidth / 2.0 + antialias;
                float2 start = -float2(body / 2.0, 0.0);
                float2 end = float2(body / 2.0, 0.0);

                // Head: 3 lines
                float d1 = DistanceToLine(texcoord, end, end - head * float2(1.0, -height));
                float d2 = DistanceToLine(texcoord, end - head * float2(1.0, height), end);
                float d3 = texcoord.x - end.x + head;

                // Body: 1 segment
                float d4 = DistanceToSegment(texcoord, start, end - float2(linewidth, 0.0));

                float d = min(max(max(d1, d2), -d3), d4);
                return d;
            }

            float2 SampleMotionVectors(float2 coords)
            {
                return SAMPLE_TEXTURE2D(_DebugFullScreenTexture, s_point_clamp_sampler, coords).xy;
            }
            // end motion vector utilties

            float4 Frag(Varyings input) : SV_Target
            {
                if (_RequireToFlipInputTexture > 0.0)
                {
                    // Texcoord are already scaled by _ScreenToTargetScale but we need to account for the flip here anyway.
                    input.texcoord.y = 1.0 * _ScreenToTargetScale.y - input.texcoord.y;
                }

                // SSAO
                if (_FullScreenDebugMode == FULLSCREENDEBUGMODE_SSAO)
                {
                    return 1.0f - SAMPLE_TEXTURE2D(_DebugFullScreenTexture, s_point_clamp_sampler, input.texcoord).xxxx;
                }
                if (_FullScreenDebugMode == FULLSCREENDEBUGMODE_NAN_TRACKER)
                {
                    float4 color = SAMPLE_TEXTURE2D(_DebugFullScreenTexture, s_point_clamp_sampler, input.texcoord);

                    if (AnyIsNan(color) || any(isinf(color)))
                    {
                        color = float4(1.0, 0.0, 0.0, 1.0);
                    }
                    else
                    {
                        color.rgb = Luminance(color.rgb).xxx;
                    }

                    return color;
                }
                if (_FullScreenDebugMode == FULLSCREENDEBUGMODE_MOTION_VECTORS)
                {
                    float2 mv = SampleMotionVectors(input.texcoord);

                    // Background color intensity - keep this low unless you want to make your eyes bleed
                    const float kIntensity = 0.15;

                    // Map motion vector direction to color wheel (hue between 0 and 360deg)
                    float phi = atan2(mv.x, mv.y);
                    float hue = (phi / PI + 1.0) * 0.5;
                    float r = abs(hue * 6.0 - 3.0) - 1.0;
                    float g = 2.0 - abs(hue * 6.0 - 2.0);
                    float b = 2.0 - abs(hue * 6.0 - 4.0);

                    float3 color = saturate(float3(r, g, b) * kIntensity);

                    // Grid subdivisions - should be dynamic
                    const float kGrid = 64.0;

                    // Arrow grid (aspect ratio is kept)
                    float rows = floor(kGrid * _ScreenParams.y / _ScreenParams.x);
                    float cols = kGrid;
                    float2 size = _ScreenParams.xy / float2(cols, rows);
                    float body = min(size.x, size.y) / sqrt(2.0);
                    float2 texcoord = input.positionCS.xy;
                    float2 center = (floor(texcoord / size) + 0.5) * size;
                    texcoord -= center;

                    // Sample the center of the cell to get the current arrow vector
                    float2 arrow_coord = center / _ScreenParams.xy;

                    if (_RequireToFlipInputTexture > 0.0)
                    {
                        arrow_coord.y = 1.0 - arrow_coord.y;
                    }
                    arrow_coord *= _ScreenToTargetScale;

                    float2 mv_arrow = SampleMotionVectors(arrow_coord);

                    if (_RequireToFlipInputTexture == 0.0)
                    {
                        mv_arrow.y *= -1;
                    }

                    // Skip empty motion
                    float d = 0.0;
                    if (any(mv_arrow))
                    {
                        // Rotate the arrow according to the direction
                        mv_arrow = normalize(mv_arrow);
                        float2x2 rot = float2x2(mv_arrow.x, -mv_arrow.y, mv_arrow.y, mv_arrow.x);
                        texcoord = mul(rot, texcoord);

                        d = DrawArrow(texcoord, body, 0.25 * body, 0.5, 2.0, 1.0);
                        d = 1.0 - saturate(d);
                    }

                    return float4(color + d.xxx, 1.0);
                }
                if (_FullScreenDebugMode == FULLSCREENDEBUGMODE_DEFERRED_SHADOWS)
                {
<<<<<<< HEAD
                    float4 color = SAMPLE_TEXTURE2D(_DebugFullScreenTexture, sampler_DebugFullScreenTexture, input.texcoord);
                    return float4(color.rrr, 0.0);
=======
                    float4 color = SAMPLE_TEXTURE2D(_DebugFullScreenTexture, s_point_clamp_sampler, input.texcoord);
                    return float4(color.rgb, 0.0);
>>>>>>> 74e8c754
                }
                if (_FullScreenDebugMode == FULLSCREENDEBUGMODE_PRE_REFRACTION_COLOR_PYRAMID
                    || _FullScreenDebugMode == FULLSCREENDEBUGMODE_FINAL_COLOR_PYRAMID)
                {
                    float4 color = SAMPLE_TEXTURE2D(_DebugFullScreenTexture, s_point_clamp_sampler, input.texcoord);
                    return float4(color.rgb, 1.0);
                }
                if (_FullScreenDebugMode == FULLSCREENDEBUGMODE_DEPTH_PYRAMID)
                {
                    // Reuse depth display function from DebugViewMaterial
                    float depth = SAMPLE_TEXTURE2D(_DebugFullScreenTexture, s_point_clamp_sampler, input.texcoord).r;
                    PositionInputs posInput = GetPositionInput(input.positionCS.xy, _ScreenSize.zw, depth, UNITY_MATRIX_I_VP, UNITY_MATRIX_VP);
                    float linearDepth = frac(posInput.linearDepth * 0.1);
                    return float4(linearDepth.xxx, 1.0);
                }

                return float4(0.0, 0.0, 0.0, 0.0);
            }

            ENDHLSL
        }

    }
    Fallback Off
}<|MERGE_RESOLUTION|>--- conflicted
+++ resolved
@@ -106,7 +106,7 @@
                 if (_FullScreenDebugMode == FULLSCREENDEBUGMODE_NAN_TRACKER)
                 {
                     float4 color = SAMPLE_TEXTURE2D(_DebugFullScreenTexture, s_point_clamp_sampler, input.texcoord);
-
+                    
                     if (AnyIsNan(color) || any(isinf(color)))
                     {
                         color = float4(1.0, 0.0, 0.0, 1.0);
@@ -179,13 +179,8 @@
                 }
                 if (_FullScreenDebugMode == FULLSCREENDEBUGMODE_DEFERRED_SHADOWS)
                 {
-<<<<<<< HEAD
-                    float4 color = SAMPLE_TEXTURE2D(_DebugFullScreenTexture, sampler_DebugFullScreenTexture, input.texcoord);
+                    float4 color = SAMPLE_TEXTURE2D(_DebugFullScreenTexture, s_point_clamp_sampler, input.texcoord);
                     return float4(color.rrr, 0.0);
-=======
-                    float4 color = SAMPLE_TEXTURE2D(_DebugFullScreenTexture, s_point_clamp_sampler, input.texcoord);
-                    return float4(color.rgb, 0.0);
->>>>>>> 74e8c754
                 }
                 if (_FullScreenDebugMode == FULLSCREENDEBUGMODE_PRE_REFRACTION_COLOR_PYRAMID
                     || _FullScreenDebugMode == FULLSCREENDEBUGMODE_FINAL_COLOR_PYRAMID)
