--- conflicted
+++ resolved
@@ -337,7 +337,7 @@
 
             RTHandles.Release(m_DebugColorPickerBuffer);
             RTHandles.Release(m_DebugFullScreenTempBuffer);
-
+            
             m_DebugScreenSpaceTracingData.Release();
 
             HDCamera.ClearAll();
@@ -572,19 +572,18 @@
                 {
                     cmd.SetGlobalTexture(HDShaderIDs._DepthPyramidTexture, previousDepthPyramidRT);
                     cmd.SetGlobalVector(HDShaderIDs._DepthPyramidSize, new Vector4(
-                        previousDepthPyramidRT.referenceSize.x,
-                        previousDepthPyramidRT.referenceSize.y,
-                        1f / previousDepthPyramidRT.referenceSize.x,
+                        previousDepthPyramidRT.referenceSize.x, 
+                        previousDepthPyramidRT.referenceSize.y, 
+                        1f / previousDepthPyramidRT.referenceSize.x, 
                         1f / previousDepthPyramidRT.referenceSize.y
                     ));
                     cmd.SetGlobalVector(HDShaderIDs._DepthPyramidScale, new Vector4(
-                        previousDepthPyramidRT.referenceSize.x / (float)previousDepthPyramidRT.rt.width,
-                        previousDepthPyramidRT.referenceSize.y / (float)previousDepthPyramidRT.rt.height,
-                        Mathf.Log(Mathf.Min(previousDepthPyramidRT.rt.width, previousDepthPyramidRT.rt.height), 2),
+                        previousDepthPyramidRT.referenceSize.x / (float)previousDepthPyramidRT.rt.width, 
+                        previousDepthPyramidRT.referenceSize.y / (float)previousDepthPyramidRT.rt.height, 
+                        Mathf.Log(Mathf.Min(previousDepthPyramidRT.rt.width, previousDepthPyramidRT.rt.height), 2), 
                         0.0f
                     ));
                 }
-<<<<<<< HEAD
                 else
                 {
                     cmd.SetGlobalTexture(HDShaderIDs._DepthPyramidTexture, Texture2D.blackTexture);
@@ -592,23 +591,20 @@
                     cmd.SetGlobalVector(HDShaderIDs._DepthPyramidScale, Vector4.one);
                 }
                     
-=======
-
->>>>>>> c301e913
                 var previousColorPyramidRT = hdCamera.GetPreviousFrameRT((int)HDCameraFrameHistoryType.ColorPyramid);
                 if (previousColorPyramidRT != null)
                 {
                     cmd.SetGlobalTexture(HDShaderIDs._ColorPyramidTexture, previousColorPyramidRT);
                     cmd.SetGlobalVector(HDShaderIDs._ColorPyramidSize, new Vector4(
-                        previousColorPyramidRT.referenceSize.x,
-                        previousColorPyramidRT.referenceSize.y,
-                        1f / previousColorPyramidRT.referenceSize.x,
+                        previousColorPyramidRT.referenceSize.x, 
+                        previousColorPyramidRT.referenceSize.y, 
+                        1f / previousColorPyramidRT.referenceSize.x, 
                         1f / previousColorPyramidRT.referenceSize.y
                     ));
                     cmd.SetGlobalVector(HDShaderIDs._ColorPyramidScale, new Vector4(
-                        previousColorPyramidRT.referenceSize.x / (float)previousColorPyramidRT.rt.width,
-                        previousColorPyramidRT.referenceSize.y / (float)previousColorPyramidRT.rt.height,
-                        Mathf.Log(Mathf.Min(previousColorPyramidRT.rt.width, previousColorPyramidRT.rt.height), 2),
+                        previousColorPyramidRT.referenceSize.x / (float)previousColorPyramidRT.rt.width, 
+                        previousColorPyramidRT.referenceSize.y / (float)previousColorPyramidRT.rt.height, 
+                        Mathf.Log(Mathf.Min(previousColorPyramidRT.rt.width, previousColorPyramidRT.rt.height), 2), 
                         0.0f
                     ));
                 }
@@ -617,8 +613,8 @@
                     cmd.SetGlobalTexture(HDShaderIDs._ColorPyramidTexture, Texture2D.blackTexture);
                     cmd.SetGlobalVector(HDShaderIDs._ColorPyramidSize, Vector4.one);
                     cmd.SetGlobalVector(HDShaderIDs._ColorPyramidScale, Vector4.one);
-                }
-            }
+            }
+        }
         }
 
         bool IsConsolePlatform()
