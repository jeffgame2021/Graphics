--- conflicted
+++ resolved
@@ -184,7 +184,7 @@
                 m_ValidAPI = false;
 
                 return ;
-            }
+            }            
 
             m_Asset = asset;
             m_GPUCopy = new GPUCopy(asset.renderPipelineResources.copyChannelCS);
@@ -327,15 +327,9 @@
             RTHandles.Release(m_DistortionBuffer);
             RTHandles.Release(m_DeferredShadowBuffer);
 
-<<<<<<< HEAD
             RTHandles.Release(m_DebugColorPickerBuffer);
             RTHandles.Release(m_DebugFullScreenTempBuffer);
             
-=======
-            RTHandle.Release(m_DebugColorPickerBuffer);
-            RTHandle.Release(m_DebugFullScreenTempBuffer);
-
->>>>>>> d07eb5bb
             m_DebugScreenSpaceTracingData.Release();
 
             HDCamera.ClearAll();
@@ -586,8 +580,8 @@
                         Mathf.Log(Mathf.Min(previousColorPyramidRT.rt.width, previousColorPyramidRT.rt.height), 2), 
                         0.0f
                     ));
-                }
-            }
+            }
+        }
         }
 
         bool IsConsolePlatform()
@@ -848,7 +842,7 @@
                             m_DbufferManager.vsibleDecalCount = DecalSystem.m_DecalsVisibleThisFrame;
                             DecalSystem.instance.UpdateCachedMaterialData();    // textures, alpha or fade distances could've changed
                             DecalSystem.instance.UpdateTextureAtlas(cmd);       // as this is only used for transparent pass, would've been nice not to have to do this if no transparent renderers are visible
-                            DecalSystem.instance.CreateDrawData();              // prepare data is separate from draw
+                            DecalSystem.instance.CreateDrawData();                  // prepare data is separate from draw
                         }
                     }
                     renderContext.SetupCameraProperties(camera, m_FrameSettings.enableStereo);
@@ -1414,7 +1408,7 @@
             {
                 // Output split lighting for materials asking for it (masked in the stencil buffer)
                 options.outputSplitLighting = true;
-                
+
                 m_LightLoop.RenderDeferredLighting(hdCamera, cmd, m_CurrentDebugDisplaySettings, m_MRTCache2, m_CameraDepthStencilBuffer, depthTexture, options, m_DebugScreenSpaceTracingData);
             }
 
@@ -1476,66 +1470,60 @@
                 switch (pass)
                 {
                     case ForwardPass.Opaque:
-                    {
-                        // In case of forward SSS we will bind all the required target. It is up to the shader to write into it or not.
-                        if (m_FrameSettings.enableSubsurfaceScattering)
+                {
+                    // In case of forward SSS we will bind all the required target. It is up to the shader to write into it or not.
+                    if (m_FrameSettings.enableSubsurfaceScattering)
+                    {
+                        RenderTargetIdentifier[] m_MRTWithSSS =
+                            new RenderTargetIdentifier[2 + m_SSSBufferManager.sssBufferCount];
+                        m_MRTWithSSS[0] = m_CameraColorBuffer; // Store the specular color
+                        m_MRTWithSSS[1] = m_CameraSssDiffuseLightingBuffer;
+                        for (int i = 0; i < m_SSSBufferManager.sssBufferCount; ++i)
                         {
-                            RenderTargetIdentifier[] m_MRTWithSSS =
-                                new RenderTargetIdentifier[2 + m_SSSBufferManager.sssBufferCount];
-                            m_MRTWithSSS[0] = m_CameraColorBuffer; // Store the specular color
-                            m_MRTWithSSS[1] = m_CameraSssDiffuseLightingBuffer;
-                            for (int i = 0; i < m_SSSBufferManager.sssBufferCount; ++i)
-                            {
-                                m_MRTWithSSS[i + 2] = m_SSSBufferManager.GetSSSBuffer(i);
-                            }
-
-                            HDUtils.SetRenderTarget(cmd, hdCamera, m_MRTWithSSS, m_CameraDepthStencilBuffer);
+                            m_MRTWithSSS[i + 2] = m_SSSBufferManager.GetSSSBuffer(i);
                         }
-                        else
-                        {
-                            HDUtils.SetRenderTarget(cmd, hdCamera, m_CameraColorBuffer, m_CameraDepthStencilBuffer);
-                        }
-
-                        m_ForwardAndForwardOnlyPassNames[0] = m_ForwardOnlyPassNames[0] =
-                            HDShaderPassNames.s_ForwardOnlyName;
-                        m_ForwardAndForwardOnlyPassNames[1] = HDShaderPassNames.s_ForwardName;
-
-                        var passNames = m_FrameSettings.enableForwardRenderingOnly
-                            ? m_ForwardAndForwardOnlyPassNames
-                            : m_ForwardOnlyPassNames;
+
+                        HDUtils.SetRenderTarget(cmd, hdCamera, m_MRTWithSSS, m_CameraDepthStencilBuffer);
+                    }
+                    else
+                    {
+                        HDUtils.SetRenderTarget(cmd, hdCamera, m_CameraColorBuffer, m_CameraDepthStencilBuffer);
+                    }
+
+                    m_ForwardAndForwardOnlyPassNames[0] = m_ForwardOnlyPassNames[0] =
+                        HDShaderPassNames.s_ForwardOnlyName;
+                    m_ForwardAndForwardOnlyPassNames[1] = HDShaderPassNames.s_ForwardName;
+
+                    var passNames = m_FrameSettings.enableForwardRenderingOnly
+                        ? m_ForwardAndForwardOnlyPassNames
+                        : m_ForwardOnlyPassNames;
                         var debugSSTThisPass = debugScreenSpaceTracing && (m_CurrentDebugDisplaySettings.lightingDebugSettings.debugLightingMode == DebugLightingMode.ScreenSpaceTracingReflection);
                         if (debugSSTThisPass)
                         {
                             cmd.SetGlobalBuffer(HDShaderIDs._DebugScreenSpaceTracingData, m_DebugScreenSpaceTracingData);
                             cmd.SetRandomWriteTarget(7, m_DebugScreenSpaceTracingData);
                         }
-                        RenderOpaqueRenderList(cullResults, camera, renderContext, cmd, passNames, m_currentRendererConfigurationBakedLighting);
+                    RenderOpaqueRenderList(cullResults, camera, renderContext, cmd, passNames, m_currentRendererConfigurationBakedLighting);
                         if (debugSSTThisPass)
                             cmd.ClearRandomWriteTargets();
                         break;
-                    }
-<<<<<<< HEAD
+                }
                     default:
-=======
-
-                    HDUtils.SetRenderTarget(cmd, hdCamera, m_CameraColorBuffer, m_CameraDepthStencilBuffer);
-                    if ((m_FrameSettings.enableDBuffer) && (DecalSystem.m_DecalsVisibleThisFrame > 0)) // enable d-buffer flag value is being interpreted more like enable decals in general now that we have clustered
->>>>>>> d07eb5bb
-                    {
+                {
                         HDUtils.SetRenderTarget(cmd, hdCamera, m_CameraColorBuffer, m_CameraDepthStencilBuffer);
-                        
-                        if (m_FrameSettings.enableDBuffer) // enable d-buffer flag value is being interpreted more like enable decals in general now that we have clustered
+
+                        if (m_FrameSettings.enableDBuffer && (DecalSystem.m_DecalsVisibleThisFrame > 0)) // enable d-buffer flag value is being interpreted more like enable decals in general now that we have clustered
                             DecalSystem.instance.SetAtlas(cmd); // for clustered decals
 
                         var debugSSTThisPass = debugScreenSpaceTracing && (m_CurrentDebugDisplaySettings.lightingDebugSettings.debugLightingMode == DebugLightingMode.ScreenSpaceTracingRefraction);
                         if (debugSSTThisPass)
-                        {
+                    {
                             cmd.SetGlobalBuffer(HDShaderIDs._DebugScreenSpaceTracingData, m_DebugScreenSpaceTracingData);
                             cmd.SetRandomWriteTarget(7, m_DebugScreenSpaceTracingData);
-                        }
-                        RenderTransparentRenderList(cullResults, camera, renderContext, cmd, m_AllTransparentPassNames, m_currentRendererConfigurationBakedLighting, pass == ForwardPass.PreRefraction ? HDRenderQueue.k_RenderQueue_PreRefraction : HDRenderQueue.k_RenderQueue_Transparent);
+                    }
+                    RenderTransparentRenderList(cullResults, camera, renderContext, cmd, m_AllTransparentPassNames, m_currentRendererConfigurationBakedLighting, pass == ForwardPass.PreRefraction ? HDRenderQueue.k_RenderQueue_PreRefraction : HDRenderQueue.k_RenderQueue_Transparent);
                         if (debugSSTThisPass)
-                            cmd.ClearRandomWriteTargets();
+                        cmd.ClearRandomWriteTargets();
                         break;
                     }
                 }
