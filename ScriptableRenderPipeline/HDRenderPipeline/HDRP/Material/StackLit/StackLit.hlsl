//-----------------------------------------------------------------------------
// SurfaceData and BSDFData
//-----------------------------------------------------------------------------
// SurfaceData is defined in StackLit.cs which generates StackLit.cs.hlsl
#include "StackLit.cs.hlsl"
#include "../SubsurfaceScattering/SubsurfaceScattering.hlsl"
//#include "CoreRP/ShaderLibrary/VolumeRendering.hlsl"

//NEWLITTODO : wireup CBUFFERs for ambientocclusion, and other uniforms and samplers used:
//
// We need this for AO, Depth/Color pyramids, LTC lights data, FGD pre-integrated data.
//
// Also add options at the top of this file, see Lit.hlsl.

//-----------------------------------------------------------------------------
// Texture and constant buffer declaration
//-----------------------------------------------------------------------------

// Required for SSS, GBuffer texture declaration
TEXTURE2D(_GBufferTexture0);

// Declare the BSDF specific FGD property and its fetching function
#include "../PreIntegratedFGD/PreIntegratedFGD.hlsl"

//-----------------------------------------------------------------------------
// Definition
//-----------------------------------------------------------------------------

// Required for SSS
#define GBufferType0 float4

#define HAS_REFRACTION (defined(_REFRACTION_PLANE) || defined(_REFRACTION_SPHERE)) && (defined(_REFRACTION_SSRAY_PROXY) || defined(_REFRACTION_SSRAY_HIZ))
#define DEFAULT_SPECULAR_VALUE 0.04

// Needed for MATERIAL_FEATURE_MASK_FLAGS.
#include "../../Lighting/LightLoop/LightLoop.cs.hlsl"

// Additional bits set in 'bsdfData.materialFeatures' to save registers and simplify feature tracking.
#define MATERIAL_FEATURE_FLAGS_SSS_OUTPUT_SPLIT_LIGHTING         ((MATERIAL_FEATURE_MASK_FLAGS + 1) << 0)
#define MATERIAL_FEATURE_FLAGS_SSS_TEXTURING_MODE_OFFSET FastLog2((MATERIAL_FEATURE_MASK_FLAGS + 1) << 1) // 2 bits
#define MATERIAL_FEATURE_FLAGS_TRANSMISSION_MODE_MIXED_THICKNESS ((MATERIAL_FEATURE_MASK_FLAGS + 1) << 3)

//
// Vertically Layered BSDF : "vlayering"
//


//#define _STACKLIT_DEBUG

#ifdef _STACKLIT_DEBUG
#    define IF_DEBUG(a) a
#    define VLAYERED_DEBUG
#else
#    define IF_DEBUG(a)
#endif

// Vlayer config options: 

//#define VLAYERED_RECOMPUTE_PERLIGHT // TODO test more, make it a shader_features
// probably too slow but just to check the difference it makes
//#define VLAYERED_USE_REFRACTED_ANGLES_FOR_BASE
//#define VLAYERED_DIFFUSE_ENERGY_HACKED_TERM
//#define VLAYERED_ANISOTROPY_IBL_DESTRETCH

#define VLAYERED_ANISOTROPY_SCALAR_ROUGHNESS
#define VLAYERED_ANISOTROPY_SCALAR_ROUGHNESS_CORRECTANISO

// Automatic:

// Mostly for struct array declarations, not really loops:
#ifdef _MATERIAL_FEATURE_COAT
#    define COAT_NB_LOBES 1
#    define COAT_LOBE_IDX 0
#    define BASE_LOBEA_IDX (COAT_LOBE_IDX+1)
#    define BASE_LOBEB_IDX (BASE_LOBEA_IDX+1)

#    define IF_FEATURE_COAT(a) a

#else
#    undef VLAYERED_RECOMPUTE_PERLIGHT
#    define COAT_NB_LOBES 0
#    define COAT_LOBE_IDX 0
#    define BASE_LOBEA_IDX 0
#    define BASE_LOBEB_IDX (BASE_LOBEA_IDX+1)

#    define IF_FEATURE_COAT(a)

#endif

// TODO: if dual lobe base
//#define BASE_NB_LOBES 1
#define BASE_NB_LOBES 2
#define TOTAL_NB_LOBES (BASE_NB_LOBES+COAT_NB_LOBES)


// TODO CLEANUP and put in proper define above
// Also, note that we have lobe-indexed arrays,
// and vlayer indexed for the generic vlayer
// ComputeAdding loop

#define NB_VLAYERS 3
// Use these to index vLayerEnergyCoeff[] !
// vLayer 1 is useless...
#define TOP_VLAYER_IDX 0
#define BOTTOM_VLAYER_IDX 2


//-----------------------------------------------------------------------------
// Configuration
//-----------------------------------------------------------------------------
#define LIT_DIFFUSE_LAMBERT_BRDF // TODO Disney Diffuse
#define LIT_USE_GGX_ENERGY_COMPENSATION



//-----------------------------------------------------------------------------
// Helper functions/variable specific to this material
//-----------------------------------------------------------------------------

// This method allows us to know at compile time what material features should be removed from the code by Tile (Indepenently of the value of material feature flag per pixel).
// This is only useful for classification during lighting, so it's not needed in EncodeIntoGBuffer and ConvertSurfaceDataToBSDFData (where we always know exactly what the material feature is)
bool HasFeatureFlag(uint featureFlags, uint flag)
{
    return ((featureFlags & flag) != 0);
}

// The only way to get Coat now is with vlayering
bool IsVLayeredEnabled(BSDFData bsdfData)
{
    return (HasFeatureFlag(bsdfData.materialFeatures, MATERIALFEATUREFLAGS_STACK_LIT_COAT));
}

<<<<<<< HEAD
=======
float3 ComputeDiffuseColor(float3 baseColor, float metallic)
{
    return baseColor * (1.0 - metallic);
}

float3 ComputeFresnel0(float3 baseColor, float metallic, float dielectricF0)
{
    return lerp(dielectricF0.xxx, baseColor, metallic);
}

// Assume that bsdfData.diffusionProfile is init
void FillMaterialSSS(uint diffusionProfile, float subsurfaceMask, inout BSDFData bsdfData)
{
    bsdfData.diffusionProfile = diffusionProfile;
    bsdfData.fresnel0 = _TransmissionTintsAndFresnel0[diffusionProfile].a;
    bsdfData.subsurfaceMask = subsurfaceMask;
    bsdfData.materialFeatures |= MATERIAL_FEATURE_FLAGS_SSS_OUTPUT_SPLIT_LIGHTING;
    bsdfData.materialFeatures |= GetSubsurfaceScatteringTexturingMode(bsdfData.diffusionProfile) << MATERIAL_FEATURE_FLAGS_SSS_TEXTURING_MODE_OFFSET;
}

// Assume that bsdfData.diffusionProfile is init
void FillMaterialTransmission(uint diffusionProfile, float thickness, inout BSDFData bsdfData)
{
    bsdfData.diffusionProfile = diffusionProfile;
    bsdfData.fresnel0 = _TransmissionTintsAndFresnel0[diffusionProfile].a;

    bsdfData.thickness = _ThicknessRemaps[diffusionProfile].x + _ThicknessRemaps[diffusionProfile].y * thickness;

    // The difference between the thin and the regular (a.k.a. auto-thickness) modes is the following:
    // * in the thin object mode, we assume that the geometry is thin enough for us to safely share
    // the shadowing information between the front and the back faces;
    // * the thin mode uses baked (textured) thickness for all transmission calculations;
    // * the thin mode uses wrapped diffuse lighting for the NdotL;
    // * the auto-thickness mode uses the baked (textured) thickness to compute transmission from
    // indirect lighting and non-shadow-casting lights; for shadowed lights, it calculates
    // the thickness using the distance to the closest occluder sampled from the shadow map.
    // If the distance is large, it may indicate that the closest occluder is not the back face of
    // the current object. That's not a problem, since large thickness will result in low intensity.
    bool useThinObjectMode = IsBitSet(asuint(_TransmissionFlags), diffusionProfile);

    bsdfData.materialFeatures |= useThinObjectMode ? 0 : MATERIAL_FEATURE_FLAGS_TRANSMISSION_MODE_MIXED_THICKNESS;

    // Compute transmittance using baked thickness here. It may be overridden for direct lighting
    // in the auto-thickness mode (but is always be used for indirect lighting).
#if SHADEROPTIONS_USE_DISNEY_SSS
    bsdfData.transmittance = ComputeTransmittanceDisney(_ShapeParams[diffusionProfile].rgb,
        _TransmissionTintsAndFresnel0[diffusionProfile].rgb,
        bsdfData.thickness);
#else
    bsdfData.transmittance = ComputeTransmittanceJimenez(_HalfRcpVariancesAndWeights[diffusionProfile][0].rgb,
        _HalfRcpVariancesAndWeights[diffusionProfile][0].a,
        _HalfRcpVariancesAndWeights[diffusionProfile][1].rgb,
        _HalfRcpVariancesAndWeights[diffusionProfile][1].a,
        _TransmissionTintsAndFresnel0[diffusionProfile].rgb,
        bsdfData.thickness);
#endif
}

>>>>>>> 251194a6
// Assume bsdfData.normalWS is init
void FillMaterialAnisotropy(float anisotropy, float3 tangentWS, float3 bitangentWS, inout BSDFData bsdfData)
{
    bsdfData.anisotropy  = anisotropy;
    bsdfData.tangentWS   = tangentWS;
    bsdfData.bitangentWS = bitangentWS;
}

void FillMaterialCoatData(float coatPerceptualRoughness, float coatIor, float coatThickness, float3 coatExtinction, inout BSDFData bsdfData)
{
    bsdfData.coatPerceptualRoughness = coatPerceptualRoughness;
    bsdfData.coatIor        = coatIor;
    bsdfData.coatThickness  = coatThickness;
    bsdfData.coatExtinction = coatExtinction;
}

float GetCoatEta(in BSDFData bsdfData)
{
    float eta = bsdfData.coatIor / 1.0;
    //float eta = 1.5 / 1.0;
    //ieta = 1.0 / eta;
    return eta;
}

float3 ConvertF0ForAirInterfaceToF0ForNewTopIor(float3 fresnel0, float newTopIor)
{
    float3 ior = Fresnel0ToIor(fresnel0 + 0.0001); // guard against 1.0
    return IorToFresnel0(ior, newTopIor);
}

float CalculateEnergyCompensationFromSpecularReflectivity(float specularReflectivity)
{
    // Ref: Practical multiple scattering compensation for microfacet models.
    // We only apply the formulation for metals.
    // For dielectrics, the change of reflectance is negligible.
    // We deem the intensity difference of a couple of percent for high values of roughness
    // to not be worth the cost of another precomputed table.
    // Note: this formulation bakes the BSDF non-symmetric!

    // Note that using this factor for all specular lighting assumes all
    // BSDFs are from GGX.
    // (That's the FGD we use above to get integral[BSDF/F (N.w) dw] )

    // Make it roughly usable with a lerp factor with - 1.0, see ApplyEnergyCompensationToSpecularLighting()
    // The "lerp factor" will be fresnel0
    float energyCompensation = 1.0 / specularReflectivity - 1.0;
    return energyCompensation;
}

// Use fresnel0 as a lerp factor for energy compensation (if 0, none applied)
float3 ApplyEnergyCompensationToSpecularLighting(float3 specularLighting, float3 fresnel0, float energyCompensation)
{
    // Apply the fudge factor (boost) to compensate for multiple scattering not accounted for in the BSDF.
    // This assumes all spec comes from a GGX BSDF.
    specularLighting *= 1.0 + fresnel0 * energyCompensation;
    return specularLighting;
}

float3 GetEnergyCompensationFactor(float specularReflectivity, float3 fresnel0)
{
    float ec = CalculateEnergyCompensationFromSpecularReflectivity(specularReflectivity);
    return ApplyEnergyCompensationToSpecularLighting(float3(1.0, 1.0, 1.0), fresnel0, ec);
}

// This function is use to help with debugging and must be implemented by any lit material
// Implementer must take into account what are the current override component and
// adjust SurfaceData properties accordingdly
void ApplyDebugToSurfaceData(float3x3 worldToTangent, inout SurfaceData surfaceData)
{
#ifdef DEBUG_DISPLAY
    // Override value if requested by user
    // this can be use also in case of debug lighting mode like diffuse only
    bool overrideAlbedo = _DebugLightingAlbedo.x != 0.0;
    bool overrideSmoothness = _DebugLightingSmoothness.x != 0.0;
    bool overrideNormal = _DebugLightingNormal.x != 0.0;

    if (overrideAlbedo)
    {
        float3 overrideAlbedoValue = _DebugLightingAlbedo.yzw;
        surfaceData.baseColor = overrideAlbedoValue;
    }

    if (overrideSmoothness)
    {
        float overrideSmoothnessValue = _DebugLightingSmoothness.y;
        surfaceData.perceptualSmoothnessA = overrideSmoothnessValue;
        surfaceData.perceptualSmoothnessB = overrideSmoothnessValue;
        surfaceData.coatPerceptualSmoothness = overrideSmoothnessValue;
    }

    if (overrideNormal)
    {
        surfaceData.normalWS = worldToTangent[2];
    }
#endif
}

// This function is similar to ApplyDebugToSurfaceData but for BSDFData
//
// NOTE:
//
// This will be available and used in ShaderPassForward.hlsl since in StackLit.shader,
// just before including the core code of the pass (ShaderPassForward.hlsl) we include
// Material.hlsl (or Lighting.hlsl which includes it) which in turn includes us,
// StackLit.shader, via the #if defined(UNITY_MATERIAL_*) glue mechanism.
//
void ApplyDebugToBSDFData(inout BSDFData bsdfData)
{
#ifdef DEBUG_DISPLAY
    // Override value if requested by user
    // this can be use also in case of debug lighting mode like specular only

    //NEWLITTODO
    //bool overrideSpecularColor = _DebugLightingSpecularColor.x != 0.0;

    //if (overrideSpecularColor)
    //{
    //   float3 overrideSpecularColor = _DebugLightingSpecularColor.yzw;
    //    bsdfData.fresnel0 = overrideSpecularColor;
    //}
#endif
}

SSSData ConvertSurfaceDataToSSSData(SurfaceData surfaceData)
{
    SSSData sssData;

    sssData.diffuseColor = surfaceData.baseColor;
    sssData.subsurfaceMask = surfaceData.subsurfaceMask;
    sssData.diffusionProfile = surfaceData.diffusionProfile;

    return sssData;
}

//-----------------------------------------------------------------------------
// conversion function for forward
//-----------------------------------------------------------------------------

BSDFData ConvertSurfaceDataToBSDFData(SurfaceData surfaceData)
{
    BSDFData bsdfData;
    ZERO_INITIALIZE(BSDFData, bsdfData);

    // IMPORTANT: In our forward only case, all enable flags are statically know at compile time, so the compiler can do compile time optimization
    bsdfData.materialFeatures = surfaceData.materialFeatures;

    // Two lobe base material
    bsdfData.normalWS = surfaceData.normalWS;
    bsdfData.perceptualRoughnessA = PerceptualSmoothnessToPerceptualRoughness(surfaceData.perceptualSmoothnessA);
    bsdfData.perceptualRoughnessB = PerceptualSmoothnessToPerceptualRoughness(surfaceData.perceptualSmoothnessB);
    bsdfData.lobeMix = surfaceData.lobeMix;

    // There is no metallic with SSS and specular color mode
    float metallic = HasFeatureFlag(surfaceData.materialFeatures, /*MATERIALFEATUREFLAGS_LIT_SPECULAR_COLOR |*/ MATERIALFEATUREFLAGS_STACK_LIT_SUBSURFACE_SCATTERING | MATERIALFEATUREFLAGS_STACK_LIT_TRANSMISSION) ? 0.0 : surfaceData.metallic;

    bsdfData.diffuseColor = ComputeDiffuseColor(surfaceData.baseColor, metallic);
    bsdfData.fresnel0 = ComputeFresnel0(surfaceData.baseColor, surfaceData.metallic, DEFAULT_SPECULAR_VALUE);

    // Kind of obsolete without gbuffer, ie could use _MATERIAL_FEATURE* shader_features directly, but
    // if anything, makes the code more readable.
    if (HasFeatureFlag(surfaceData.materialFeatures, MATERIALFEATUREFLAGS_STACK_LIT_SUBSURFACE_SCATTERING))
    {
        // Assign profile id and overwrite fresnel0
        FillMaterialSSS(surfaceData.diffusionProfile, surfaceData.subsurfaceMask, bsdfData);
    }

    if (HasFeatureFlag(surfaceData.materialFeatures, MATERIALFEATUREFLAGS_STACK_LIT_TRANSMISSION))
    {
        // Assign profile id and overwrite fresnel0
        FillMaterialTransmission(surfaceData.diffusionProfile, surfaceData.thickness, bsdfData);
    }

    if (HasFeatureFlag(surfaceData.materialFeatures, MATERIALFEATUREFLAGS_STACK_LIT_ANISOTROPY))
    {
        FillMaterialAnisotropy(surfaceData.anisotropy, surfaceData.tangentWS, cross(surfaceData.normalWS, surfaceData.tangentWS), bsdfData);
    }

    if (HasFeatureFlag(surfaceData.materialFeatures, MATERIALFEATUREFLAGS_STACK_LIT_COAT))
    {
        FillMaterialCoatData(PerceptualSmoothnessToPerceptualRoughness(surfaceData.coatPerceptualSmoothness),
                             surfaceData.coatIor, surfaceData.coatThickness, surfaceData.coatExtinction, bsdfData);

        // vlayering:
        // We can't calculate final roughnesses including anisotropy right away in this case: we will either do it
        // one time at GetPreLightData or for each light depending on the configuration for accuracy of BSDF
        // vlayering statistics (ie if VLAYERED_RECOMPUTE_PERLIGHT)

        // We have a coat top layer: change the base fresnel0 accordingdly:
        bsdfData.fresnel0 = ConvertF0ForAirInterfaceToF0ForNewTopIor(bsdfData.fresnel0, bsdfData.coatIor);

        // Dont clamp the roughnesses for now, ComputeAdding() will use those directly:
        // (don't forget to call ClampRoughnessForAnalyticalLights after though)
        ConvertAnisotropyToRoughness(bsdfData.perceptualRoughnessA, bsdfData.anisotropy, bsdfData.roughnessAT, bsdfData.roughnessAB);
        ConvertAnisotropyToRoughness(bsdfData.perceptualRoughnessB, bsdfData.anisotropy, bsdfData.roughnessBT, bsdfData.roughnessBB);
        bsdfData.coatRoughness = PerceptualRoughnessToRoughness(bsdfData.coatPerceptualRoughness);
    }
    else
    {
        // roughnessT and roughnessB are clamped, and are meant to be used with punctual and directional lights.
        // perceptualRoughness is not clamped, and is meant to be used for IBL.
        // TODO: add tangent map for anisotropy;
        ConvertAnisotropyToClampRoughness(bsdfData.perceptualRoughnessA, bsdfData.anisotropy, bsdfData.roughnessAT, bsdfData.roughnessAB);
        ConvertAnisotropyToClampRoughness(bsdfData.perceptualRoughnessB, bsdfData.anisotropy, bsdfData.roughnessBT, bsdfData.roughnessBB);
    }

    bsdfData.ambientOcclusion = surfaceData.ambientOcclusion;

    ApplyDebugToBSDFData(bsdfData);
    return bsdfData;
}

//-----------------------------------------------------------------------------
// Debug method (use to display values)
//-----------------------------------------------------------------------------

void GetSurfaceDataDebug(uint paramId, SurfaceData surfaceData, inout float3 result, inout bool needLinearToSRGB)
{
    GetGeneratedSurfaceDataDebug(paramId, surfaceData, result, needLinearToSRGB);

    // Overide debug value output to be more readable
    switch (paramId)
    {
        case DEBUGVIEW_STACKLIT_SURFACEDATA_NORMAL_VIEW_SPACE:
            // Convert to view space
            result = TransformWorldToViewDir(surfaceData.normalWS) * 0.5 + 0.5;
            break;
    }
}

void GetBSDFDataDebug(uint paramId, BSDFData bsdfData, inout float3 result, inout bool needLinearToSRGB)
{
    GetGeneratedBSDFDataDebug(paramId, bsdfData, result, needLinearToSRGB);

    // Overide debug value output to be more readable
    switch (paramId)
    {
        case DEBUGVIEW_STACKLIT_BSDFDATA_NORMAL_VIEW_SPACE:
            // Convert to view space
            result = TransformWorldToViewDir(bsdfData.normalWS) * 0.5 + 0.5;
            break;
    }
}


//-----------------------------------------------------------------------------
// PreLightData
//
// Make sure we respect naming conventions to reuse ShaderPassForward as is,
// ie struct (even if opaque to the ShaderPassForward) name is PreLightData,
// GetPreLightData prototype.
//-----------------------------------------------------------------------------

// Precomputed lighting data to send to the various lighting functions
struct PreLightData
{
<<<<<<< HEAD
    float NdotV;                              // Could be negative due to normal mapping, use ClampNdotV()
    float TdotV;                              // Stored only when VLAYERED_RECOMPUTE_PERLIGHT
    float BdotV;
=======
    float NdotV;                     // Could be negative due to normal mapping, use ClampNdotV()
>>>>>>> 251194a6

    // IBL: we calculate and prefetch the pre-integrated split sum data for
    // all needed lobes
    float3 iblR[TOTAL_NB_LOBES];              // Dominant specular direction, used for IBL in EvaluateBSDF_Env()
    float  iblPerceptualRoughness[TOTAL_NB_LOBES];
    // IBL precalculation code modifies the perceptual roughnesses, so we need those too.
    // For analytical lights, clamping is needed (epsilon instead of 0 roughness, which
    // would be troublesome to use for perfectly smooth IBL reflections, and roughness
    // is split by anisotropy, while IBL anisotropy is delt with a hack on the used iblR
    // vector, with the non-anisotropic roughness).

    float3 specularFGD[TOTAL_NB_LOBES];       // Store preconvoled BSDF for both specular and diffuse

    float  diffuseFGD;

    // cf with Lit.hlsl: originally, it has a coat section with its own
    // iblR, iblF, PartLambdaV: this is due to the fact that it was the only
    // extra lobe, and simplified: we didn't want to pay the cost of an FGD fetch
    // for it (hence the name iblF in Lit). Here, we will fold all data into
    // lobe-indexed arrays.


    // For clarity, we will dump the base layer lobes roughnesses used by analytical lights
    // here, to avoid confusion with the per-vlayer (vs per lobe) vLayerPerceptualRoughness
    // (also, those don't need to be anisotropic for all lobes but the non-separated
    // original roughnesses are still useful for all lobes because of the IBL hack)
    //
    // We don't reuse the BSDFData roughnessAT/AB/BT/BB because we might need the original
    // values per light (ie not only once at GetPreLightData time) to recompute new roughnesses
    // if we use VLAYERED_RECOMPUTE_PERLIGHT.
    float  layeredRoughnessT[BASE_NB_LOBES];
    float  layeredRoughnessB[BASE_NB_LOBES];
    float  layeredCoatRoughness;
    // For consistency with nonperceptual anisotropic and clamped roughnessAT/AB/BT/BB
    // which are stored in BSDFData, coatRoughness (for analytical lights) will
    // also be stored in BSDFData.

    float  iblAnisotropy[BASE_NB_LOBES];


    // GGX
    float partLambdaV[TOTAL_NB_LOBES];        // Depends on N, V, roughness

    // TODO: If we use VLAYERED_RECOMPUTE_PERLIGHT, we need to recalculate those also.
    // (ComputeAdding changing roughness per light is what will make them change).
    //
    // This used to be strictly done in GetPreLightData, but since this is NOT useful
    // for IBLs, if vlayering is enabled and we want the vlayer stats recomputation
    // per analytical light, we must NOT do it in GetPreLightData (will be wasted) and
    // (in effect can't be precalculated for all analytical lights).
    //
    // In short: only valid and precalculated at GetPreLightData time if vlayering is disabled.
    //

    float coatIeta;

    // For IBLs (and analytical lights if approximation is used)

    float3 vLayerEnergyCoeff[NB_VLAYERS];
    //float vLayerPerceptualRoughness[NB_VLAYERS];

    // TODOENERGY: 
    // For the vlayered case, fold compensation into FGD terms during ComputeAdding 
    // (ie FGD becomes FGDinf) (but the approximation depends on f0, our FGD is scalar, 
    // not rgb, see GetEnergyCompensationFactor.)

    // (see ApplyEnergyCompensationToSpecularLighting)
    // We will compute float3 energy factors per lobe.
    // We will duplicate one entry to simplify the IBL loop (In general it's either that or 
    // we add branches (if lobe from bottom interface or top inteface)
    // (All our loops for lobes are static so either way the compiler should unroll and remove 
    // either duplicated storage or the branch.)
    float3 energyCompensationFactor[TOTAL_NB_LOBES];


    //See VLAYERED_DIFFUSE_ENERGY_HACKED_TERM
    float3 diffuseEnergy;

};

//-----------------------------------------------------------------------------
//
// PreLightData: Vertically Layered BSDF Computations ("VLayering")
//
//-----------------------------------------------------------------------------

// Average of a float3
float mean(float3 a) { return (a.x+a.y+a.z)/3.0; }

// Linearized variance from roughness to be able to express an atomic
// adding operator on variance.
float RoughnessToLinearVariance(float a)
{
    a = clamp(a, 0.0, 0.9999);
    float a3 = pow(a, 1.1);
    return a3 / (1.0f - a3);
}

float PerceptualRoughnessToLinearVariance(float a)
{
    a = PerceptualRoughnessToRoughness(a);
    return RoughnessToLinearVariance(a);
}

float LinearVarianceToRoughness(float v)
{
    v = max(v, 0.0);
    float a = pow(v / (1.0 + v), 1.0/1.1);
    return a;
}

float LinearVarianceToPerceptualRoughness(float v)
{
    return RoughnessToPerceptualRoughness(LinearVarianceToRoughness(v));
}

// Return the unpolarized version of the complete dielectric Fresnel equations
// from `FresnelDielectric` without accounting for wave phase shift.
// TODO: verify we have in BSDF lib
float FresnelUnpolarized(in float ct1, in float n1, in float n2)
{
    float cti = ct1;
    float st2 = (1.0 - Sq(cti));
    float nr  = n2/n1;
    if(nr == 1.0) { return 0.0; }

    if(Sq(nr)*st2 <= 1.0) {
        float ctt = sqrt(1.0 - Sq(nr)*st2) ;
        float tpp = (nr*cti-ctt) / (nr*cti + ctt);
        float tps = (cti-nr*ctt) / (nr*ctt + cti);
        return 0.5 * (tpp*tpp + tps*tps);
    } else {
        return 0.0;
    }
}

float GetModifiedAnisotropy0(float anisotropy, float roughness, float newRoughness)
{
    float r = (roughness)/(newRoughness+FLT_EPS);
    r = sqrt(r);
    float newAniso = anisotropy * (r  + (1-r) * clamp(5*roughness*roughness,0,1));
    return newAniso;
}
float GetModifiedAnisotropy(float anisotropy, float perceptualRoughness, float roughness, float newPerceptualRoughness)
{
    float r = (perceptualRoughness)/(newPerceptualRoughness+FLT_MIN*2);
    //r = sqrt(r);
    float factor = 1000.0;
#ifdef VLAYERED_DEBUG
    factor = _DebugAniso.y;
#endif
    float newAniso = anisotropy * (r  + (1-r) * clamp(factor*roughness*roughness,0,1));

    return newAniso;
}


//-----------------------------------------------------------------------------
//  About layered BSDF statistical lobe data calculations:
//
//
// ComputeAdding summary notes:
// -----------------------------
//
// -(Point A) Any local BSDF function parameter that depends on an angle needs to
// use the angle of directions at the interface that generated the output lobe
// (either refracted for bottom interface, or normal elevation at top interface).
//
// -(Point B) By symmetry of refractions top/down -> bottom/up, lobe directional
// stats stay the same for lighting calculations (so use original top interface
// angles)
//
// -If we use energy coefficients for IBL, use FGD terms during ComputeAdding
// (FGDinf in fact, TODOENERGY) for all adding-equation operators. FGD is fetched
// during the algo, at the right angle.
//
// -If we will use energy coefficients for analytical lights, still use FGD (especially
// correct is a (1-FGD) term at the top), ie, for everything below the first interface,
// but use the actual Fresnel term for that light for R12 at the start
// of the algo (top interface) and not FGD.
// If you recompute everything per light, FGD fetches per light might be expensive,
// so could use the FGD used for IBLs, angle used will be more or less incorrect
// depending on light directions, but probably better than using F0 terms everywhere).
//
// -Right now the method uses Fresnel terms for everything.
//
// -When using Fresnel term formulation, FGD fetches are deferred, need to take care
// of points A and B. In particular, IBL fetches are light sample (ie don't refract
// directions of LD fetches). Also, while FGD table is meant to be used with F0,
// averages are used instead (notice the difference: a chain of Fresnel terms instead) of
// the F0 that modulates FGD(angle, roughness). This is another approximation, versus
// doing the FGD fetches directly during ComputeAdding. Then the output energy terms
// could be used directly as the "FGD" part of the split sum to multiply with IBL's LD.
//
// -This is still a local model (like BSDF), no SSS inferred, or inter-layer refractions
// that could change the actual spatially-varying (non-local) data parametrizing the
// BSDF.
//
//
// More details:
// -----------------------------
//
// There’s a couple of choices for formulating the adding equations in ComputeAdding( ).
// I discuss that here along with some information on the whole method.
//
// If the energy coefficients are intended to be used solely in a split sum IBL context,
// then it makes sense to always use FGD and actually fetch them here while doing adding.
//
// If they are going to be used for analytical lights also, this gets a bit more tricky
// (see details below), as the first R12 need not be an average but can be the actual
// Fresnel term of each light since there's a finite number of rays contributing.
// The application of analytical lights seems more natural as you could use your full
// BSDF with these energy coefficients.
// Even in that case though, past the first interface, you need  FGD when calculating
// the other terms (eg for transmission, past an interface, (1-FGD)).
//
// (Also ComputeAdding in that case (for every analytical lights) can be done with
// LdotH ie in a half-vector reference frame for the adding calculations but still use
// the original L direction and N when actually evaluating the BSDF corresponding to an
// output lobe. See below.)
//
// If in ComputeAdding() you use FGD for reflection, you need to be aware that you are
// targeting more a split sum formulation for eg IBL, and the other part of the sum is
// integral(L) (or importance sampled L, ie integral(LD), the later is the one we use).
// This would mean using D_GGX() (for the equivalent of preLD) directly in analytical
// light evaluations instead of the full BSDF. However, test empirically, might still be
// better to use the full BSDF even then.
// (Using FGD means accounting an average omnidirectional-outgoing / unidirectional-incoming
// energy transfer, “directional albedo” form. But in analytical lights, dirac vanishes
// the first FGD integral, and the "LD" part will be very sparse and punctual, hence this
// might justify using more than D_GGX() ?)
//
// Our current case:
//
// However, if like done now ComputeAdding uses Fresnel terms directly, then IBLs
// need to fetch FGD using the Fresnel term chain (energy coefficients) as an F0
// (approximation) *but with the angle the lobe propagation calculations in ComputeAdding
// (eg through fake refraction) would have computed when having reached the interface that
// generated that output lobe*
// The reason is that the FGD term would have been fetched at that point, and accounted
// with that direction. This has nothing to do with the actual orientation of the output
// lobe (and hence the direction that we must use for the LD fetch).
//
// Reference frame for the stats:
//
// Another point: since ComputeAdding( ) uses angles for Fresnel energy terms, if we
// recalculate per light, we must use a parametrization (reference frame) according to H
// and NOT N. This also means we are making different assumptions about the way the
// propagation operators work: eg see p9 the Symmetric Model: it is as if roughness is not
// "injected" in the direction of the macrosurface but in the H direction. Although
// different, empirical results show that it is as valid. Note however that again, this
// doesn’t change the lobe directions.
//
// Offspecular effects:
//
// Since the ComputeAdding() method doesn’t really track mean directions but assume symmetry in
// the incidence plane (perpendicular to the “up” vector of the parametrization - either N or H
// depending on the given cti param - cos theta incident), only elevation angles are used, but
// output lobe directions (by symmetry of reflection and symmetry of transmission top-to-bottom
// + bottom-to-top), since only reflection lobes are outputted, are all in the same direction
// and thus do not impose a deviation on the w_i_fake value we need to conceptually use when
// instantiating a BSDF from our statistical representation of a lobe (so we just need to use
// original w_i).
//
// Offspecular effects are also ignored in the computations (which would break symmetry of
// reflections especially at high roughness and further complicates the adding equations between
// interfaces of *different* roughnesses), but, in the end, it is assumed (and can be seen as an
// approximation to correct a bit for that) that the output lobes increase of roughness should
// indeed tilt the resulting instantiated BSDF lobe a bit toward the normal (ie an offspecular
// tilt still happens but after and based on the whole layered stack stats that have been
// computed).
//
// Again, since we don’t change w_i when instantiating an analytic BSDF, the change in roughness
// will incur that additional offspecular deviation naturally.
// For IBLs however, we take the resulting output (vlayer) roughness and calculate a correction
// to fetch through the dominant (central direction of the lobe) through GetSpecularDominantDir( )
// as usual, but using the refracted angle for the bottom interface because that is what specifies
// the "original" offspecular effect that the approximation uses to correct.
//
// (Note also that offspecular effects are also outside the plane of reflection, as the later is
// defined by coplanar L, N and V while the tilt of the lobe is towards N. This adds to the
// complexity of handling the effect.)
//
// TODOENERGY:
// EnergyCompensation: This term can no longer be used alone in our vlayered BSDF framework as it
// was applied only one time indiscriminately at PostEvaluateBSDF( ) on the specular lighting which
// would be wrong in our case, since the correction terms depend on the FGD of the lobe
// compensation must happen at each FGD use in ComputeAdding. However, our framework is exactly 
// designed to handle that problem, in that if we calculate and apply proper energy coefficient 
// terms (should be calculated from FGDinf) and modulate each specular calculations with them, 
// this will actually do compensation. For now, since FGD fetches are done after ComputeAdding, 
// we apply the factors on light samples, less correct, must be moved inside ComputeAdding.

// TODO:
// This creates another performance option: when in VLAYERED_RECOMPUTE_PERLIGHT mode, we
// don’t recompute for IBLs, but the coefficients for energy compensation would need to get FGD,
// and will require FGD fetches for each analytical light. (ie ComputeAdding( ) ideally should
// always do calculations with FGD and do the fetches, so that even in GetPreLightData, nothing
// would be done there). For now, and for performance reasons, we don’t provide the option.
//
// However, when VLAYERED_RECOMPUTE_PERLIGHT is not used, we actually get usable terms that we
// will apply to the specular lighting, but these are different, we have one per real interface
// (so 2 vs the 3 “virtual” layer structure here).
// (FGDinf can be obtained from our FGD)
//



///Helper function that parses the BSDFData object to generate the current layer's
// statistics.
//
// TODO: R12 Should be replace by a fetch to FGD.
//       T12 should be multiplied by TIR.
//       (more like p8, T21 <- T21*TIR, R21 <- R21 + (1-TIR)*T21 )
//
void ComputeStatistics(in  float  cti,   in  int    i, in BSDFData bsdfData,
                       out float  ctt,
                       out float3 R12,   out float3 T12,   out float3 R21,   out float3 T21,
                       out float  s_r12, out float  s_t12, out float  j12,
                       out float  s_r21, out float  s_t21, out float  j21)
{

    // Case of the dielectric coating
    if( i == 0 ) 
    {
        // Update energy
        float R0, n12;

        n12 = GetCoatEta(bsdfData); //n2/n1;
        R0  = FresnelUnpolarized(cti, n12, 1.0);

        R12 = R0; // TODO: FGD
        T12 = 1.0 - R12;
        R21 = R12;
        T21 = T12;

        // Update mean
        float sti = sqrt(1.0 - Sq(cti));
        float stt = sti / n12;
        if( stt <= 1.0f ) 
        {
            // Hack: as roughness -> 1, remove the effect of changing angle also note: we never track means per se
            // because of symmetry, we have no azimuth, and don't consider offspecular effect as well as never
            // outputting final downward lobes anyway.
            // We just track cosines of angles for energy transfer calculations (should do with FGD but depends,
            // see comments above).
            const float alpha = bsdfData.coatRoughness;
            const float scale = clamp((1.0-alpha)*(sqrt(1.0-alpha) + alpha), 0.0, 1.0);
            //http://www.wolframalpha.com/input/?i=f(alpha)+%3D+(1.0-alpha)*(sqrt(1.0-alpha)+%2B+alpha)+alpha+%3D+0+to+1
            stt = scale*stt + (1.0-scale)*sti;
            ctt = sqrt(1.0 - stt*stt);
        } 
        else 
        {
            // TIR, flip sign: directions either reflected or transmitted always leave
            // the surface. So here we have ctt instead of cti, we reverse dir by flipping sign.
            // Not accounted for though check implications of ctt = -1.0
            // TODO
            ctt = -1.0;
        }

        // Update variance
        s_r12 = RoughnessToLinearVariance(bsdfData.coatRoughness);
        s_t12 = RoughnessToLinearVariance(bsdfData.coatRoughness * 0.5 * abs((ctt*n12 - cti)/(ctt*n12)));
        j12   = (ctt/cti)*n12;

        s_r21 = s_r12;
        s_t21 = RoughnessToLinearVariance(bsdfData.coatRoughness * 0.5 * abs((cti/n12 - ctt)/(cti/n12)));
        j21   = 1.0/j12;

    // Case of the media layer
    } 
    else if(i == 1) 
    {
        // Update energy
        R12 = float3(0.0, 0.0, 0.0);
        T12 = exp(- bsdfData.coatThickness * bsdfData.coatExtinction / cti);
        R21 = R12;
        T21 = T12;

        // Update mean
        ctt = cti;

        // Update variance
        s_r12 = 0.0;
        s_t12 = 0.0;
        j12   = 1.0;

        s_r21 = 0.0;
        s_t21 = 0.0;
        j21   = 1.0;

    // Case of the dielectric / conductor base
    } 
    else 
    {
        // Update energy
        R12 = F_Schlick(bsdfData.fresnel0, cti);
        T12 = 0.0;
#ifdef VLAYERED_DIFFUSE_ENERGY_HACKED_TERM
        // Still should use FGD!
        T12 = 1.0 - R12;
#endif
        R21 = R12;
        T21 = T12;

        // Update mean
        ctt = cti;

        // Update variance
        //
        // HACK: we will not propagate all needed last values, as we have 4,
        // but the adding cycle for the last layer can be shortcircuited for
        // the last lobes we need without computing the whole state of the
        // current stack (ie the i0 and 0i terms).
        //
        // We're only interested in _s_r0m and m_R0i.
        s_r12 = 0.0;
        //s_r12 = RoughnessToLinearVariance(bsdfData.roughnessAT);
        //s_r12_lobeB = RoughnessToLinearVariance(bsdfData.roughnessBT);
        // + anisotropic parts
        //

        s_t12 = 0.0;
        j12   = 1.0;

        s_r21 = s_r12;
        s_t21 = 0.0;
        j21   = 1.0;
    }

} //...ComputeStatistics()


void ComputeAdding(float _cti, in BSDFData bsdfData, inout PreLightData preLightData, bool calledPerLight = false)
{

#ifdef VLAYERED_DEBUG
    if( _DebugLobeMask.w == 0.0)
    {
        preLightData.vLayerEnergyCoeff[COAT_LOBE_IDX] = 0.0 * F_Schlick(IorToFresnel0(bsdfData.coatIor), _cti);
        preLightData.iblPerceptualRoughness[COAT_LOBE_IDX] = bsdfData.coatPerceptualRoughness;
        preLightData.layeredCoatRoughness = ClampRoughnessForAnalyticalLights(bsdfData.coatRoughness);

        preLightData.vLayerEnergyCoeff[BASE_LOBEA_IDX] = 1.0 * F_Schlick(bsdfData.fresnel0, _cti);
        preLightData.vLayerEnergyCoeff[BASE_LOBEB_IDX] = 1.0 * F_Schlick(bsdfData.fresnel0, _cti);

        preLightData.layeredRoughnessT[0] = ClampRoughnessForAnalyticalLights(bsdfData.roughnessAT);
        preLightData.layeredRoughnessB[0] = ClampRoughnessForAnalyticalLights(bsdfData.roughnessAB);
        preLightData.layeredRoughnessT[1] = ClampRoughnessForAnalyticalLights(bsdfData.roughnessBT);
        preLightData.layeredRoughnessB[1] = ClampRoughnessForAnalyticalLights(bsdfData.roughnessBB);
        preLightData.iblPerceptualRoughness[BASE_LOBEA_IDX] = bsdfData.perceptualRoughnessA;
        preLightData.iblPerceptualRoughness[BASE_LOBEB_IDX] = bsdfData.perceptualRoughnessB;
        return;
    }
#endif

    // Global Variables
    float  cti  = _cti;
    float3 R0i = float3(0.0, 0.0, 0.0), Ri0 = float3(0.0, 0.0, 0.0),
           T0i = float3(1.0, 1.0, 1.0), Ti0 = float3(1.0, 1.0, 1.0);
    float  s_r0i=0.0, s_ri0=0.0, s_t0i=0.0, s_ti0=0.0;
    float  j0i=1.0, ji0=1.0;

    float _s_r0m, s_r12, m_rr; // we will need these outside the loop for further calculations

    // Iterate over the layers
    for(int i = 0; i < NB_VLAYERS; ++i)
    {
        // Variables for the adding step
        float3 R12, T12, R21, T21;
        s_r12=0.0;
        float s_r21=0.0, s_t12=0.0, s_t21=0.0, j12=1.0, j21=1.0, ctt;

        // Layer specific evaluation of the transmittance, reflectance, variance
        ComputeStatistics(cti, i, bsdfData, ctt, R12, T12, R21, T21, s_r12, s_t12, j12, s_r21, s_t21, j21);

        // Multiple scattering forms
        float3 denom = (float3(1.0, 1.0, 1.0) - Ri0*R12); //i = new layer, 0 = cumulative top (llab3.1 to 3.4)
        float3 m_R0i = (mean(denom) <= 0.0f)? float3(0.0, 0.0, 0.0) : (T0i*R12*Ti0) / denom; //(llab3.1)
        float3 m_Ri0 = (mean(denom) <= 0.0f)? float3(0.0, 0.0, 0.0) : (T21*Ri0*T12) / denom; //(llab3.2)
        float3 m_Rr  = (mean(denom) <= 0.0f)? float3(0.0, 0.0, 0.0) : (Ri0*R12) / denom;
        float  m_r0i = mean(m_R0i);
        float  m_ri0 = mean(m_Ri0);
        m_rr  = mean(m_Rr);

        // Evaluate the adding operator on the energy
        float3 e_R0i = R0i + m_R0i; //(llab3.1)
        float3 e_T0i = (T0i*T12) / denom; //(llab3.3)
        float3 e_Ri0 = R21 + (T21*Ri0*T12) / denom; //(llab3.2)
        float3 e_Ti0 = (T21*Ti0) / denom; //(llab3.4)

        // Scalar forms for the energy
        float r21   = mean(R21);
        float r0i   = mean(R0i);
        float e_r0i = mean(e_R0i);
        float e_ri0 = mean(e_Ri0);

        // Evaluate the adding operator on the normalized variance
        _s_r0m = s_ti0 + j0i*(s_t0i + s_r12 + m_rr*(s_r12+s_ri0));
        float _s_r0i = (r0i*s_r0i + m_r0i*_s_r0m) / e_r0i;
        float _s_t0i = j12*s_t0i + s_t12 + j12*(s_r12 + s_ri0)*m_rr;
        float _s_rim = s_t12 + j12*(s_t21 + s_ri0 + m_rr*(s_r12+s_ri0));
        float _s_ri0 = (r21*s_r21 + m_ri0*_s_rim) / e_ri0;
        float _s_ti0 = ji0*s_t21 + s_ti0 + ji0*(s_r12 + s_ri0)*m_rr;
        _s_r0i = (e_r0i > 0.0) ? _s_r0i/e_r0i : 0.0;
        _s_ri0 = (e_ri0 > 0.0) ? _s_ri0/e_ri0 : 0.0;

        // Store the coefficient and variance
        if(m_r0i > 0.0) 
        {
            preLightData.vLayerEnergyCoeff[i] = m_R0i;
            //preLightData.vLayerPerceptualRoughness[i] = LinearVarianceToPerceptualRoughness(_s_r0m);
        } 
        else 
        {
            preLightData.vLayerEnergyCoeff[i] = float3(0.0, 0.0, 0.0);
            //preLightData.vLayerPerceptualRoughness[i] = 0.0;
        }

        // Update energy
        R0i = e_R0i;
        T0i = e_T0i;
        Ri0 = e_Ri0;
        Ti0 = e_Ti0; // upward transmittance: we need this fully computed "past" the last layer see below for diffuse


        // Update mean
        cti = ctt;

        // We need to escape this update on the last vlayer iteration,
        // as we will use a hack to compute all needed bottom layer
        // anisotropic roughnesses. The compiler should easily factor
        // this out when the loop is unrolled anyway
        if( i < (NB_VLAYERS-1) )
        {
            // Update variance
            s_r0i = _s_r0i;
            s_t0i = _s_t0i;
            s_ri0 = _s_ri0;
            s_ti0 = _s_ti0;

            // Update jacobian
            j0i *= j12;
            ji0 *= j21;
        }
    }

    //-------------------------------------------------------------
    // Post compute: 
    //-------------------------------------------------------------
    // TODO: dual lobe feature option
    //
    // Works because we're the last "layer" and all variables touched
    // above are in a state where these calculations will be valid:
    //
    // We need both bottom lobes perceptualRoughnessA and 
    // perceptualRoughnessB for IBLs (because anisotropy will use a hack)
    //
    // Then we need anisotropic roughness updates again for the 2
    // bottom lobes, for analytical lights.
    //
    // TODO: VLAYERED_RECOMPUTE_PERLIGHT and calledPerLight bool

    // First, to be less messy, immediately transfer vLayerPerceptualRoughness
    // data into the iblPerceptualRoughness[] array
    // (note that vLayer*[0] and vLayer*[2] contains useful data,
    // but not vLayer*[1] - this is the media "layer")

    // Obviously coat roughness is given without ComputeAdding calculations (nothing on top)
    // ( preLightData.iblPerceptualRoughness[COAT_LOBE_IDX] = preLightData.vLayerPerceptualRoughness[TOP_VLAYER_IDX]; )

#ifdef VLAYERED_RECOMPUTE_PERLIGHT
    bool perLightOption = true;
#else
    bool perLightOption = false;
#endif
    bool haveAnisotropy = HasFeatureFlag(bsdfData.materialFeatures, MATERIALFEATUREFLAGS_STACK_LIT_ANISOTROPY);

    if( !calledPerLight )
    {
        // First, if we're not called per light, always (regardless of perLightOption) calculate 
        // roughness for top lobe: no adding( ) modifications, just conversion + clamping for 
        // analytical lights. For these we also don't need to recompute these, but only the Fresnel 
        // or FGD term are necessary in ComputeAdding, see BSDF().
        preLightData.iblPerceptualRoughness[COAT_LOBE_IDX] = bsdfData.coatPerceptualRoughness;
        preLightData.layeredCoatRoughness = ClampRoughnessForAnalyticalLights(bsdfData.coatRoughness);
    }

    // calledPerLight and all of the bools above are static time known.
    // What we have to calculate is a bit messy here.
    // Basically, If we're in a mode where we will compute the vlayer stats per analytical light,
    // and our calling context here is per light, we shouldn't deal with the perceptual roughnesses
    // for IBLs, nor with their anisotropy parameter recalculation. So we only deal with the roughness
    // used by analytical lights (no iblPerceptualRoughness)
    //
    // Otherwise, depending on if we have anisotropy or not, we might still have to deal with
    // the T and B terms to have isotropic modulation by the above layer and re-infer back a
    // a corrected anisotropy and scalar roughness for use with the IBL hack.
    // That hack adds complexity because IBLs can't use the T and B roughnesses but at the
    // same time we can't just update their scalar roughness because then it will only give them more
    // roughness in the anisotropic direction, which is incorrect and with the hack, will appear 
    // even more so.

#ifdef VLAYERED_ANISOTROPY_SCALAR_ROUGHNESS

    // --------------------------------------------------------------------------------
    // Scalar treatment of anisotropy: Simple in this case, just modify the scalar
    // roughnesses, keep anisotropy the same. Whether we're being called per light or 
    // not makes little difference on calculations so everything is made generic, 
    // but if we have the perLightOption enabled, we don't finalize calculations for
    // analytical lights.
    // --------------------------------------------------------------------------------

    preLightData.iblAnisotropy[0] = bsdfData.anisotropy;
    preLightData.iblAnisotropy[1] = bsdfData.anisotropy;


    s_r12 = RoughnessToLinearVariance(PerceptualRoughnessToRoughness(bsdfData.perceptualRoughnessA));
    _s_r0m = s_ti0 + j0i*(s_t0i + s_r12 + m_rr*(s_r12+s_ri0));
    preLightData.iblPerceptualRoughness[BASE_LOBEA_IDX] = LinearVarianceToPerceptualRoughness(_s_r0m);
    s_r12 = RoughnessToLinearVariance(PerceptualRoughnessToRoughness(bsdfData.perceptualRoughnessB));
    _s_r0m = s_ti0 + j0i*(s_t0i + s_r12 + m_rr*(s_r12+s_ri0));
    preLightData.iblPerceptualRoughness[BASE_LOBEB_IDX] = LinearVarianceToPerceptualRoughness(_s_r0m);

#ifdef VLAYERED_ANISOTROPY_SCALAR_ROUGHNESS_CORRECTANISO
    // Try to correct stretching that happens when original roughness was low, but not too much 
    // that destretching happens.
    IF_DEBUG( if( _DebugAniso.x == 1) )
    {
        preLightData.iblAnisotropy[0] = GetModifiedAnisotropy(bsdfData.anisotropy, bsdfData.perceptualRoughnessA, 
                                                              PerceptualRoughnessToRoughness(bsdfData.perceptualRoughnessA), 
                                                              preLightData.iblPerceptualRoughness[BASE_LOBEA_IDX]);
        preLightData.iblAnisotropy[1] = GetModifiedAnisotropy(bsdfData.anisotropy, bsdfData.perceptualRoughnessB, 
                                                              PerceptualRoughnessToRoughness(bsdfData.perceptualRoughnessB), 
                                                              preLightData.iblPerceptualRoughness[BASE_LOBEB_IDX]);
    }
#endif

    if( !perLightOption )
    {
        ConvertAnisotropyToClampRoughness(preLightData.iblPerceptualRoughness[BASE_LOBEA_IDX], preLightData.iblAnisotropy[0], 
                                          preLightData.layeredRoughnessT[0], preLightData.layeredRoughnessB[0]);
        ConvertAnisotropyToClampRoughness(preLightData.iblPerceptualRoughness[BASE_LOBEB_IDX], preLightData.iblAnisotropy[1], 
                                          preLightData.layeredRoughnessT[1], preLightData.layeredRoughnessB[1]);
    }

#else
    // --------------------------------------------------------------------------------
    // Non scalar treatment of anisotropy to have the option to remove some anisotropy 
    // --------------------------------------------------------------------------------
    if( !calledPerLight && !haveAnisotropy)
    {
        // Calculate modified base lobe roughnesses T (no anisotropy)

        // There's no anisotropy and we haven't clamped the roughness in the T and B fields, so
        // that we can use directly bsdfData.roughness?T == bsdfData.roughness?B
        // == PerceptualRoughnessToRoughness(bsdfData.perceptualRoughnessA)) :
        //s_r12 = RoughnessToLinearVariance(PerceptualRoughnessToRoughness(bsdfData.perceptualRoughnessA));
        s_r12 = RoughnessToLinearVariance(bsdfData.roughnessAT);
        _s_r0m = s_ti0 + j0i*(s_t0i + s_r12 + m_rr*(s_r12+s_ri0));
        float varianceLobeA = _s_r0m;
        preLightData.iblPerceptualRoughness[BASE_LOBEA_IDX] = LinearVarianceToPerceptualRoughness(_s_r0m);

        //s_r12 = RoughnessToLinearVariance(PerceptualRoughnessToRoughness(bsdfData.perceptualRoughnessB));
        s_r12 = RoughnessToLinearVariance(bsdfData.roughnessBT);
        _s_r0m = s_ti0 + j0i*(s_t0i + s_r12 + m_rr*(s_r12+s_ri0));
        float varianceLobeB = _s_r0m;
        preLightData.iblPerceptualRoughness[BASE_LOBEB_IDX] = LinearVarianceToPerceptualRoughness(_s_r0m);

        if( !perLightOption )
        {
            // We're not going to get called again per analytical light so store the result needed and used by them:
            // LOBEA and LOBEB but only the T part...
            preLightData.layeredRoughnessT[0] = ClampRoughnessForAnalyticalLights(LinearVarianceToRoughness(varianceLobeA));
            preLightData.layeredRoughnessT[1] = ClampRoughnessForAnalyticalLights(LinearVarianceToRoughness(varianceLobeB));
        }
    }

    if( !calledPerLight && haveAnisotropy)
    {
        // We're in GetPreLightData context so we need to deal with IBL precalc, and
        // regardless of if we had the VLAYERED_RECOMPUTE_PERLIGHT option or not, we
        // still need to compute the full anistropic modification of variances.

        // We proceed as follow: Convert T & B roughnesses to variance, propagate the effect of layers,
        // infer back a new anisotropy parameter and roughness from them:
        // TODOANISOTROPY

        // LOBEA roughness for analytical lights (T part)
        s_r12 = RoughnessToLinearVariance(bsdfData.roughnessAT);
        _s_r0m = s_ti0 + j0i*(s_t0i + s_r12 + m_rr*(s_r12+s_ri0));
        float roughnessT = LinearVarianceToRoughness(_s_r0m);

        // LOBEA roughness for analytical (B part)
        s_r12 = RoughnessToLinearVariance(bsdfData.roughnessAB);
        _s_r0m = s_ti0 + j0i*(s_t0i + s_r12 + m_rr*(s_r12+s_ri0));
        float roughnessB = LinearVarianceToRoughness(_s_r0m);

#ifdef VLAYERED_ANISOTROPY_IBL_DESTRETCH
        // TODOANISOTROPY
        ConvertRoughnessToAnisotropy(roughnessT, roughnessB, preLightData.iblAnisotropy[0]);
#else
        preLightData.iblAnisotropy[0] = bsdfData.anisotropy;
#endif
        preLightData.iblPerceptualRoughness[BASE_LOBEA_IDX] = RoughnessToPerceptualRoughness((roughnessT + roughnessB)/2.0);

        if( !perLightOption )
        {
            // We're not going to get called again per analytical light so store the result needed and used by them:
            // LOBEA T and B part:
            preLightData.layeredRoughnessT[0] = ClampRoughnessForAnalyticalLights(roughnessT);
            preLightData.layeredRoughnessB[0] = ClampRoughnessForAnalyticalLights(roughnessB);
        }


        // LOBEB roughness for analytical lights (T part)
        s_r12 = RoughnessToLinearVariance(bsdfData.roughnessBT);
        _s_r0m = s_ti0 + j0i*(s_t0i + s_r12 + m_rr*(s_r12+s_ri0));
        roughnessT = LinearVarianceToRoughness(_s_r0m);

        // LOBEB roughness for analytical (B part)
        s_r12 = RoughnessToLinearVariance(bsdfData.roughnessBB);
        _s_r0m = s_ti0 + j0i*(s_t0i + s_r12 + m_rr*(s_r12+s_ri0));
        roughnessB = LinearVarianceToRoughness(_s_r0m);

#ifdef VLAYERED_ANISOTROPY_IBL_DESTRETCH
        // TODOANISOTROPY
        ConvertRoughnessToAnisotropy(roughnessT, roughnessB, preLightData.iblAnisotropy[1]);
#else
        preLightData.iblAnisotropy[1] = bsdfData.anisotropy;
#endif
        preLightData.iblPerceptualRoughness[BASE_LOBEB_IDX] = RoughnessToPerceptualRoughness((roughnessT + roughnessB)/2.0);

        if( !perLightOption )
        {
            // We're not going to get called again per analytical light so store the result needed and used by them:
            // LOBEB T and B part:
            preLightData.layeredRoughnessT[1] = ClampRoughnessForAnalyticalLights(roughnessT);
            preLightData.layeredRoughnessB[1] = ClampRoughnessForAnalyticalLights(roughnessB);
        }

    } // if( !calledPerLight && haveAnisotropy)

    if( calledPerLight )
    {
#ifndef VLAYERED_RECOMPUTE_PERLIGHT
    //error
#endif
        // Finally, if we're computing all this for one light, first the option should have been declared,
        // and we don't compute anything IBL related, already done in GetPreLightData's context.
        // We just need to propagate variance for LOBEA and LOBEB and clamp.

        // LOBEA roughness for analytical lights (T part)
        s_r12 = RoughnessToLinearVariance(bsdfData.roughnessAT);
        _s_r0m = s_ti0 + j0i*(s_t0i + s_r12 + m_rr*(s_r12+s_ri0));
        preLightData.layeredRoughnessT[0] = ClampRoughnessForAnalyticalLights(LinearVarianceToRoughness(_s_r0m));

        // LOBEB roughness for analytical lights (T part)
        s_r12 = RoughnessToLinearVariance(bsdfData.roughnessBT);
        _s_r0m = s_ti0 + j0i*(s_t0i + s_r12 + m_rr*(s_r12+s_ri0));
        preLightData.layeredRoughnessT[1] = ClampRoughnessForAnalyticalLights(LinearVarianceToRoughness(_s_r0m));

        if ( haveAnisotropy )
        {
            // LOBEA roughness for analytical lights (B part)
            s_r12 = RoughnessToLinearVariance(bsdfData.roughnessAB);
            _s_r0m = s_ti0 + j0i*(s_t0i + s_r12 + m_rr*(s_r12+s_ri0));
            preLightData.layeredRoughnessB[0] = ClampRoughnessForAnalyticalLights(LinearVarianceToRoughness(_s_r0m));

            // LOBEB roughness for analytical lights (B part)
            s_r12 = RoughnessToLinearVariance(bsdfData.roughnessBB);
            _s_r0m = s_ti0 + j0i*(s_t0i + s_r12 + m_rr*(s_r12+s_ri0));
            preLightData.layeredRoughnessB[1] = ClampRoughnessForAnalyticalLights(LinearVarianceToRoughness(_s_r0m));
        }
    }

#endif // #ifdef VLAYERED_ANISOTROPY_SCALAR_ROUGHNESS


#ifdef VLAYERED_DIFFUSE_ENERGY_HACKED_TERM
    // TODO
    preLightData.diffuseEnergy = Ti0;
    // Not correct since these stats are still directional probably too much 
    // removed, but with a non FGD term, could actually balance out (as using 
    // FGD would lower this)
#else
    preLightData.diffuseEnergy = float3(1.0, 1.0, 1.0);
#endif


} //... ComputeAdding()




PreLightData GetPreLightData(float3 V, PositionInputs posInput, inout BSDFData bsdfData)
{
    PreLightData preLightData;
    ZERO_INITIALIZE(PreLightData, preLightData);

    float3 N = bsdfData.normalWS;
    preLightData.NdotV = dot(N, V);
    float NdotV = ClampNdotV(preLightData.NdotV);

    preLightData.diffuseEnergy = float3(1.0, 1.0, 1.0);

    // For eval IBL lights, we need:
    //
    // iblPerceptualRoughness (for FGD, mip, etc)
    // iblR                   (fetch direction compensated dominant spec)
    // specularFGD            (coatIblF is now in there too)
    // energyCompensation     (to a apply for each light sample since with multiple roughnesses, it becomes lobe specific)
    //
    // We also need for analytical lights:
    //
    // coatRoughness, roughnessAT/AB/BT/BB (anisotropic, all are nonperceptual and *clamped*)
    // partLambdaV
    //
    // The later are done in ComputeAdding at GetPreLightData time only if we're not using 
    // VLAYERED_RECOMPUTE_PERLIGHT.

    // TODO this can now be refactored instead of having mostly duped code down here,
    // Use loops and special case with IsVLayeredEnabled(bsdfData) which is statically known.

    // We will need hacked N for the stretch anisotropic hack later.
    float3 iblN[TOTAL_NB_LOBES]; //ZERO_INITIALIZE(float3[TOTAL_NB_LOBES], iblN); 
    float3 iblR[TOTAL_NB_LOBES];
    float specularReflectivity[TOTAL_NB_LOBES];
    float diffuseFGD[BASE_NB_LOBES];
    float baseLayerNdotV = NdotV;

    if( IsVLayeredEnabled(bsdfData) )
    {
#ifdef _MATERIAL_FEATURE_COAT
        // --------------------------------------------------------------------
        // VLAYERING:
        // --------------------------------------------------------------------

        preLightData.coatIeta = 1.0 / GetCoatEta(bsdfData);

        // First thing we need is compute the energy coefficients and new roughnesses.
        // Even if configured to do it also per analytical light, we need it for IBLs too.
        ComputeAdding(NdotV, bsdfData, preLightData, false);

        // After ComputeAdding, these are done for all lobes:
        //
        //   preLightData.iblPerceptualRoughness[]
        //   preLightData.vLayerEnergyCoeff[]
        //   preLightData.iblAnisotropy[]           (only if anisotropy is enabled)

        // If we're not using VLAYERED_RECOMPUTE_PERLIGHT we also have calculated
        //   preLightData.layeredRoughnessT and B[],
        //   preLightData.layeredCoatRoughness
        // Otherwise, the calculation of these is done for each light
        //

        if (HasFeatureFlag(bsdfData.materialFeatures, MATERIALFEATUREFLAGS_STACK_LIT_ANISOTROPY))
        {
            // Note: there's no anisotropy possible on coat.
            float TdotV = dot(bsdfData.tangentWS,   V);
            float BdotV = dot(bsdfData.bitangentWS, V);

#ifndef VLAYERED_RECOMPUTE_PERLIGHT
            // We can precalculate lambdaVs for all lights here since we're not doing ComputeAdding per light
            preLightData.partLambdaV[COAT_LOBE_IDX] = GetSmithJointGGXPartLambdaV(NdotV, preLightData.layeredCoatRoughness);
            preLightData.partLambdaV[BASE_LOBEA_IDX] = GetSmithJointGGXAnisoPartLambdaV(TdotV, BdotV, NdotV, preLightData.layeredRoughnessT[0], preLightData.layeredRoughnessB[0]);
            preLightData.partLambdaV[BASE_LOBEB_IDX] = GetSmithJointGGXAnisoPartLambdaV(TdotV, BdotV, NdotV, preLightData.layeredRoughnessT[1], preLightData.layeredRoughnessB[1]);
#else
            // Store those for eval analytical lights since we're going to 
            // recalculate lambdaV after each ComputeAdding for each light
            preLightData.TdotV = TdotV;
            preLightData.BdotV = BdotV;
#endif
            // For GGX aniso and IBL we have done an empirical (eye balled) approximation compare to the reference.
            // We use a single fetch, and we stretch the normal to use based on various criteria.
            // result are far away from the reference but better than nothing
            // For positive anisotropy values: tangent = highlight stretch (anisotropy) direction, bitangent = grain (brush) direction.
            float3 grainDirWS[2];
            //grainDirWS[0] = (bsdfData.anisotropy >= 0.0) ? bsdfData.bitangentWS : bsdfData.tangentWS;
            grainDirWS[0] = (preLightData.iblAnisotropy[0] >= 0.0) ? bsdfData.bitangentWS : bsdfData.tangentWS;
            grainDirWS[1] = (preLightData.iblAnisotropy[1] >= 0.0) ? bsdfData.bitangentWS : bsdfData.tangentWS;

            // Reduce stretching for (perceptualRoughness < 0.2).
            float stretch[2];
            stretch[0] = abs(preLightData.iblAnisotropy[0]) * saturate(5 * preLightData.iblPerceptualRoughness[BASE_LOBEA_IDX]);
            stretch[1] = abs(preLightData.iblAnisotropy[1]) * saturate(5 * preLightData.iblPerceptualRoughness[BASE_LOBEB_IDX]);

            iblN[COAT_LOBE_IDX] = N; // no anisotropy for coat.
            iblN[BASE_LOBEA_IDX] = GetAnisotropicModifiedNormal(grainDirWS[0], N, V, stretch[0]);
            iblN[BASE_LOBEB_IDX] = GetAnisotropicModifiedNormal(grainDirWS[1], N, V, stretch[1]);

        }
        else
        {

#ifndef VLAYERED_RECOMPUTE_PERLIGHT
            // We can precalculate lambdaVs for all lights here since we're not doing ComputeAdding per light
            preLightData.partLambdaV[COAT_LOBE_IDX] = GetSmithJointGGXPartLambdaV(NdotV, preLightData.layeredCoatRoughness);
            preLightData.partLambdaV[BASE_LOBEA_IDX] = GetSmithJointGGXPartLambdaV(NdotV, preLightData.layeredRoughnessT[0]);
            preLightData.partLambdaV[BASE_LOBEB_IDX] = GetSmithJointGGXPartLambdaV(NdotV, preLightData.layeredRoughnessT[1]);
#endif
            iblN[0] = iblN[1] = iblN[2] = N;
        } // anisotropy

        // IBL
        // Handle IBL pre calculated data + GGX multiscattering energy loss compensation term

        // Here, we will fetch our actual FGD terms, see ComputeAdding for details: the F0 params
        // will be replaced by our energy coefficients. Note that the way to do it depends on the
        // formulation of ComputeAdding (with FGD fetches or only Fresnel terms).

        // Also note that while the fetch directions for the light samples (IBL) are the ones
        // at the top interface, for the FGD terms (in fact, for all angle dependent BSDF
        // parametrization data), we need to use the actual interface angle a propagated direction
        // would have. So, for the base layer, this is a refracted direction through the coat.
        // Same for the top, but this is just NdotV.
        // This is because we should really have fetched FGD with the tracked cti (cos theta incoming)
        // at the bottom layer or top layer during ComputeAdding itself. We delayed the fetch after,
        // because our ComputeAdding formulation is with "energy" coefficients calculated with a
        // chain of Fresnel terms instead of a correct chain computed with the true FGD.

        baseLayerNdotV = sqrt(1 + Sq(preLightData.coatIeta)*(Sq(NdotV) - 1));
        //TODO refactor with EvalIridescence, Lit::GetPreLightData

        float diffuseFGDTmp; // unused, for coat layer FGD fetch

        GetPreIntegratedFGDGGXAndDisneyDiffuse(NdotV,
                                               preLightData.iblPerceptualRoughness[COAT_LOBE_IDX],
                                               preLightData.vLayerEnergyCoeff[TOP_VLAYER_IDX],
                                               preLightData.specularFGD[COAT_LOBE_IDX],
                                               diffuseFGDTmp,
                                               specularReflectivity[COAT_LOBE_IDX]);

        GetPreIntegratedFGDGGXAndDisneyDiffuse(baseLayerNdotV,
                                               preLightData.iblPerceptualRoughness[BASE_LOBEA_IDX],
                                               preLightData.vLayerEnergyCoeff[BOTTOM_VLAYER_IDX],
                                               preLightData.specularFGD[BASE_LOBEA_IDX],
                                               diffuseFGD[0],
                                               specularReflectivity[BASE_LOBEA_IDX]);

        GetPreIntegratedFGDGGXAndDisneyDiffuse(baseLayerNdotV,
                                               preLightData.iblPerceptualRoughness[BASE_LOBEB_IDX],
                                               preLightData.vLayerEnergyCoeff[BOTTOM_VLAYER_IDX],
                                               preLightData.specularFGD[BASE_LOBEB_IDX],
                                               diffuseFGD[1],
                                               specularReflectivity[BASE_LOBEB_IDX]);

        iblR[0] = reflect(-V, iblN[0]);
        iblR[1] = reflect(-V, iblN[1]);
        iblR[2] = reflect(-V, iblN[2]);
        // This is a ad-hoc tweak to better match reference of anisotropic GGX.
        // TODO: We need a better hack.
        preLightData.iblPerceptualRoughness[BASE_LOBEA_IDX] *= saturate(1.2 - abs(preLightData.iblAnisotropy[0]));
        preLightData.iblPerceptualRoughness[BASE_LOBEB_IDX] *= saturate(1.2 - abs(preLightData.iblAnisotropy[1]));

        // Correction of reflected direction for better handling of rough material

        // Notice again that the roughness and iblR properly use the output lobe statistics, but baseLayerNdotV
        // is used for the offspecular correction because the true original offspecular tilt is parametrized by
        // the angle at the base layer and the correction itself is influenced by that. See comments above.
        preLightData.iblR[COAT_LOBE_IDX] = GetSpecularDominantDir(N, iblR[COAT_LOBE_IDX], preLightData.iblPerceptualRoughness[COAT_LOBE_IDX], NdotV);
        preLightData.iblR[BASE_LOBEA_IDX] = GetSpecularDominantDir(N, iblR[BASE_LOBEA_IDX], preLightData.iblPerceptualRoughness[BASE_LOBEA_IDX], baseLayerNdotV);
        preLightData.iblR[BASE_LOBEB_IDX] = GetSpecularDominantDir(N, iblR[BASE_LOBEB_IDX], preLightData.iblPerceptualRoughness[BASE_LOBEB_IDX], baseLayerNdotV);

#ifdef LIT_USE_GGX_ENERGY_COMPENSATION
        // TODOENERGY:
        // This is actually changing FGD to FGDinf in the vlayering framework but this needs to be folded in the energy calculations
        // during ComputeAdding. Also even analytical lights will need the energy terms, not just IBL.
        // (See also CalculateEnergyCompensationFromSpecularReflectivity and ApplyEnergyCompensationToSpecularLighting)

        // Wrong to apply these here vs in ComputeAdding as compensation means replacing FGD with FGDinf but we have a chain of
        // them built by ComputeAdding with terms like (FGDinf), (1-FGDinf). Also, the compensation approximation depends on f0.
        // See TODOENERGY [eg:  (a1*ef)(1-(a2*ef)) != ef (a1)(1-a2) ]

        preLightData.energyCompensationFactor[BASE_LOBEA_IDX] = GetEnergyCompensationFactor(specularReflectivity[BASE_LOBEA_IDX], bsdfData.fresnel0);
        preLightData.energyCompensationFactor[BASE_LOBEB_IDX] = GetEnergyCompensationFactor(specularReflectivity[BASE_LOBEB_IDX], bsdfData.fresnel0);
        preLightData.energyCompensationFactor[COAT_LOBE_IDX] = GetEnergyCompensationFactor(specularReflectivity[COAT_LOBE_IDX], IorToFresnel0(bsdfData.coatIor));


#else
        preLightData.energyCompensationFactor[BASE_LOBEA_IDX] =
        preLightData.energyCompensationFactor[BASE_LOBEB_IDX] =
        preLightData.energyCompensationFactor[COAT_LOBE_IDX] = 1.0;
#endif

#endif //ifdef _MATERIAL_FEATURE_COAT
    } //...if( IsVLayeredEnabled(BSDFData bsdfData) )
    else
    {
        // --------------------------------------------------------------------
        // NO VLAYERING:
        // --------------------------------------------------------------------

        // See ConvertSurfaceDataToBSDFData : The later are already clamped if 
        // vlayering is disabled, so could be used directly, but for later
        // refactoring (instead of BSDFdata A and B values, we should really 
        // permit array definitions in the shader include attributes TODOTODO)
        // no coat here: preLightData.layeredCoatRoughness = bsdfData.coatRoughness;
        preLightData.layeredRoughnessT[0] = bsdfData.roughnessAT;
        preLightData.layeredRoughnessB[0] = bsdfData.roughnessAB;
        preLightData.layeredRoughnessT[1] = bsdfData.roughnessBT;
        preLightData.layeredRoughnessB[1] = bsdfData.roughnessBB;

    preLightData.iblPerceptualRoughness[0] = bsdfData.perceptualRoughnessA;
    preLightData.iblPerceptualRoughness[1] = bsdfData.perceptualRoughnessB;

        if (HasFeatureFlag(bsdfData.materialFeatures, MATERIALFEATUREFLAGS_STACK_LIT_ANISOTROPY))
        {
            float TdotV = dot(bsdfData.tangentWS,   V);
            float BdotV = dot(bsdfData.bitangentWS, V);

            preLightData.partLambdaV[0] = GetSmithJointGGXAnisoPartLambdaV(TdotV, BdotV, NdotV, preLightData.layeredRoughnessT[0], preLightData.layeredRoughnessB[0]);
            preLightData.partLambdaV[1] = GetSmithJointGGXAnisoPartLambdaV(TdotV, BdotV, NdotV, preLightData.layeredRoughnessT[1], preLightData.layeredRoughnessB[1]);

            // For GGX aniso and IBL we have done an empirical (eye balled) approximation compare to the reference.
            // We use a single fetch, and we stretch the normal to use based on various criteria.
            // result are far away from the reference but better than nothing
            // For positive anisotropy values: tangent = highlight stretch (anisotropy) direction, bitangent = grain (brush) direction.
            float3 grainDirWS = (bsdfData.anisotropy >= 0.0) ? bsdfData.bitangentWS : bsdfData.tangentWS;

            // Reduce stretching for (perceptualRoughness < 0.2).
            float stretch[2];
            stretch[0] = abs(bsdfData.anisotropy) * saturate(5 * preLightData.iblPerceptualRoughness[0]);
            stretch[1] = abs(bsdfData.anisotropy) * saturate(5 * preLightData.iblPerceptualRoughness[1]);
            iblN[0] = GetAnisotropicModifiedNormal(grainDirWS, N, V, stretch[0]);
            iblN[1] = GetAnisotropicModifiedNormal(grainDirWS, N, V, stretch[1]);
        }
        else
        {
<<<<<<< HEAD
            preLightData.partLambdaV[0] = GetSmithJointGGXPartLambdaV(NdotV, preLightData.layeredRoughnessT[0]);
            preLightData.partLambdaV[1] = GetSmithJointGGXPartLambdaV(NdotV, preLightData.layeredRoughnessT[1]);
            iblN[0] = iblN[1] = N;
=======
    preLightData.partLambdaV[0] = GetSmithJointGGXPartLambdaV(NdotV, bsdfData.roughnessAT);
    preLightData.partLambdaV[1] = GetSmithJointGGXPartLambdaV(NdotV, bsdfData.roughnessBT);
    iblN[0] = iblN[1] = N;
>>>>>>> 251194a6
        } // ...no anisotropy


    // IBL
    // Handle IBL pre calculated data + GGX multiscattering energy loss compensation term

        GetPreIntegratedFGDGGXAndDisneyDiffuse(baseLayerNdotV, // just NdotV here...
                                               preLightData.iblPerceptualRoughness[BASE_LOBEA_IDX],
                                               bsdfData.fresnel0,
                                               preLightData.specularFGD[BASE_LOBEA_IDX],
                                               diffuseFGD[0],
                                               specularReflectivity[BASE_LOBEA_IDX]);

        GetPreIntegratedFGDGGXAndDisneyDiffuse(baseLayerNdotV,
                                               preLightData.iblPerceptualRoughness[BASE_LOBEB_IDX],
                                               bsdfData.fresnel0,
                                               preLightData.specularFGD[BASE_LOBEB_IDX],
                                               diffuseFGD[1],
                                               specularReflectivity[BASE_LOBEB_IDX]);


    iblR[0] = reflect(-V, iblN[0]);
    iblR[1] = reflect(-V, iblN[1]);
    // This is a ad-hoc tweak to better match reference of anisotropic GGX.
    // TODO: We need a better hack.
    float fact = saturate(1.2 - abs(bsdfData.anisotropy));
    preLightData.iblPerceptualRoughness[0] *= fact;
    preLightData.iblPerceptualRoughness[1] *= fact;
        // Correction of reflected direction for better handling of rough material
    preLightData.iblR[0] = GetSpecularDominantDir(N, iblR[0], preLightData.iblPerceptualRoughness[0], NdotV);
    preLightData.iblR[1] = GetSpecularDominantDir(N, iblR[1], preLightData.iblPerceptualRoughness[1], NdotV);

#ifdef LIT_USE_GGX_ENERGY_COMPENSATION
        // Here, since this compensation term is already an average applied to a sum
        // (akin to a "split sum" approximation) we will just lerp our two "specularReflectivities".
        // When in vlayering, the same split approximation idea is embedded in the whole aggregate statistical
        // formulation. ie Compensation corresponds to using FGDinf instead of FGD.
        preLightData.energyCompensationFactor[BASE_LOBEA_IDX] = GetEnergyCompensationFactor(specularReflectivity[BASE_LOBEA_IDX], bsdfData.fresnel0);
        preLightData.energyCompensationFactor[BASE_LOBEB_IDX] = GetEnergyCompensationFactor(specularReflectivity[BASE_LOBEB_IDX], bsdfData.fresnel0);


#else
<<<<<<< HEAD
        preLightData.energyCompensationFactor[BASE_LOBEA_IDX] =
        preLightData.energyCompensationFactor[BASE_LOBEB_IDX] = 1.0;
=======
    preLightData.energyCompensation = 0.0;
>>>>>>> 251194a6
#endif

    } //...else !IsVLayeredEnabled

    // Apply  * (1-bsdfData.lobeMix) and * (bsdfData.lobeMix) to the FGD themselves
    // so we don't need to mix elsewhere (makes sense also in the context of what is FGD)
    // (todo check we dont mix again elsewhere)
    preLightData.specularFGD[BASE_LOBEA_IDX] *= (1-bsdfData.lobeMix);
    preLightData.specularFGD[BASE_LOBEB_IDX] *= (bsdfData.lobeMix);

    preLightData.diffuseFGD = lerp(diffuseFGD[0], diffuseFGD[1], bsdfData.lobeMix);

#ifdef LIT_DIFFUSE_LAMBERT_BRDF
    // TODO: DiffuseFGD not done anyway, applied on bakeddiffuse:
    preLightData.diffuseFGD = 1.0;
#endif


    return preLightData;
}

//-----------------------------------------------------------------------------
// bake lighting function
//-----------------------------------------------------------------------------

//
// GetBakedDiffuseLighting will be called from ShaderPassForward.hlsl.
//
// GetBakedDiffuseLighting function compute the bake lighting + emissive color to be store in emissive buffer (Deferred case)
// In forward it must be add to the final contribution.
// This function require the 3 structure surfaceData, builtinData, bsdfData because it may require both the engine side data, and data that will not be store inside the gbuffer.
float3 GetBakedDiffuseLighting(SurfaceData surfaceData, BuiltinData builtinData, BSDFData bsdfData, PreLightData preLightData)
{
    // TODO: Handle SSS

#ifdef DEBUG_DISPLAY
    if (_DebugLightingMode == DEBUGLIGHTINGMODE_LUX_METER)
    {
        // The lighting in SH or lightmap is assume to contain bounced light only (i.e no direct lighting), and is divide by PI (i.e Lambert is apply), so multiply by PI here to get back the illuminance
        return builtinData.bakeDiffuseLighting * PI;
    }
#endif

    // Premultiply bake diffuse lighting information
    return builtinData.bakeDiffuseLighting * surfaceData.ambientOcclusion * bsdfData.diffuseColor + builtinData.emissiveColor;
}


//-----------------------------------------------------------------------------
// light transport functions
//-----------------------------------------------------------------------------

LightTransportData GetLightTransportData(SurfaceData surfaceData, BuiltinData builtinData, BSDFData bsdfData)
{
    LightTransportData lightTransportData;

    // diffuseColor for lightmapping should basically be diffuse color.
    // But rough metals (black diffuse) still scatter quite a lot of light around, so
    // we want to take some of that into account too.

    //NEWLITTODO
    //float roughness = PerceptualRoughnessToRoughness(bsdfData.perceptualRoughness);
    //lightTransportData.diffuseColor = bsdfData.diffuseColor + bsdfData.fresnel0 * roughness * 0.5 * surfaceData.metallic;
    lightTransportData.diffuseColor = bsdfData.diffuseColor;
    lightTransportData.emissiveColor = builtinData.emissiveColor;

    return lightTransportData;
}

//-----------------------------------------------------------------------------
// Subsurface Scattering functions
//-----------------------------------------------------------------------------

bool ShouldOutputSplitLighting(BSDFData bsdfData)
{
    return HasFeatureFlag(bsdfData.materialFeatures, MATERIAL_FEATURE_FLAGS_SSS_OUTPUT_SPLIT_LIGHTING);
}

//-----------------------------------------------------------------------------
// LightLoop related function (Only include if required)
// HAS_LIGHTLOOP is define in Lighting.hlsl
//-----------------------------------------------------------------------------

#ifdef HAS_LIGHTLOOP

#ifndef _SURFACE_TYPE_TRANSPARENT
// For /Lighting/LightEvaluation.hlsl:
#define USE_DEFERRED_DIRECTIONAL_SHADOWS // Deferred shadows are always enabled for opaque objects
#endif

#include "../../Lighting/LightEvaluation.hlsl"
#include "../../Lighting/Reflection/VolumeProjection.hlsl"

//-----------------------------------------------------------------------------
// Lighting structure for light accumulation
//-----------------------------------------------------------------------------

// These structure allow to accumulate lighting accross the Lit material
// AggregateLighting is init to zero and transfer to EvaluateBSDF, but the LightLoop can't access its content.
//
// In fact, all structures here are opaque but used by LightLoop.hlsl.
// The Accumulate* functions are also used by LightLoop to accumulate the contributions of lights.
//
struct DirectLighting
{
    float3 diffuse;
    float3 specular;
};

struct IndirectLighting
{
    float3 specularReflected;
    float3 specularTransmitted;
};

struct AggregateLighting
{
    DirectLighting   direct;
    IndirectLighting indirect;
};

void AccumulateDirectLighting(DirectLighting src, inout AggregateLighting dst)
{
    dst.direct.diffuse += src.diffuse;
    dst.direct.specular += src.specular;
}

void AccumulateIndirectLighting(IndirectLighting src, inout AggregateLighting dst)
{
    dst.indirect.specularReflected += src.specularReflected;
    dst.indirect.specularTransmitted += src.specularTransmitted;
}

//-----------------------------------------------------------------------------
// BSDF share between directional light, punctual light and area light (reference)
//-----------------------------------------------------------------------------

// helpers
void CalculateAnisoAngles(BSDFData bsdfData, float3 L, float3 V, float invLenLV, out float TdotH, out float TdotL, out float BdotH, out float BdotL)
{
    float3 H = (L + V) * invLenLV;

    // For anisotropy we must not saturate these values
    TdotH = dot(bsdfData.tangentWS, H);
    TdotL = dot(bsdfData.tangentWS, L);
    BdotH = dot(bsdfData.bitangentWS, H);
    BdotL = dot(bsdfData.bitangentWS, L);
}

void CalculateAngles(float3 L, float3 V, float NdotL, float unclampedNdotV,
                     out float LdotV, out float invLenLV, out float NdotH, out float LdotH, out float NdotV)
{
    // Optimized math. Ref: PBR Diffuse Lighting for GGX + Smith Microsurfaces (slide 114).
    LdotV    = dot(L, V);
    invLenLV = rsqrt(max(2.0 * LdotV + 2.0, FLT_EPS));        // invLenLV = rcp(length(L + V)), clamp to avoid rsqrt(0) = NaN
    NdotH    = saturate((NdotL + unclampedNdotV) * invLenLV); // Do not clamp NdotV here
    LdotH    = saturate(invLenLV * LdotV + invLenLV);
    NdotV    = ClampNdotV(unclampedNdotV);
}

// This function apply BSDF. Assumes that NdotL is positive.
void BSDF(  float3 V, float3 L, float NdotL, float3 positionWS, PreLightData preLightData, BSDFData bsdfData,
            out float3 diffuseLighting,
            out float3 specularLighting)
{
    float3 N = bsdfData.normalWS;

    float LdotV, invLenLV, NdotH, LdotH, NdotV;
    // Optimized math. Ref: PBR Diffuse Lighting for GGX + Smith Microsurfaces (slide 114).
    //float LdotV    = dot(L, V);
    //float invLenLV = rsqrt(max(2.0 * LdotV + 2.0, FLT_EPS));            // invLenLV = rcp(length(L + V)), clamp to avoid rsqrt(0) = NaN
    //float NdotH    = saturate((NdotL + preLightData.NdotV) * invLenLV); // Do not clamp NdotV here
    //float LdotH    = saturate(invLenLV * LdotV + invLenLV);
    //float NdotV    = ClampNdotV(preLightData.NdotV);
    CalculateAngles(L, V, NdotL, preLightData.NdotV, LdotV, invLenLV, NdotH, LdotH, NdotV);

    float3 DV[TOTAL_NB_LOBES];

    // TODO: Proper Fresnel
    float3 F = F_Schlick(bsdfData.fresnel0, LdotH);

    // TODO: with iridescence, will be optionally per light sample 

    if( IsVLayeredEnabled(bsdfData) )
    {
#ifdef _MATERIAL_FEATURE_COAT
        // --------------------------------------------------------------------
        // VLAYERING:
        // --------------------------------------------------------------------

        float topLdotH = LdotH; // == VdotH)
        float topNdotH = NdotH;
        float topNdotL = NdotL;
        float topNdotV = NdotV;
#if VLAYERED_USE_REFRACTED_ANGLES_FOR_BASE
        // TODOWIP

        // Use the refracted angle at the bottom interface for BSDF calculations:
        // Seems like the more correct ones to use, but not obvious as we have the energy 
        // coefficients already (vLayerEnergyCoeff), which are like FGD (but no deferred 
        // FGD fetch to do here for analytical lights), so normally, we should use 
        // an output lobe parametrization, but multiple-scattering is not accounted fully
        // byt ComputeAdding (by deriving azimuth dependent covariance operators).
        // In the IBL case, we don't have a specific incoming light direction so the light 
        // representation matches more the correct context of a split sum approximation,
        // though we don't handle anisotropy correctly either anyway. 
        // In both cases we need to work around it, so just to test:
        float3 H = (L + V) * invLenLV;
        // H stays the same so calculate it one time
        V = CoatRefract(V, H, preLightData.coatIeta);
        L = reflect(-V, H);
        NdotL = dot(N,L);

        //LdotV    = dot(L, V);
        //invLenLV = rsqrt(max(2.0 * LdotV + 2.0, FLT_EPS));   // invLenLV = rcp(length(L + V)), clamp to avoid rsqrt(0) = NaN
        //NdotH    = saturate((NdotL + dot(N, V)) * invLenLV); // Do not clamp NdotV here
        //LdotH    = saturate(invLenLV * LdotV + invLenLV);
        //NdotV    = ClampNdotV(dot(N, V));
        CalculateAngles(L, V, NdotL, dot(N, V), LdotV, invLenLV, NdotH, LdotH, NdotV);
        
#endif // #if VLAYERED_USE_REFRACTED_ANGLES_FOR_BASE

#ifdef VLAYERED_RECOMPUTE_PERLIGHT
        // TODOWIP
        // Must call ComputeAdding and update partLambdaV
        ComputeAdding(topLdotH, bsdfData, preLightData, true); 
        // Notice topLdotH as interface angle, symmetric model parametrization (see sec. 6 and comments
        // on ComputeAdding)
        // layered*Roughness* and vLayerEnergyCoeff are now updated for the proper light direction.
        preLightData.partLambdaV[COAT_LOBE_IDX] = GetSmithJointGGXPartLambdaV(NdotV, preLightData.layeredCoatRoughness);
#endif

        // p9 eq(39): if we don't recompute per light, we just reuse the IBL energy terms as the fresnel terms
        // for our LdotH, too bad (similar to what we do with iridescence), along with the "wrongly" calculated energy.
        // Note that in any case, we should have used FGD terms (except for R12 at the start of the process) 
        // for the analytical light case, see comments at the top of ComputeAdding

        if (HasFeatureFlag(bsdfData.materialFeatures, MATERIALFEATUREFLAGS_STACK_LIT_ANISOTROPY))
        {

#ifdef VLAYERED_RECOMPUTE_PERLIGHT 
#ifdef VLAYERED_USE_REFRACTED_ANGLES_FOR_BASE
            // we just changed V, update those:
            preLightData.TdotV = dot(bsdfData.tangentWS,   V);
            preLightData.BdotV = dot(bsdfData.bitangentWS, V);
#endif
            preLightData.partLambdaV[BASE_LOBEA_IDX] = GetSmithJointGGXAnisoPartLambdaV(preLightData.TdotV, preLightData.BdotV, NdotV,
                                                                                        preLightData.layeredRoughnessT[0], preLightData.layeredRoughnessB[0]);
            preLightData.partLambdaV[BASE_LOBEB_IDX] = GetSmithJointGGXAnisoPartLambdaV(preLightData.TdotV, preLightData.BdotV, NdotV,
                                                                                        preLightData.layeredRoughnessT[1], preLightData.layeredRoughnessB[1]);
#endif

            //float3 H = (L + V) * invLenLV;
            float TdotH, TdotL, BdotH, BdotL;
            CalculateAnisoAngles(bsdfData, L, V, invLenLV, TdotH, TdotL, BdotH, BdotL);

            DV[BASE_LOBEA_IDX] = DV_SmithJointGGXAniso(TdotH, BdotH, NdotH, NdotV, TdotL, BdotL, NdotL, 
                                                      preLightData.layeredRoughnessT[0], preLightData.layeredRoughnessB[0], 
                                                      preLightData.partLambdaV[BASE_LOBEA_IDX]);

            DV[BASE_LOBEB_IDX] = DV_SmithJointGGXAniso(TdotH, BdotH, NdotH, NdotV, TdotL, BdotL, NdotL, 
                                                      preLightData.layeredRoughnessT[1], preLightData.layeredRoughnessB[1], 
                                                      preLightData.partLambdaV[BASE_LOBEB_IDX]);

            DV[COAT_LOBE_IDX] = DV_SmithJointGGX(topNdotH, topNdotL, topNdotV, preLightData.layeredCoatRoughness, preLightData.partLambdaV[COAT_LOBE_IDX]);

        }
        else 
        {
#ifdef VLAYERED_RECOMPUTE_PERLIGHT
            preLightData.partLambdaV[BASE_LOBEA_IDX] = GetSmithJointGGXPartLambdaV(NdotV, preLightData.layeredRoughnessT[0]);
            preLightData.partLambdaV[BASE_LOBEB_IDX] = GetSmithJointGGXPartLambdaV(NdotV, preLightData.layeredRoughnessT[1]);
#endif
            DV[COAT_LOBE_IDX] = DV_SmithJointGGX(topNdotH, topNdotL, topNdotV, preLightData.layeredCoatRoughness, preLightData.partLambdaV[COAT_LOBE_IDX]);
            DV[BASE_LOBEA_IDX] = DV_SmithJointGGX(NdotH, NdotL, NdotV, preLightData.layeredRoughnessT[0], preLightData.partLambdaV[BASE_LOBEA_IDX]);
            DV[BASE_LOBEB_IDX] = DV_SmithJointGGX(NdotH, NdotL, NdotV, preLightData.layeredRoughnessT[1], preLightData.partLambdaV[BASE_LOBEB_IDX]);
        }


        specularLighting =  preLightData.vLayerEnergyCoeff[BOTTOM_VLAYER_IDX] 
                          * lerp(DV[BASE_LOBEA_IDX] * preLightData.energyCompensationFactor[BASE_LOBEA_IDX], 
                                 DV[BASE_LOBEB_IDX] * preLightData.energyCompensationFactor[BASE_LOBEB_IDX], 
                                 bsdfData.lobeMix);

        specularLighting +=  preLightData.vLayerEnergyCoeff[TOP_VLAYER_IDX]
                           * preLightData.energyCompensationFactor[COAT_LOBE_IDX]
                           * DV[COAT_LOBE_IDX];

#endif // ..._MATERIAL_FEATURE_COAT
    } // if( IsVLayeredEnabled(bsdfData) )
    else
    {
        // --------------------------------------------------------------------
        // NO VLAYERING:
        // --------------------------------------------------------------------
        if (HasFeatureFlag(bsdfData.materialFeatures, MATERIALFEATUREFLAGS_STACK_LIT_ANISOTROPY))
        {
            float3 H = (L + V) * invLenLV;
            float TdotH, TdotL, BdotH, BdotL;
            CalculateAnisoAngles(bsdfData, L, V, invLenLV, TdotH, TdotL, BdotH, BdotL);
            DV[0] = DV_SmithJointGGXAniso(TdotH, BdotH, NdotH, NdotV, TdotL, BdotL, NdotL, 
                                          bsdfData.roughnessAT, bsdfData.roughnessAB, 
                                          preLightData.partLambdaV[0]);
            DV[1] = DV_SmithJointGGXAniso(TdotH, BdotH, NdotH, NdotV, TdotL, BdotL, NdotL, 
                                          bsdfData.roughnessBT, bsdfData.roughnessBB, 
                                          preLightData.partLambdaV[1]);
        }
        else
        {
            DV[0] = DV_SmithJointGGX(NdotH, NdotL, NdotV, bsdfData.roughnessAT, preLightData.partLambdaV[0]);
            DV[1] = DV_SmithJointGGX(NdotH, NdotL, NdotV, bsdfData.roughnessBT, preLightData.partLambdaV[1]);
        }
        specularLighting = F * lerp(DV[0]*preLightData.energyCompensationFactor[BASE_LOBEA_IDX], 
                                    DV[1]*preLightData.energyCompensationFactor[BASE_LOBEB_IDX], 
                                    bsdfData.lobeMix);
        //...and energy compensation is applied at PostEvaluateBSDF when no vlayering.
    }


    // TODO: config option + diffuse GGX
    float3 diffuseTerm = Lambert();

#ifdef VLAYERED_DIFFUSE_ENERGY_HACKED_TERM
    // TODOTODO: Energy when vlayered.
    if( IsVLayeredEnabled(bsdfData) )
    {
        diffuseTerm *= preLightData.diffuseEnergy;
    }
#endif

    // We don't multiply by 'bsdfData.diffuseColor' here. It's done only once in PostEvaluateBSDF().
    diffuseLighting = diffuseTerm;

}//...BSDF

//-----------------------------------------------------------------------------
// EvaluateBSDF_Directional
//-----------------------------------------------------------------------------

DirectLighting EvaluateBSDF_Directional(LightLoopContext lightLoopContext,
                                        float3 V, PositionInputs posInput, PreLightData preLightData,
                                        DirectionalLightData lightData, BSDFData bsdfData,
                                        BakeLightingData bakeLightingData)
{
    DirectLighting lighting;
    ZERO_INITIALIZE(DirectLighting, lighting);

    float3 N     = bsdfData.normalWS;
    float3 L     = -lightData.forward; // Lights point backward in Unity
    //float  NdotV = ClampNdotV(preLightData.NdotV);
    float  NdotL = dot(N, L);
    //float  LdotV = dot(L, V);

    // color and attenuation are outputted  by EvaluateLight:
    float3 color;
    float attenuation;
    EvaluateLight_Directional(lightLoopContext, posInput, lightData, bakeLightingData, N, L, color, attenuation);

    float intensity = max(0, attenuation * NdotL); // Warning: attenuation can be greater than 1 due to the inverse square attenuation (when position is close to light)

    // Note: We use NdotL here to early out, but in case of coat this is not correct. But we are ok with this
    UNITY_BRANCH if (intensity > 0.0)
    {
        BSDF(V, L, NdotL, posInput.positionWS, preLightData, bsdfData, lighting.diffuse, lighting.specular);

        lighting.diffuse  *= intensity * lightData.diffuseScale;
        lighting.specular *= intensity * lightData.specularScale;
    }

    // NEWLITTODO: Mixed thickness, transmission

    // Save ALU by applying light and cookie colors only once.
    lighting.diffuse  *= color;
    lighting.specular *= color;

#ifdef DEBUG_DISPLAY
    if (_DebugLightingMode == DEBUGLIGHTINGMODE_LUX_METER)
    {
        // Only lighting, not BSDF
        lighting.diffuse = color * intensity * lightData.diffuseScale;
    }
#endif

    return lighting;
}

//-----------------------------------------------------------------------------
// EvaluateBSDF_Punctual (supports spot, point and projector lights)
//-----------------------------------------------------------------------------

DirectLighting EvaluateBSDF_Punctual(LightLoopContext lightLoopContext,
                                     float3 V, PositionInputs posInput,
                                     PreLightData preLightData, LightData lightData, BSDFData bsdfData, BakeLightingData bakeLightingData)
{
    DirectLighting lighting;
    ZERO_INITIALIZE(DirectLighting, lighting);

    float3 lightToSample = posInput.positionWS - lightData.positionWS;
    int    lightType     = lightData.lightType;

    float3 L;
    float4 distances; // {d, d^2, 1/d, d_proj}
    distances.w = dot(lightToSample, lightData.forward);

    if (lightType == GPULIGHTTYPE_PROJECTOR_BOX)
    {
        L = -lightData.forward;
        distances.xyz = 1; // No distance or angle attenuation
    }
    else
    {
        float3 unL     = -lightToSample;
        float  distSq  = dot(unL, unL);
        float  distRcp = rsqrt(distSq);
        float  dist    = distSq * distRcp;

        L = unL * distRcp;
        distances.xyz = float3(dist, distSq, distRcp);
    }

    float3 N     = bsdfData.normalWS;
    float  NdotV = ClampNdotV(preLightData.NdotV);
    float  NdotL = dot(N, L);
    float  LdotV = dot(L, V);

    // NEWLITTODO: mixedThickness, transmission

    float3 color;
    float attenuation;
    EvaluateLight_Punctual(lightLoopContext, posInput, lightData, bakeLightingData, N, L,
                           lightToSample, distances, color, attenuation);


    float intensity = max(0, attenuation * NdotL); // Warning: attenuation can be greater than 1 due to the inverse square attenuation (when position is close to light)

    // Note: We use NdotL here to early out, but in case of coat this is not correct. But we are ok with this
    UNITY_BRANCH if (intensity > 0.0)
    {
        // Simulate a sphere light with this hack
        // Note that it is not correct with our pre-computation of PartLambdaV (mean if we disable the optimization we will not have the
        // same result) but we don't care as it is a hack anyway

        //NEWLITTODO: Do we want this hack in stacklit ? Yes we have area lights, but cheap and not much maintenance to leave it here.
        // For now no roughness anyways.

        //bsdfData.coatRoughness = max(bsdfData.coatRoughness, lightData.minRoughness);
        //bsdfData.roughnessT = max(bsdfData.roughnessT, lightData.minRoughness);
        //bsdfData.roughnessB = max(bsdfData.roughnessB, lightData.minRoughness);

        BSDF(V, L, NdotL, posInput.positionWS, preLightData, bsdfData, lighting.diffuse, lighting.specular);

        lighting.diffuse  *= intensity * lightData.diffuseScale;
        lighting.specular *= intensity * lightData.specularScale;
    }

    //NEWLITTODO : transmission


    // Save ALU by applying light and cookie colors only once.
    lighting.diffuse  *= color;
    lighting.specular *= color;

#ifdef DEBUG_DISPLAY
    if (_DebugLightingMode == DEBUGLIGHTINGMODE_LUX_METER)
    {
        // Only lighting, not BSDF
        lighting.diffuse = color * intensity * lightData.diffuseScale;
    }
#endif

    return lighting;
}

// NEWLITTODO: For a refence rendering option for area light, like LIT_DISPLAY_REFERENCE_AREA option in eg EvaluateBSDF_<area light type> :
//#include "LitReference.hlsl"

//-----------------------------------------------------------------------------
// EvaluateBSDF_Line - Approximation with Linearly Transformed Cosines
//-----------------------------------------------------------------------------

DirectLighting EvaluateBSDF_Line(   LightLoopContext lightLoopContext,
                                    float3 V, PositionInputs posInput,
                                    PreLightData preLightData, LightData lightData, BSDFData bsdfData, BakeLightingData bakeLightingData)
{
    DirectLighting lighting;
    ZERO_INITIALIZE(DirectLighting, lighting);

    //NEWLITTODO

    return lighting;
}

//-----------------------------------------------------------------------------
// EvaluateBSDF_Area - Approximation with Linearly Transformed Cosines
//-----------------------------------------------------------------------------

// #define ELLIPSOIDAL_ATTENUATION

DirectLighting EvaluateBSDF_Rect(   LightLoopContext lightLoopContext,
                                    float3 V, PositionInputs posInput,
                                    PreLightData preLightData, LightData lightData, BSDFData bsdfData, BakeLightingData bakeLightingData)
{
    DirectLighting lighting;
    ZERO_INITIALIZE(DirectLighting, lighting);

    //NEWLITTODO

    return lighting;
}

DirectLighting EvaluateBSDF_Area(LightLoopContext lightLoopContext,
    float3 V, PositionInputs posInput,
    PreLightData preLightData, LightData lightData,
    BSDFData bsdfData, BakeLightingData bakeLightingData)
{
    if (lightData.lightType == GPULIGHTTYPE_LINE)
    {
        return EvaluateBSDF_Line(lightLoopContext, V, posInput, preLightData, lightData, bsdfData, bakeLightingData);
    }
    else
    {
        return EvaluateBSDF_Rect(lightLoopContext, V, posInput, preLightData, lightData, bsdfData, bakeLightingData);
    }
}

//-----------------------------------------------------------------------------
// EvaluateBSDF_SSLighting for screen space lighting
// ----------------------------------------------------------------------------

IndirectLighting EvaluateBSDF_SSLighting(LightLoopContext lightLoopContext,
                                            float3 V, PositionInputs posInput,
                                            PreLightData preLightData, BSDFData bsdfData,
                                            EnvLightData envLightData,
                                            int GPUImageBasedLightingType,
                                            inout float hierarchyWeight)
{
    IndirectLighting lighting;
    ZERO_INITIALIZE(IndirectLighting, lighting);

    //NEWLITTODO

    return lighting;
}

//-----------------------------------------------------------------------------
// EvaluateBSDF_Env
// ----------------------------------------------------------------------------

// _preIntegratedFGD and _CubemapLD are unique for each BRDF
IndirectLighting EvaluateBSDF_Env(  LightLoopContext lightLoopContext,
                                    float3 V, PositionInputs posInput,
                                    PreLightData preLightData, EnvLightData lightData, BSDFData bsdfData,
                                    int influenceShapeType, int GPUImageBasedLightingType,
                                    inout float hierarchyWeight)
{
    IndirectLighting lighting;
    ZERO_INITIALIZE(IndirectLighting, lighting);
    //return lighting;
    // TODO: Refraction
    // There is no coat handling in Lit for refractions.
    // Here handle one lobe instead of all the others basically, or we could want it all.
    // Could use proper transmission term T0i when vlayered and a total refraction lobe
    // variance (need to get it in ComputeAdding, TODOTODO)

#if !HAS_REFRACTION
    if (GPUImageBasedLightingType == GPUIMAGEBASEDLIGHTINGTYPE_REFRACTION)
        return lighting;
#endif

    float3 envLighting = float3(0.0, 0.0, 0.0);
    float3 positionWS = posInput.positionWS;
    float weight = 0.0;

#ifdef LIT_DISPLAY_REFERENCE_IBL

    envLighting = IntegrateSpecularGGXIBLRef(lightLoopContext, V, preLightData, lightData, bsdfData);

    // TODO: Do refraction reference (is it even possible ?)
    // TODO: handle coat

    // TODO: Handle all lobes in reference


//    #ifdef LIT_DIFFUSE_LAMBERT_BRDF
//    envLighting += IntegrateLambertIBLRef(lightData, V, bsdfData);
//    #else
//    envLighting += IntegrateDisneyDiffuseIBLRef(lightLoopContext, V, preLightData, lightData, bsdfData);
//    #endif

#else

    float3 R[TOTAL_NB_LOBES];
    float tempWeight[TOTAL_NB_LOBES];
    int i;

    for( i = 0; i < TOTAL_NB_LOBES; ++i)
    {
       R[i] = preLightData.iblR[i];
       tempWeight[i] = 1.0;
    }


    // We will sample one time for each lobe the environment.
    // Steps are:

    // -Calculate influence weights from intersection with the proxies.
    // Since the weights are influence blending weights, we can correctly
    // use our lobe weight and mix them.
    // -Fudge the sampling direction  to dampen boundary artefacts.
    // -Do early discard for planar reflections.

    // -Fetch samples of preintegrated environment lighting
    // (see preLD, first part of the split-sum approx.)
    // -Use the BSDF preintegration terms we pre-fetched in preLightData
    // (second part of the split-sum approx.,
    //  and common to all Env. Lights. using the same BSDF and
    //  we only have GGX thus only one FGD map for now)
    // -Multiply the two split sum terms together for each lobe
    // and lerp them and/or add them.

    // Note: using influenceShapeType and projectionShapeType instead of (lightData|proxyData).shapeType allow to make compiler optimization in case the type is know (like for sky)

    for ( i = 0; i < TOTAL_NB_LOBES; ++i)
    {
        float3 L;

#ifdef VLAYERED_DEBUG
        IF_FEATURE_COAT( if( (i == 0) && _DebugLobeMask.x == 0.0) continue; )
        if( (i == (0 IF_FEATURE_COAT(+1))) && _DebugLobeMask.y == 0.0) continue;
        if( (i == (1 IF_FEATURE_COAT(+1))) && _DebugLobeMask.z == 0.0) continue;
#endif

        EvaluateLight_EnvIntersection(positionWS, bsdfData.normalWS, lightData, influenceShapeType, R[i], tempWeight[i]);

    // When we are rough, we tend to see outward shifting of the reflection when at the boundary of the projection volume
    // Also it appear like more sharp. To avoid these artifact and at the same time get better match to reference we lerp to original unmodified reflection.
    // Formula is empirical.
        float roughness = PerceptualRoughnessToRoughness(preLightData.iblPerceptualRoughness[i]);
        R[i] = lerp(R[i], preLightData.iblR[i], saturate(smoothstep(0, 1, roughness * roughness)));


        float iblMipLevel = PerceptualRoughnessToMipmapLevel(preLightData.iblPerceptualRoughness[i]);
        float4 preLD = SampleEnv(lightLoopContext, lightData.envIndex, R[i], iblMipLevel);

    // Used by planar reflection to discard pixel:
        tempWeight[i] *= preLD.a;

        L = preLD.rgb * preLightData.specularFGD[i];
        if( IsVLayeredEnabled(bsdfData) )
    {
            // TODOENERGY: should be done in ComputeAdding with FGD formulation for IBL.
            // Note that when we're not vlayered, we apply it not at each light sample but at the end,
            // at PostEvaluateBSDF.
<<<<<<< HEAD
            // Incorrect, but just for now:
            L *= preLightData.energyCompensationFactor[i];
        }
=======
            // Incorrect, but just for now: 
            //L = ApplyEnergyCompensationToSpecularLighting(L, preLightData.fresnel0[i], preLightData.energyCompensation[i]);
            L *= preLightData.energyFactor[i];
    }
>>>>>>> 251194a6
        envLighting += L;
    }

    // TODO: to combine influence weights, mean or max or ... ?
    for( i = 0; i < TOTAL_NB_LOBES; ++i)
    {
       weight += tempWeight[i];
    }
    weight /= TOTAL_NB_LOBES;
    weight = tempWeight[1];

#endif // LIT_DISPLAY_REFERENCE_IBL

    UpdateLightingHierarchyWeights(hierarchyWeight, weight);
    envLighting *= weight * lightData.multiplier;

    if (GPUImageBasedLightingType == GPUIMAGEBASEDLIGHTINGTYPE_REFLECTION)
        lighting.specularReflected = envLighting;
    //TODO refraction:
    //else
    //    lighting.specularTransmitted = envLighting * preLightData.transparentTransmittance;

    return lighting;
}

//-----------------------------------------------------------------------------
// PostEvaluateBSDF
// ----------------------------------------------------------------------------

void PostEvaluateBSDF(  LightLoopContext lightLoopContext,
                        float3 V, PositionInputs posInput,
                        PreLightData preLightData, BSDFData bsdfData, BakeLightingData bakeLightingData, AggregateLighting lighting,
                        out float3 diffuseLighting, out float3 specularLighting)
{
    float3 bakeDiffuseLighting = bakeLightingData.bakeDiffuseLighting;

    AmbientOcclusionFactor aoFactor;
    // Use GTAOMultiBounce approximation for ambient occlusion (allow to get a tint from the baseColor)
    GetScreenSpaceAmbientOcclusionMultibounce(posInput.positionSS, preLightData.NdotV, lerp(bsdfData.perceptualRoughnessA, bsdfData.perceptualRoughnessB, bsdfData.lobeMix), bsdfData.ambientOcclusion, 1.0, bsdfData.diffuseColor, bsdfData.fresnel0, aoFactor);

    // Add indirect diffuse + emissive (if any) - Ambient occlusion is multiply by emissive which is wrong but not a big deal
    bakeDiffuseLighting                 *= aoFactor.indirectAmbientOcclusion;
    lighting.direct.diffuse             *= aoFactor.directAmbientOcclusion;

<<<<<<< HEAD
    // diffuse lighting has already had the albedo applied in GetBakedDiffuseLighting().
    diffuseLighting = bsdfData.diffuseColor * lighting.direct.diffuse + bakeDiffuseLighting;
=======
    if( !IsVLayeredEnabled(bsdfData) )
    {
        // Note that when we're vlayered, this can be different per lobe depending on
        // which interface generates it.
        // Apply the fudge factor (boost) to compensate for multiple scattering not accounted for in the BSDF.
    // This assumes all spec comes from a GGX BSDF.
        //specularLighting = ApplyEnergyCompensationToSpecularLighting(specularLighting, bsdfData.fresnel0, preLightData.energyCompensation[0]);
        specularLighting = ApplyEnergyCompensationToSpecularLighting(specularLighting, bsdfData.fresnel0, preLightData.energyCompensation);
    }
>>>>>>> 251194a6

    specularLighting = lighting.direct.specular + lighting.indirect.specularReflected;

#ifdef DEBUG_DISPLAY

    if (_DebugLightingMode != 0)
    {
        specularLighting = float3(0.0, 0.0, 0.0); // Disable specular lighting

        switch (_DebugLightingMode)
        {
        case DEBUGLIGHTINGMODE_LUX_METER:
            diffuseLighting = lighting.direct.diffuse + bakeLightingData.bakeDiffuseLighting;
            break;

        case DEBUGLIGHTINGMODE_INDIRECT_DIFFUSE_OCCLUSION:
            diffuseLighting = aoFactor.indirectAmbientOcclusion;
            break;

        case DEBUGLIGHTINGMODE_INDIRECT_SPECULAR_OCCLUSION:
            //diffuseLighting = aoFactor.indirectSpecularOcclusion;
            break;

        case DEBUGLIGHTINGMODE_SCREEN_SPACE_TRACING_REFRACTION:
            //if (_DebugLightingSubMode != DEBUGSCREENSPACETRACING_COLOR)
            //    diffuseLighting = lighting.indirect.specularTransmitted;
            break;
        }
    }
    else if (_DebugMipMapMode != DEBUGMIPMAPMODE_NONE)
    {
        diffuseLighting = bsdfData.diffuseColor;
        specularLighting = float3(0.0, 0.0, 0.0); // Disable specular lighting
    }

#endif
}

#endif // #ifdef HAS_LIGHTLOOP<|MERGE_RESOLUTION|>--- conflicted
+++ resolved
@@ -128,18 +128,6 @@
 bool IsVLayeredEnabled(BSDFData bsdfData)
 {
     return (HasFeatureFlag(bsdfData.materialFeatures, MATERIALFEATUREFLAGS_STACK_LIT_COAT));
-}
-
-<<<<<<< HEAD
-=======
-float3 ComputeDiffuseColor(float3 baseColor, float metallic)
-{
-    return baseColor * (1.0 - metallic);
-}
-
-float3 ComputeFresnel0(float3 baseColor, float metallic, float dielectricF0)
-{
-    return lerp(dielectricF0.xxx, baseColor, metallic);
 }
 
 // Assume that bsdfData.diffusionProfile is init
@@ -190,7 +178,6 @@
 #endif
 }
 
->>>>>>> 251194a6
 // Assume bsdfData.normalWS is init
 void FillMaterialAnisotropy(float anisotropy, float3 tangentWS, float3 bitangentWS, inout BSDFData bsdfData)
 {
@@ -446,13 +433,9 @@
 // Precomputed lighting data to send to the various lighting functions
 struct PreLightData
 {
-<<<<<<< HEAD
     float NdotV;                              // Could be negative due to normal mapping, use ClampNdotV()
     float TdotV;                              // Stored only when VLAYERED_RECOMPUTE_PERLIGHT
     float BdotV;
-=======
-    float NdotV;                     // Could be negative due to normal mapping, use ClampNdotV()
->>>>>>> 251194a6
 
     // IBL: we calculate and prefetch the pre-integrated split sum data for
     // all needed lobes
@@ -1263,8 +1246,8 @@
     // For eval IBL lights, we need:
     //
     // iblPerceptualRoughness (for FGD, mip, etc)
-    // iblR                   (fetch direction compensated dominant spec)
-    // specularFGD            (coatIblF is now in there too)
+    // iblR (fetch direction compensated dominant spec)
+    // specularFGD (coatIblF is now in there too)
     // energyCompensation     (to a apply for each light sample since with multiple roughnesses, it becomes lobe specific)
     //
     // We also need for analytical lights:
@@ -1457,8 +1440,8 @@
         preLightData.layeredRoughnessT[1] = bsdfData.roughnessBT;
         preLightData.layeredRoughnessB[1] = bsdfData.roughnessBB;
 
-    preLightData.iblPerceptualRoughness[0] = bsdfData.perceptualRoughnessA;
-    preLightData.iblPerceptualRoughness[1] = bsdfData.perceptualRoughnessB;
+        preLightData.iblPerceptualRoughness[0] = bsdfData.perceptualRoughnessA;
+        preLightData.iblPerceptualRoughness[1] = bsdfData.perceptualRoughnessB;
 
         if (HasFeatureFlag(bsdfData.materialFeatures, MATERIALFEATUREFLAGS_STACK_LIT_ANISOTROPY))
         {
@@ -1483,20 +1466,14 @@
         }
         else
         {
-<<<<<<< HEAD
             preLightData.partLambdaV[0] = GetSmithJointGGXPartLambdaV(NdotV, preLightData.layeredRoughnessT[0]);
             preLightData.partLambdaV[1] = GetSmithJointGGXPartLambdaV(NdotV, preLightData.layeredRoughnessT[1]);
             iblN[0] = iblN[1] = N;
-=======
-    preLightData.partLambdaV[0] = GetSmithJointGGXPartLambdaV(NdotV, bsdfData.roughnessAT);
-    preLightData.partLambdaV[1] = GetSmithJointGGXPartLambdaV(NdotV, bsdfData.roughnessBT);
-    iblN[0] = iblN[1] = N;
->>>>>>> 251194a6
         } // ...no anisotropy
 
 
-    // IBL
-    // Handle IBL pre calculated data + GGX multiscattering energy loss compensation term
+        // IBL
+        // Handle IBL pre calculated data + GGX multiscattering energy loss compensation term
 
         GetPreIntegratedFGDGGXAndDisneyDiffuse(baseLayerNdotV, // just NdotV here...
                                                preLightData.iblPerceptualRoughness[BASE_LOBEA_IDX],
@@ -1513,16 +1490,16 @@
                                                specularReflectivity[BASE_LOBEB_IDX]);
 
 
-    iblR[0] = reflect(-V, iblN[0]);
-    iblR[1] = reflect(-V, iblN[1]);
-    // This is a ad-hoc tweak to better match reference of anisotropic GGX.
-    // TODO: We need a better hack.
-    float fact = saturate(1.2 - abs(bsdfData.anisotropy));
-    preLightData.iblPerceptualRoughness[0] *= fact;
-    preLightData.iblPerceptualRoughness[1] *= fact;
+        iblR[0] = reflect(-V, iblN[0]);
+        iblR[1] = reflect(-V, iblN[1]);
+        // This is a ad-hoc tweak to better match reference of anisotropic GGX.
+        // TODO: We need a better hack.
+        float fact = saturate(1.2 - abs(bsdfData.anisotropy));
+        preLightData.iblPerceptualRoughness[0] *= fact;
+        preLightData.iblPerceptualRoughness[1] *= fact;
         // Correction of reflected direction for better handling of rough material
-    preLightData.iblR[0] = GetSpecularDominantDir(N, iblR[0], preLightData.iblPerceptualRoughness[0], NdotV);
-    preLightData.iblR[1] = GetSpecularDominantDir(N, iblR[1], preLightData.iblPerceptualRoughness[1], NdotV);
+        preLightData.iblR[0] = GetSpecularDominantDir(N, iblR[0], preLightData.iblPerceptualRoughness[0], NdotV);
+        preLightData.iblR[1] = GetSpecularDominantDir(N, iblR[1], preLightData.iblPerceptualRoughness[1], NdotV);
 
 #ifdef LIT_USE_GGX_ENERGY_COMPENSATION
         // Here, since this compensation term is already an average applied to a sum
@@ -1534,12 +1511,8 @@
 
 
 #else
-<<<<<<< HEAD
         preLightData.energyCompensationFactor[BASE_LOBEA_IDX] =
         preLightData.energyCompensationFactor[BASE_LOBEB_IDX] = 1.0;
-=======
-    preLightData.energyCompensation = 0.0;
->>>>>>> 251194a6
 #endif
 
     } //...else !IsVLayeredEnabled
@@ -1849,8 +1822,8 @@
         }
         else
         {
-            DV[0] = DV_SmithJointGGX(NdotH, NdotL, NdotV, bsdfData.roughnessAT, preLightData.partLambdaV[0]);
-            DV[1] = DV_SmithJointGGX(NdotH, NdotL, NdotV, bsdfData.roughnessBT, preLightData.partLambdaV[1]);
+    DV[0] = DV_SmithJointGGX(NdotH, NdotL, NdotV, bsdfData.roughnessAT, preLightData.partLambdaV[0]);
+    DV[1] = DV_SmithJointGGX(NdotH, NdotL, NdotV, bsdfData.roughnessBT, preLightData.partLambdaV[1]);
         }
         specularLighting = F * lerp(DV[0]*preLightData.energyCompensationFactor[BASE_LOBEA_IDX], 
                                     DV[1]*preLightData.energyCompensationFactor[BASE_LOBEB_IDX], 
@@ -2148,7 +2121,7 @@
     // -Calculate influence weights from intersection with the proxies.
     // Since the weights are influence blending weights, we can correctly
     // use our lobe weight and mix them.
-    // -Fudge the sampling direction  to dampen boundary artefacts.
+    // -Fudge the sampling direction to dampen boundary artefacts.
     // -Do early discard for planar reflections.
 
     // -Fetch samples of preintegrated environment lighting
@@ -2174,9 +2147,9 @@
 
         EvaluateLight_EnvIntersection(positionWS, bsdfData.normalWS, lightData, influenceShapeType, R[i], tempWeight[i]);
 
-    // When we are rough, we tend to see outward shifting of the reflection when at the boundary of the projection volume
-    // Also it appear like more sharp. To avoid these artifact and at the same time get better match to reference we lerp to original unmodified reflection.
-    // Formula is empirical.
+        // When we are rough, we tend to see outward shifting of the reflection when at the boundary of the projection volume
+        // Also it appear like more sharp. To avoid these artifact and at the same time get better match to reference we lerp to original unmodified reflection.
+        // Formula is empirical.
         float roughness = PerceptualRoughnessToRoughness(preLightData.iblPerceptualRoughness[i]);
         R[i] = lerp(R[i], preLightData.iblR[i], saturate(smoothstep(0, 1, roughness * roughness)));
 
@@ -2184,25 +2157,18 @@
         float iblMipLevel = PerceptualRoughnessToMipmapLevel(preLightData.iblPerceptualRoughness[i]);
         float4 preLD = SampleEnv(lightLoopContext, lightData.envIndex, R[i], iblMipLevel);
 
-    // Used by planar reflection to discard pixel:
+        // Used by planar reflection to discard pixel:
         tempWeight[i] *= preLD.a;
 
         L = preLD.rgb * preLightData.specularFGD[i];
         if( IsVLayeredEnabled(bsdfData) )
-    {
+        {
             // TODOENERGY: should be done in ComputeAdding with FGD formulation for IBL.
             // Note that when we're not vlayered, we apply it not at each light sample but at the end,
             // at PostEvaluateBSDF.
-<<<<<<< HEAD
             // Incorrect, but just for now:
             L *= preLightData.energyCompensationFactor[i];
         }
-=======
-            // Incorrect, but just for now: 
-            //L = ApplyEnergyCompensationToSpecularLighting(L, preLightData.fresnel0[i], preLightData.energyCompensation[i]);
-            L *= preLightData.energyFactor[i];
-    }
->>>>>>> 251194a6
         envLighting += L;
     }
 
@@ -2247,20 +2213,8 @@
     bakeDiffuseLighting                 *= aoFactor.indirectAmbientOcclusion;
     lighting.direct.diffuse             *= aoFactor.directAmbientOcclusion;
 
-<<<<<<< HEAD
     // diffuse lighting has already had the albedo applied in GetBakedDiffuseLighting().
     diffuseLighting = bsdfData.diffuseColor * lighting.direct.diffuse + bakeDiffuseLighting;
-=======
-    if( !IsVLayeredEnabled(bsdfData) )
-    {
-        // Note that when we're vlayered, this can be different per lobe depending on
-        // which interface generates it.
-        // Apply the fudge factor (boost) to compensate for multiple scattering not accounted for in the BSDF.
-    // This assumes all spec comes from a GGX BSDF.
-        //specularLighting = ApplyEnergyCompensationToSpecularLighting(specularLighting, bsdfData.fresnel0, preLightData.energyCompensation[0]);
-        specularLighting = ApplyEnergyCompensationToSpecularLighting(specularLighting, bsdfData.fresnel0, preLightData.energyCompensation);
-    }
->>>>>>> 251194a6
 
     specularLighting = lighting.direct.specular + lighting.indirect.specularReflected;
 
