#include "Decal.hlsl"

DECLARE_DBUFFER_TEXTURE(_DBufferTexture);

DecalData FetchDecal(uint start, uint i)
{
#ifdef LIGHTLOOP_TILE_PASS
    int j = FetchIndex(start, i);
#else
    int j = start + i;
#endif
    return _DecalDatas[j];
}

#if defined(UNITY_NO_DXT5nm)
#define UNPACK_NORMAL_FUNC UnpackNormalRGB
#else
#define UNPACK_NORMAL_FUNC UnpackNormalmapRGorAG
#endif

void ApplyBlendNormal(inout float4 dst, inout int matMask, float2 texCoords, int sliceIndex, int mapMask, float3x3 decalToWorld, float blend)
{
	float4 src;
	src.xyz =  mul(decalToWorld, UNPACK_NORMAL_FUNC(SAMPLE_TEXTURE2D_ARRAY(_DecalAtlas, sampler_DecalAtlas, texCoords, sliceIndex))) * 0.5f + 0.5f;
	src.w = blend;
	dst.xyz = src.xyz * src.w + dst.xyz * (1.0f - src.w);
	dst.w = dst.w * (1.0f - src.w);
	matMask |= mapMask;
}

#undef UNPACK_NORMAL_FUNC

void ApplyBlendDiffuse(inout float4 dst, inout int matMask, float2 texCoords, int sliceIndex, int mapMask, float blend)
{
	float4 src = SAMPLE_TEXTURE2D_ARRAY(_DecalAtlas, sampler_DecalAtlas, texCoords, sliceIndex);
	src.w *= blend;
	dst.xyz = src.xyz * src.w + dst.xyz * (1.0f - src.w);
	dst.w = dst.w * (1.0f - src.w);
	matMask |= mapMask;
}

void ApplyBlendMask(inout float4 dst, inout int matMask, float2 texCoords, int sliceIndex, int mapMask, float blend)
{
	float4 src = SAMPLE_TEXTURE2D_ARRAY(_DecalAtlas, sampler_DecalAtlas, texCoords, sliceIndex);
	src.z = src.w;
	src.w = blend;
	dst.xyz = src.xyz * src.w + dst.xyz * (1.0f - src.w);
	dst.w = dst.w * (1.0f - src.w);
	matMask |= mapMask;
}

void AddDecalContribution(PositionInputs posInput, inout SurfaceData surfaceData)
{
	if(_EnableDBuffer)
	{
		DecalSurfaceData decalSurfaceData;		
		uint mask = 0;
		// the code in the macros, gets moved inside the conditionals by the compiler
<<<<<<< HEAD
		FETCH_DBUFFER(DBuffer, _DBufferTexture, posInput.positionSS);

#ifdef _SURFACE_TYPE_TRANSPARENT
        uint decalCount, decalStart;
		DBuffer0 = float4(0.0f, 0.0f, 0.0f, 1.0f);
		DBuffer1 = float4(0.5f, 0.5f, 0.5f, 1.0f);
		DBuffer2 = float4(0.0f, 0.0f, 0.0f, 1.0f);
=======
		FETCH_DBUFFER(DBuffer, _DBufferTexture, unPositionSS);
		DecalSurfaceData decalSurfaceData;
		DECODE_FROM_DBUFFER(DBuffer, decalSurfaceData);
		uint mask = UnpackByte(LOAD_TEXTURE2D(_DecalHTileTexture, unPositionSS / 8).x);
>>>>>>> 05d241b9

    #ifdef LIGHTLOOP_TILE_PASS
        GetCountAndStart(posInput, LIGHTCATEGORY_DECAL, decalStart, decalCount);
    #else
        decalCount = _DecalCount;
        decalStart = 0;
    #endif
		float3 positionWS = GetAbsolutePositionWS(posInput.positionWS);
		uint i = 0; 
        for (i = 0; i < decalCount; i++)
        {
            DecalData decalData = FetchDecal(decalStart, i);    
			float3 positionDS = mul(decalData.worldToDecal, float4(positionWS, 1.0)).xyz;
			positionDS = positionDS * float3(1.0, -1.0, 1.0) + float3(0.5, 0.0f, 0.5);
			float decalBlend = decalData.normalToWorld[0][3];
			int diffuseIndex = decalData.normalToWorld[1][3];
			int normalIndex = decalData.normalToWorld[2][3];
			int maskIndex = decalData.normalToWorld[3][3];
			if((all(positionDS.xyz > 0.0f) && all(1.0f - positionDS.xyz > 0.0f)))
			{
				if(diffuseIndex != -1)
				{
					ApplyBlendDiffuse(DBuffer0, mask, positionDS.xz, diffuseIndex, DBUFFERHTILEBIT_DIFFUSE, decalBlend);
				}

				if(normalIndex != -1)
				{
					ApplyBlendNormal(DBuffer1, mask, positionDS.xz, normalIndex, DBUFFERHTILEBIT_NORMAL, (float3x3)decalData.normalToWorld, decalBlend);
				}

				if(maskIndex != -1)
				{
					ApplyBlendMask(DBuffer2, mask, positionDS.xz, maskIndex, DBUFFERHTILEBIT_MASK, decalBlend);
				}
			}
		}
#else
		mask = UnpackByte(LOAD_TEXTURE2D(_DecalHTileTexture, posInput.positionSS / 8)); 
#endif
		DECODE_FROM_DBUFFER(DBuffer, decalSurfaceData);		
		// using alpha compositing https://developer.nvidia.com/gpugems/GPUGems3/gpugems3_ch23.html
		if(mask & DBUFFERHTILEBIT_DIFFUSE)
		{
			surfaceData.baseColor.xyz = surfaceData.baseColor.xyz * decalSurfaceData.baseColor.w + decalSurfaceData.baseColor.xyz;
		}
		
		if(mask & DBUFFERHTILEBIT_NORMAL)
		{
			surfaceData.normalWS.xyz = normalize(surfaceData.normalWS.xyz * decalSurfaceData.normalWS.w + decalSurfaceData.normalWS.xyz);
		}
		if(mask & DBUFFERHTILEBIT_MASK)
		{
			surfaceData.metallic = surfaceData.metallic * decalSurfaceData.mask.w + decalSurfaceData.mask.x;
			surfaceData.ambientOcclusion = surfaceData.ambientOcclusion * decalSurfaceData.mask.w + decalSurfaceData.mask.y;
			surfaceData.perceptualSmoothness = surfaceData.perceptualSmoothness * decalSurfaceData.mask.w + decalSurfaceData.mask.z;
		}
	}
}<|MERGE_RESOLUTION|>--- conflicted
+++ resolved
@@ -56,7 +56,6 @@
 		DecalSurfaceData decalSurfaceData;		
 		uint mask = 0;
 		// the code in the macros, gets moved inside the conditionals by the compiler
-<<<<<<< HEAD
 		FETCH_DBUFFER(DBuffer, _DBufferTexture, posInput.positionSS);
 
 #ifdef _SURFACE_TYPE_TRANSPARENT
@@ -64,12 +63,6 @@
 		DBuffer0 = float4(0.0f, 0.0f, 0.0f, 1.0f);
 		DBuffer1 = float4(0.5f, 0.5f, 0.5f, 1.0f);
 		DBuffer2 = float4(0.0f, 0.0f, 0.0f, 1.0f);
-=======
-		FETCH_DBUFFER(DBuffer, _DBufferTexture, unPositionSS);
-		DecalSurfaceData decalSurfaceData;
-		DECODE_FROM_DBUFFER(DBuffer, decalSurfaceData);
-		uint mask = UnpackByte(LOAD_TEXTURE2D(_DecalHTileTexture, unPositionSS / 8).x);
->>>>>>> 05d241b9
 
     #ifdef LIGHTLOOP_TILE_PASS
         GetCountAndStart(posInput, LIGHTCATEGORY_DECAL, decalStart, decalCount);
