--- conflicted
+++ resolved
@@ -1,4 +1,4 @@
-using System.IO;
+﻿using System.IO;
 using UnityEngine;
 using UnityEngine.Experimental.Rendering;
 using UnityEngine.Experimental.Rendering.HDPipeline;
@@ -283,22 +283,5 @@
             var icon = EditorGUIUtility.FindTexture("ScriptableObject Icon");
             ProjectWindowUtil.StartNameEditingIfProjectWindowExists(0, ScriptableObject.CreateInstance<DoCreateNewAssetSubsurfaceScatteringSettings>(), "New SSS Settings.asset", icon, null);
         }
-<<<<<<< HEAD
-=======
-
-        [MenuItem("Assets/Create/Render Pipeline/High Definition/HDRISky Settings", priority = CoreUtils.assetCreateMenuPriority2)]
-        static void MenuCreateHDRISkySettings()
-        {
-            var icon = EditorGUIUtility.FindTexture("ScriptableObject Icon");
-            ProjectWindowUtil.StartNameEditingIfProjectWindowExists(0, ScriptableObject.CreateInstance<DoCreateNewAssetHDRISkySettings>(), "New HDRISkySettings.asset", icon, null);
-        }
-
-        [MenuItem("Assets/Create/Render Pipeline/High Definition/ProceduralSky Settings", priority = CoreUtils.assetCreateMenuPriority2)]
-        static void MenuCreateProceduralSkySettings()
-        {
-            var icon = EditorGUIUtility.FindTexture("ScriptableObject Icon");
-            ProjectWindowUtil.StartNameEditingIfProjectWindowExists(0, ScriptableObject.CreateInstance<DoCreateNewAssetProceduralSkySettings>(), "New ProceduralSkySettings.asset", icon, null);
-        }
->>>>>>> e7de3381
     }
 }