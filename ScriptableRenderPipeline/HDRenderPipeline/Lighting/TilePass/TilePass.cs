--- conflicted
+++ resolved
@@ -1828,7 +1828,7 @@
 
             public void PushGlobalParams(Camera camera, CommandBuffer cmd)
             {
-                using (new ProfilingSample(cmd, "Push Global Parameters"))
+                using (new ProfilingSample(cmd, "Push Global Parameters",HDRenderPipeline.GetSampler(HDRenderPipeline.CustomSamplerId.TP_Push_Global_Parameters))
                 {
                     // Shadows
                     m_ShadowMgr.SyncData();
@@ -1864,17 +1864,7 @@
                         cmd.SetGlobalFloat(HDShaderIDs.g_fNearPlane, camera.nearClipPlane);
                         cmd.SetGlobalFloat(HDShaderIDs.g_fFarPlane, camera.farClipPlane);
                         cmd.SetGlobalInt(HDShaderIDs.g_iLog2NumClusters, k_Log2NumClusters);
-
-<<<<<<< HEAD
                         cmd.SetGlobalInt(HDShaderIDs.g_isLogBaseBufferEnabled, k_UseDepthBuffer ? 1 : 0);
-=======
-            public void PushGlobalParams(Camera camera, CommandBuffer cmd, ComputeShader computeShader, int kernelIndex, bool forceClustered = false)
-            {
-                using (new ProfilingSample(cmd, "Push Global Parameters",HDRenderPipeline.GetSampler(HDRenderPipeline.CustomSamplerId.TP_Push_Global_Parameters)))
-                {
-                    // Shadows
-                    m_ShadowMgr.SyncData();
->>>>>>> 5c7e6043
 
                         cmd.SetGlobalBuffer(HDShaderIDs.g_vLayeredOffsetsBuffer, s_PerVoxelOffset);
                         if (k_UseDepthBuffer)
@@ -2005,16 +1995,12 @@
                 string tilePassMRTName = "TilePass - Deferred Lighting Pass MRT";
                 string singlePassName = "SinglePass - Deferred Lighting Pass";
                 string SinglePassMRTName = "SinglePass - Deferred Lighting Pass MRT";
-<<<<<<< HEAD
-
-                                   Texture skyTexture = Shader.GetGlobalTexture(HDShaderIDs._SkyTexture);
-                       float skyTextureMipCount = Shader.GetGlobalFloat(HDShaderIDs._SkyTextureMipCount);
-
-
-                using (new ProfilingSample(cmd, m_TileSettings.enableTileAndCluster ?
-=======
+
+
+				Texture skyTexture = Shader.GetGlobalTexture(HDShaderIDs._SkyTexture);
+				float skyTextureMipCount = Shader.GetGlobalFloat(HDShaderIDs._SkyTextureMipCount);
+
                 string sLabel = m_TileSettings.enableTileAndCluster ?
->>>>>>> 5c7e6043
                     (options.outputSplitLighting ? tilePassMRTName : tilePassName) :
                     (options.outputSplitLighting ? SinglePassMRTName : singlePassName);
                 using (new ProfilingSample(cmd, sLabel,HDRenderPipeline.GetSampler(HDRenderPipeline.CustomSamplerId.TP_RenderDeferredLighting )))
