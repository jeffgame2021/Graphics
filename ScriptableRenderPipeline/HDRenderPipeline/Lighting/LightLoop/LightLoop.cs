--- conflicted
+++ resolved
@@ -459,12 +459,8 @@
 
         public bool GetFeatureVariantsEnabled()
         {
-<<<<<<< HEAD
-            return !m_isForwardRenderingOnly && m_isFptlEnabled && m_TileSettings.enableComputeLightEvaluation &&
-                    (m_TileSettings.enableComputeLightVariants || m_TileSettings.enableComputeMaterialVariants);
-=======
-            return m_isFptlEnabled && m_LightLoopSettings.enableComputeLightEvaluation && (m_LightLoopSettings.enableComputeLightVariants || m_LightLoopSettings.enableComputeMaterialVariants);
->>>>>>> b3acba77
+            return !m_isForwardRenderingOnly && m_isFptlEnabled && m_LightLoopSettings.enableComputeLightEvaluation &&
+                    (m_LightLoopSettings.enableComputeLightVariants || m_LightLoopSettings.enableComputeMaterialVariants);
         }
 
         LightLoopSettings m_LightLoopSettings = null;
