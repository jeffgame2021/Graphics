%YAML 1.1
%TAG !u! tag:unity3d.com,2011:
--- !u!114 &11400000
MonoBehaviour:
  m_ObjectHideFlags: 0
  m_CorrespondingSourceObject: {fileID: 0}
  m_PrefabInstance: {fileID: 0}
  m_PrefabAsset: {fileID: 0}
  m_GameObject: {fileID: 0}
  m_Enabled: 1
  m_EditorHideFlags: 0
  m_Script: {fileID: 11500000, guid: 8b6f86e1523e69a4282e92d393be89a4, type: 3}
  m_Name: HDRenderPipelineResources
  m_EditorClassIdentifier: 
  m_Version: 4
  shaders:
    defaultPS: {fileID: 4800000, guid: 6e4ae4064600d784cac1e41a9e6f2e59, type: 3}
    debugDisplayLatlongPS: {fileID: 4800000, guid: c1d1d149a043a5349ba367da6c2051ba,
      type: 3}
    debugViewMaterialGBufferPS: {fileID: 4800000, guid: 439949ea1bfa91b4ba0d04269fcde33d,
      type: 3}
    debugViewTilesPS: {fileID: 4800000, guid: c7c2bd17b06ceb4468e14081aaf1b96f, type: 3}
    debugFullScreenPS: {fileID: 4800000, guid: e874aca2df8300a488258738c31f85cf, type: 3}
    debugColorPickerPS: {fileID: 4800000, guid: 8137b807709e178498f22ed710864bb0,
      type: 3}
    debugExposurePS: {fileID: 4800000, guid: 0ef322534f047a34c96d29419d56d17a, type: 3}
    debugLightVolumePS: {fileID: 4800000, guid: 8e706c0e71fcec34a8f5c9713e5e2943,
      type: 3}
    debugLightVolumeCS: {fileID: 7200000, guid: f5d5d21faef5cf445ac2c5d8ff9c4184,
      type: 3}
    debugBlitQuad: {fileID: 4800000, guid: cf5ca5b6ef18b3f429ed707ee9ceac9f, type: 3}
<<<<<<< HEAD
    debugViewVirtualTexturingBlit: {fileID: 4800000, guid: 55d195396b03b804eb78c92d468e3c8e, type: 3}
=======
    debugViewVirtualTexturingBlit: {fileID: 4800000, guid: 55d195396b03b804eb78c92d468e3c8e,
      type: 3}
>>>>>>> 105a7d67
    materialError: {fileID: 4800000, guid: 79a966a5200a456188dec0d48d805614, type: 3}
    deferredPS: {fileID: 4800000, guid: 00dd221e34a6ab349a1196b0f2fab693, type: 3}
    colorPyramidPS: {fileID: 4800000, guid: 2fcfb8d92f45e4549b3f0bad5d0654bf, type: 3}
    depthPyramidCS: {fileID: 7200000, guid: 64a553bb564274041906f78ffba955e4, type: 3}
    copyChannelCS: {fileID: 7200000, guid: a4d45eda75e8e474dbe24a31f741f3b4, type: 3}
    screenSpaceReflectionsCS: {fileID: 7200000, guid: d1de9ac7d9016204da289affe9677942,
      type: 3}
    applyDistortionPS: {fileID: 4800000, guid: 02ae56f4306413c4a96dcf005cde1971, type: 3}
    clearDispatchIndirectCS: {fileID: 7200000, guid: fc1f553acb80a6446a32d33e403d0656,
      type: 3}
    clearLightListsCS: {fileID: 7200000, guid: 743eb3491795b9545955695d591195a1, type: 3}
    buildDispatchIndirectCS: {fileID: 7200000, guid: 4eb1b418be7044c40bb5200496c50f14,
      type: 3}
    buildScreenAABBCS: {fileID: 7200000, guid: 728dce960f8a9c44bbc3abb3b851d8f6, type: 3}
    buildPerTileLightListCS: {fileID: 7200000, guid: 65af3444cbf4b3747a4dead7ee00cfee,
      type: 3}
    buildPerBigTileLightListCS: {fileID: 7200000, guid: 5ee1f9d6e09abe045b2f5e0b784b9072,
      type: 3}
    buildPerVoxelLightListCS: {fileID: 7200000, guid: 0bb1b7e0ddcd5c44baf3ddc7456eb196,
      type: 3}
    lightListClusterClearAtomicIndexCS: {fileID: 7200000, guid: 1e3472a94b14a334a93230bbc700d7b2,
      type: 3}
    buildMaterialFlagsCS: {fileID: 7200000, guid: fb3eda953cd6e634e877fb777be2cd08,
      type: 3}
    deferredCS: {fileID: 7200000, guid: 0b64f79746d2daf4198eaf6eab9af259, type: 3}
    contactShadowCS: {fileID: 7200000, guid: 3e6900e06dc185a4380af4dacb4db0a4, type: 3}
    volumeVoxelizationCS: {fileID: 7200000, guid: c20b371db720da244b73830ec74a343a,
      type: 3}
    volumetricLightingCS: {fileID: 7200000, guid: b4901a10df2d1e24282725e9fbc77c97,
      type: 3}
    volumetricLightingFilteringCS: {fileID: 7200000, guid: ef9a910d0ec6ebb41ae3f5c7a69daf46,
      type: 3}
    deferredTilePS: {fileID: 4800000, guid: dedaf4ea0d134ca4aad1d95a558c46e5, type: 3}
    screenSpaceShadowPS: {fileID: 4800000, guid: bfa43a48695613b4ea19c58858ae1a61,
      type: 3}
    probeVolumeAtlasBlitCS: {fileID: 7200000, guid: 07f429bf534edb44eb5a0e4b2c65b108,
      type: 3}
    probeVolumeAtlasOctahedralDepthBlitCS: {fileID: 7200000, guid: f60c895d3a3061848844b36ccf9e44a9,
      type: 3}
    probeVolumeAtlasOctahedralDepthConvolveCS: {fileID: 7200000, guid: 7ef71ce05401a4c4081039b475d3b9ee,
      type: 3}
    debugDisplayProbeVolumePS: {fileID: 4800000, guid: e7c19cfee7a88394fbb53652b9644cc0,
      type: 3}
    subsurfaceScatteringCS: {fileID: 7200000, guid: b06a7993621def248addd55d0fe931b1,
      type: 3}
    combineLightingPS: {fileID: 4800000, guid: 2e37131331fbdca449b1a2bc47a639ca, type: 3}
    cameraMotionVectorsPS: {fileID: 4800000, guid: 035941b63024d1943af48811c1db20d9,
      type: 3}
    clearStencilBufferPS: {fileID: 4800000, guid: 8ea49ef16606acd489439e676ab84040,
      type: 3}
    copyStencilBufferPS: {fileID: 4800000, guid: 3d1574f1cdfa0ce4995f9bc79ed7f8ec,
      type: 3}
    copyDepthBufferPS: {fileID: 4800000, guid: 42dfcc8fe803ece4096c58630689982f, type: 3}
    blitPS: {fileID: 4800000, guid: 370f7a9cc4e362d488af024d371091e8, type: 3}
    blitColorAndDepthPS: {fileID: 4800000, guid: c6e57f5bdbd2a284a86a3097c03884c8,
      type: 3}
    downsampleDepthPS: {fileID: 4800000, guid: 67d6171b0acc6554aad48c845ec7e67f, type: 3}
    upsampleTransparentPS: {fileID: 4800000, guid: 2ad7ce40f0dbaf64dadef1f58d8524d3,
      type: 3}
    resolveStencilCS: {fileID: 7200000, guid: 65b89cac5f286b043a31bf8041776ee7, type: 3}
    blitCubemapPS: {fileID: 4800000, guid: d05913e251bed7a4992c921c62e1b647, type: 3}
    buildProbabilityTablesCS: {fileID: 7200000, guid: b9f26cf340afe9145a699753531b2a4c,
      type: 3}
    computeGgxIblSampleDataCS: {fileID: 7200000, guid: 764a24bb47ef5ba4781d9ae82ca07445,
      type: 3}
    GGXConvolvePS: {fileID: 4800000, guid: 123ed592ad5c2494b8aed301fd609e7b, type: 3}
    charlieConvolvePS: {fileID: 4800000, guid: 5685fd17e71045e4ca9fefca38a7c177, type: 3}
    opaqueAtmosphericScatteringPS: {fileID: 4800000, guid: 32f724728cf19904291226f239ec16f0,
      type: 3}
    hdriSkyPS: {fileID: 4800000, guid: 9bd32a6ece529fd4f9408b8d7e00c10d, type: 3}
    integrateHdriSkyPS: {fileID: 4800000, guid: 48db2705cf2856d4e893eb30a6892d1b,
      type: 3}
    skyboxCubemapPS: {fileID: 103, guid: 0000000000000000f000000000000000, type: 0}
    gradientSkyPS: {fileID: 4800000, guid: 2b5d4f1b26f03dc4a873b093e0c4adb1, type: 3}
    ambientProbeConvolutionCS: {fileID: 7200000, guid: 6d048f7b1bd45e840b4e79ec92639fa8,
      type: 3}
    groundIrradiancePrecomputationCS: {fileID: 7200000, guid: eb6ae6f326207ee4d987a3e5adddf63a,
      type: 3}
    inScatteredRadiancePrecomputationCS: {fileID: 7200000, guid: 70c69d514688f8545855680760d77418,
      type: 3}
    physicallyBasedSkyPS: {fileID: 4800000, guid: a06934a4863e778498be65d8f865b7a4,
      type: 3}
    planarReflectionFilteringCS: {fileID: 7200000, guid: 9f3f8a01b8caaaa4595591dc96d43dd2,
      type: 3}
    preIntegratedFGD_GGXDisneyDiffusePS: {fileID: 4800000, guid: 123f13d52852ef547b2962de4bd9eaad,
      type: 3}
    preIntegratedFGD_CharlieFabricLambertPS: {fileID: 4800000, guid: 3b3bf235775cf8b4baae7f3306787ab0,
      type: 3}
    preIntegratedFGD_WardPS: {fileID: 4800000, guid: d279c46a545b0af4f9f0c4fa82cd489e,
      type: 3}
    preIntegratedFGD_CookTorrancePS: {fileID: 4800000, guid: a6402c19b020b4a4fb7073aaa2e26aba,
      type: 3}
    encodeBC6HCS: {fileID: 7200000, guid: aa922d239de60304f964e24488559eeb, type: 3}
    cubeToPanoPS: {fileID: 4800000, guid: 595434cc3b6405246b6cd3086d0b6f7d, type: 3}
    blitCubeTextureFacePS: {fileID: 4800000, guid: d850d0a2481878d4bbf17e5126b04163,
      type: 3}
    filterAreaLightCookiesPS: {fileID: 4800000, guid: c243aac96dda5fa40bed693ed5ba02c4,
      type: 3}
    clearUIntTextureCS: {fileID: 7200000, guid: d067ad4b88af51c498875426894aef76,
      type: 3}
    customPassUtils: {fileID: 4800000, guid: 7e3722d0388000848acb25fd3cc8c088, type: 3}
    customPassRenderersUtils: {fileID: 4800000, guid: cef5ba33ee5063d4c8b495d2292e394d,
      type: 3}
    xrMirrorViewPS: {fileID: 4800000, guid: e6255f98cf405eb45ab6f9006cf11e1f, type: 3}
    xrOcclusionMeshPS: {fileID: 4800000, guid: 46a45b32bb110604fb36216b63bcdb81, type: 3}
    shadowClearPS: {fileID: 4800000, guid: e3cab24f27741f44d8af1e94d006267c, type: 3}
    evsmBlurCS: {fileID: 7200000, guid: fb36979473602464fa32deacb9630c08, type: 3}
    debugHDShadowMapPS: {fileID: 4800000, guid: 93d40cc9a6e13994f86f576a624efa18,
      type: 3}
    momentShadowsCS: {fileID: 7200000, guid: 4dea53e2ff15ed0448817c2aa4246e53, type: 3}
<<<<<<< HEAD
    decalNormalBufferPS: {fileID: 4800000, guid: fd532bf1795188c4daaa66ea798b8b0a, type: 3}
=======
    decalNormalBufferPS: {fileID: 4800000, guid: fd532bf1795188c4daaa66ea798b8b0a,
      type: 3}
>>>>>>> 105a7d67
    GTAOCS: {fileID: 7200000, guid: 6710b06492bd58c4bb8aec0fdc1fced3, type: 3}
    GTAOSpatialDenoiseCS: {fileID: 7200000, guid: 2cb33c21587d12b4388d7866ab6c65f6,
      type: 3}
    GTAOTemporalDenoiseCS: {fileID: 7200000, guid: 31e0ca4c210f97c468037d11a5b832bb,
      type: 3}
    GTAOCopyHistoryCS: {fileID: 7200000, guid: 7f43be57ffd12ff469d4fc175c00c4b4, type: 3}
    GTAOBlurAndUpsample: {fileID: 7200000, guid: 9eb1abde882538a4ea46fa23e49ab9fa,
      type: 3}
    screenSpaceGlobalIlluminationCS: {fileID: 7200000, guid: 96170a954eb538b40a5ff369552c3629,
      type: 3}
    depthValuesPS: {fileID: 4800000, guid: 6e6a4a3dbb788234594aa74f2d6aeb6f, type: 3}
    colorResolvePS: {fileID: 4800000, guid: dd7047092f3c82b40b3a07868f9c4de2, type: 3}
    resolveMotionVecPS: {fileID: 4800000, guid: ea18ca9826385e943979c46cf98968cc,
      type: 3}
    copyAlphaCS: {fileID: 7200000, guid: c2c7eb6611725264187721ef9df0354b, type: 3}
    nanKillerCS: {fileID: 7200000, guid: 83982f199acf927499576a99abc9bea9, type: 3}
    exposureCS: {fileID: 7200000, guid: 976d7bce54fae534fb9ec67e9c18570c, type: 3}
    histogramExposureCS: {fileID: 7200000, guid: 222da48299136f34b8e3fb75ae9f8ac7,
      type: 3}
    applyExposureCS: {fileID: 7200000, guid: 1a6fea1dc099b984d8f2b27d504dc096, type: 3}
    debugImageHistogramCS: {fileID: 7200000, guid: 52cc17ef5a5ffc443a5c142f9b745a85,
      type: 3}
    uberPostCS: {fileID: 7200000, guid: f1bf52f7c71bffd4f91e6cd90d12a4f7, type: 3}
    lutBuilder3DCS: {fileID: 7200000, guid: 37f2b1b0ecd6f1c439e4c1b4f2fdb524, type: 3}
    depthOfFieldKernelCS: {fileID: 7200000, guid: 7869415cc3e4eaa4d82ac21a752a2780,
      type: 3}
    depthOfFieldCoCCS: {fileID: 7200000, guid: 048b235b54fbfaa4d80ec85ea847d4f8, type: 3}
    depthOfFieldCoCReprojectCS: {fileID: 7200000, guid: 4980decaa3878d6448569489f5fc7931,
      type: 3}
    depthOfFieldDilateCS: {fileID: 7200000, guid: 1c93af4338c0c1b42b92464992eebc10,
      type: 3}
    depthOfFieldMipCS: {fileID: 7200000, guid: d3ef53de069ded64e8377cba6eb951fa, type: 3}
    depthOfFieldMipSafeCS: {fileID: 7200000, guid: 2d24ee7b2c804d947a5c371c12ed46bd,
      type: 3}
    depthOfFieldPrefilterCS: {fileID: 7200000, guid: f2b89d19910854346b792fe7177ce634,
      type: 3}
    depthOfFieldTileMaxCS: {fileID: 7200000, guid: 84f84585ea8a7a849bea4a581adb93a7,
      type: 3}
    depthOfFieldGatherCS: {fileID: 7200000, guid: 486be52dddc4e054fb10a7b9b78788c2,
      type: 3}
    depthOfFieldCombineCS: {fileID: 7200000, guid: c8049ca85c4c7d047ba28f34d800c663,
      type: 3}
    depthOfFieldPreCombineFarCS: {fileID: 7200000, guid: 3b4a2acd03d1ce2438d93c325d588735,
      type: 3}
    depthOfFieldClearIndirectArgsCS: {fileID: 7200000, guid: 69905045e1d0a65458b205d6ab55502b,
      type: 3}
    paniniProjectionCS: {fileID: 7200000, guid: 0ddbf72c8fbb6e44b983f470c8384ef6,
      type: 3}
    motionBlurMotionVecPrepCS: {fileID: 7200000, guid: ed9438fa777911d48933402087203b15,
      type: 3}
    motionBlurGenTileCS: {fileID: 7200000, guid: 336e1fdbb3a1b8647b06208415f87804,
      type: 3}
    motionBlurMergeTileCS: {fileID: 7200000, guid: cd14ddf849edeed43b0e3ccf66023038,
      type: 3}
    motionBlurNeighborhoodTileCS: {fileID: 7200000, guid: 5ea9865df3e53b448856785b88f8e7b9,
      type: 3}
    motionBlurCS: {fileID: 7200000, guid: 2af5c49c7865edb4b823826970ec176a, type: 3}
    bloomPrefilterCS: {fileID: 7200000, guid: 243b24008041aaa4a91800690f63c684, type: 3}
    bloomBlurCS: {fileID: 7200000, guid: 133a68380d324de4ea8d3ff8657b02d8, type: 3}
    bloomUpsampleCS: {fileID: 7200000, guid: 5dbb0ac12cb11f84084b7e5633481bd1, type: 3}
    FXAACS: {fileID: 7200000, guid: 1535d29f35ea86b4282b6ca652002e2a, type: 3}
    finalPassPS: {fileID: 4800000, guid: 5ac9ef0c50282754b93c7692488e7ee7, type: 3}
    clearBlackPS: {fileID: 4800000, guid: 3330c1503ea8c6d4d9408df3f64227eb, type: 3}
    SMAAPS: {fileID: 4800000, guid: 9655f4aa89a469c49aceaceabf9bc77b, type: 3}
    temporalAntialiasingPS: {fileID: 4800000, guid: 3dd9fd928fdb83743b1f27d15df22179,
      type: 3}
    dofCircleOfConfusion: {fileID: 7200000, guid: 75332b7b315c80d4babe506820aa0bfd,
      type: 3}
    dofGatherCS: {fileID: 7200000, guid: 1e6b16a7970a1494db74b1d3d007d1cc, type: 3}
    DoFCoCPyramidCS: {fileID: 7200000, guid: df41a69211c03fe479b63a8bed3bfbb4, type: 3}
<<<<<<< HEAD
    contrastAdaptiveSharpenCS: {fileID: 7200000, guid: 560896aec2f412c48995be35551a4ac6, type: 3}
=======
    contrastAdaptiveSharpenCS: {fileID: 7200000, guid: 560896aec2f412c48995be35551a4ac6,
      type: 3}
    VTFeedbackDownsample: {fileID: 7200000, guid: 32d963548086c2c439aeb23a93e9a00a,
      type: 3}
>>>>>>> 105a7d67
    accumulationCS: {fileID: 7200000, guid: ed80add7a217efa468d137d6f7c668f3, type: 3}
    alphaInjectionPS: {fileID: 4800000, guid: 4edd96259a5e8b44c90479928f0cd11e, type: 3}
    chromaKeyingPS: {fileID: 4800000, guid: 49feb6b111e82ec4eb6d3d08e4b6903e, type: 3}
    customClearPS: {fileID: 4800000, guid: 9cef3686fa32c8840947ed99b561195c, type: 3}
    ssGIDenoiserCS: {fileID: 7200000, guid: a435d803bc32d0845ba1a713b7a1c8b1, type: 3}
    bilateralUpsampleCS: {fileID: 7200000, guid: 68e831c555284d741b985e05369f0e63,
      type: 3}
  textures:
    debugFontTex: {fileID: 2800000, guid: a3ad2df0e49aaa341a3b3a80f93b3f66, type: 3}
    colorGradient: {fileID: 2800000, guid: 4ea52e665573c1644bf05dd9b11fd2a4, type: 3}
    matcapTex: {fileID: 2800000, guid: e655445a13b501944a2641ea144edda5, type: 3}
    blueNoise16LTex:
    - {fileID: 2800000, guid: efa2ea5416a18da46b64f1266464ffc7, type: 3}
    - {fileID: 2800000, guid: 0330b95d1d741fc4281eac4aec9d2eae, type: 3}
    - {fileID: 2800000, guid: 8a51abfa06f36a24e8621796aa6cd4b3, type: 3}
    - {fileID: 2800000, guid: 29f15236a89d7d748abaa25d8f69f614, type: 3}
    - {fileID: 2800000, guid: 6abadf255584bba4c944b1e00436ef03, type: 3}
    - {fileID: 2800000, guid: 979eec7b1833b0441a2cc73bf8db2544, type: 3}
    - {fileID: 2800000, guid: 8f520abb155364c46b0f0748ef34ec0d, type: 3}
    - {fileID: 2800000, guid: 8b7bdf66a62cb51409d47548bb0d542f, type: 3}
    - {fileID: 2800000, guid: fed7135c4936ff947b1477236ec392cd, type: 3}
    - {fileID: 2800000, guid: 3c2108b42cf27e3479d8587367508c6f, type: 3}
    - {fileID: 2800000, guid: b6fa54cec31997445a1b5fd8e2887484, type: 3}
    - {fileID: 2800000, guid: 79f42a2cc0e32614ba4e0fee3e0f88b9, type: 3}
    - {fileID: 2800000, guid: a75de30c08d74744c9e973e42c2e00e5, type: 3}
    - {fileID: 2800000, guid: c6c47a7f59293a847a8471bb74b9a262, type: 3}
    - {fileID: 2800000, guid: 55e474b0d2c992240aed7e3bcbebb78a, type: 3}
    - {fileID: 2800000, guid: b987ab952dc89bc439eebfaf7b977f51, type: 3}
    - {fileID: 2800000, guid: f242013130364874486ad0854d54b5d9, type: 3}
    - {fileID: 2800000, guid: 5e40f3339a0a5be4ea4442562c53575a, type: 3}
    - {fileID: 2800000, guid: 6f6e861d2ff8cd641b424245a18393a0, type: 3}
    - {fileID: 2800000, guid: 96b4b7db9e972c54db03d280a7924fb8, type: 3}
    - {fileID: 2800000, guid: f8c387db83f623d4c875b355974b1398, type: 3}
    - {fileID: 2800000, guid: ba5d54ee870713c41a40c8435ad4fdea, type: 3}
    - {fileID: 2800000, guid: 98de916e94bbf4541981fe7c1bd7008f, type: 3}
    - {fileID: 2800000, guid: e013b0f34384ea242b2366eafe8d66b4, type: 3}
    - {fileID: 2800000, guid: 08e7f74e876f85247ad1104f35322e19, type: 3}
    - {fileID: 2800000, guid: eaed38d1a2336e14b8fd351f65d3eddb, type: 3}
    - {fileID: 2800000, guid: 9b47ce76307ef714d9c08f1f7d37a173, type: 3}
    - {fileID: 2800000, guid: 4cf893d4f07705d40a404330fb6694d5, type: 3}
    - {fileID: 2800000, guid: 4ba6dd9a348fff64aba90f736da533bd, type: 3}
    - {fileID: 2800000, guid: faedd3bf25384dc47b38a94a658e19fc, type: 3}
    - {fileID: 2800000, guid: cb7d595d4b67de146abf1b1f4d45f417, type: 3}
    - {fileID: 2800000, guid: a836cbb14cfefd54a8b9ca37d6aadde6, type: 3}
    blueNoise16RGBTex:
    - {fileID: 2800000, guid: b232903ea527aba4786ab9a725e610e9, type: 3}
    - {fileID: 2800000, guid: fe6c6d7fed228ae4c9034639926613ff, type: 3}
    - {fileID: 2800000, guid: 1dae10311eb6da5428b4247f883f9f0c, type: 3}
    - {fileID: 2800000, guid: 668a0101474cc3149bdf7b69bdaad1eb, type: 3}
    - {fileID: 2800000, guid: a3a352512b3774b44aeeb7414aafce58, type: 3}
    - {fileID: 2800000, guid: f3767acdf061ed14380a360366ffe91c, type: 3}
    - {fileID: 2800000, guid: a0d5f1353077a9d4d9bf0fdfbc07d718, type: 3}
    - {fileID: 2800000, guid: 5a195bcf888979144a5db9a99c43a747, type: 3}
    - {fileID: 2800000, guid: 8d79e4efe64973b4ab5c6e3982b15772, type: 3}
    - {fileID: 2800000, guid: eaf67a58951a945428cb394e81ed3765, type: 3}
    - {fileID: 2800000, guid: 287dda93fa25eea4fbb9f7f5ef014718, type: 3}
    - {fileID: 2800000, guid: 4cb7c602f368c2d44b42c51c353e5b2c, type: 3}
    - {fileID: 2800000, guid: 3fa94aebb9c04c54aa0cebde90c210ff, type: 3}
    - {fileID: 2800000, guid: aa35bbfe9eac94d49bb95cd8804c51a7, type: 3}
    - {fileID: 2800000, guid: ba3b2a48f5297c74eb3b4b2771629d60, type: 3}
    - {fileID: 2800000, guid: 17165acde01c02f4bb45d0ffd25d5158, type: 3}
    - {fileID: 2800000, guid: 280a79ac7e2b6e940a7199b8f7e10407, type: 3}
    - {fileID: 2800000, guid: b75a320b602f27c4ab28904a10142a98, type: 3}
    - {fileID: 2800000, guid: 226149deca448e745a7c377133e6ca7f, type: 3}
    - {fileID: 2800000, guid: 059fba768df29964e9f07bd4fffb5776, type: 3}
    - {fileID: 2800000, guid: 9dee14979276d81489a17afa605f3030, type: 3}
    - {fileID: 2800000, guid: 3963568f414ac1545b64e5f1ff5daf5d, type: 3}
    - {fileID: 2800000, guid: a96a5d146fa164d4ebd67318a957a75a, type: 3}
    - {fileID: 2800000, guid: b5fa2a735b9278349a91f3dbb77691c0, type: 3}
    - {fileID: 2800000, guid: d3c864eb1f6e4b34c91d1931ad0064a3, type: 3}
    - {fileID: 2800000, guid: 97f308a7009457545a975a9a498499ce, type: 3}
    - {fileID: 2800000, guid: daa405d7e1e253a40952bed9e9ca63cc, type: 3}
    - {fileID: 2800000, guid: 4dbadef8044229d47b9a391147dad1c4, type: 3}
    - {fileID: 2800000, guid: 7ce9507d3d1997743b39f335a7f868fd, type: 3}
    - {fileID: 2800000, guid: 7641a2b116fafd64d9c3d6459fdfe801, type: 3}
    - {fileID: 2800000, guid: c6a5e40e6746fef4fa486e8f620ee8d4, type: 3}
    - {fileID: 2800000, guid: fd4189357c6dfb94fa2d36afbce72086, type: 3}
    owenScrambledRGBATex: {fileID: 2800000, guid: b0fe077c1ee7d80428f3d8dfa28a027d,
      type: 3}
    owenScrambled256Tex: {fileID: 2800000, guid: 2a205358e67aa9e4a94a128ac9362f4e,
      type: 3}
    scramblingTex: {fileID: 2800000, guid: bf25cd6288e2c8d43854a61a8496a830, type: 3}
    rankingTile1SPP: {fileID: 2800000, guid: f2fe0251f704c4c478a8063775cffedb, type: 3}
    scramblingTile1SPP: {fileID: 2800000, guid: 6185473f62ad3e74da4acac5d482917a,
      type: 3}
    rankingTile8SPP: {fileID: 2800000, guid: af4bd638a4b3eb14781e6441adcdfbb9, type: 3}
    scramblingTile8SPP: {fileID: 2800000, guid: 152f8b933250a7b448fc2d4d301b9944,
      type: 3}
    rankingTile256SPP: {fileID: 2800000, guid: 1e604a266c415cd46b36d97cd9220aa8, type: 3}
    scramblingTile256SPP: {fileID: 2800000, guid: 882fb55d7b3e7c94598a318df9376e32,
      type: 3}
    filmGrainTex:
    - {fileID: 2800000, guid: 284a1ac236869fa4eacf377d73c7dff8, type: 3}
    - {fileID: 2800000, guid: bd74961b009b93145a998ae93a5fc186, type: 3}
    - {fileID: 2800000, guid: 58c1a5135746f854e8841c70a4b588b9, type: 3}
    - {fileID: 2800000, guid: bdc6fb6e37de5824bb06e17ac19a8a1d, type: 3}
    - {fileID: 2800000, guid: e4d8303457ba4854090965d854a7a741, type: 3}
    - {fileID: 2800000, guid: 75e19bf5d3ef41d489aa05586243b58b, type: 3}
    - {fileID: 2800000, guid: 6cafd4bed3e420a45a5702d61df0762c, type: 3}
    - {fileID: 2800000, guid: a187955d1d88a954cb32c3c4e5f0aeda, type: 3}
    - {fileID: 2800000, guid: 3f3cb0f4924d7a241b82a9081875f30d, type: 3}
    - {fileID: 2800000, guid: a35bdcb2008832646b3c8d2eb11e38a9, type: 3}
    SMAASearchTex: {fileID: 2800000, guid: dc95d70472e232b438d0fd38651e7ec2, type: 3}
    SMAAAreaTex: {fileID: 2800000, guid: 92e0d85ab4eca874098e7fcf6f8f674e, type: 3}
    defaultHDRISky: {fileID: 8900000, guid: 8253d41e6e8b11a4cbe77a4f8f82934d, type: 3}
  assets:
    defaultDiffusionProfile: {fileID: 11400000, guid: 2b7005ba3a4d8474b8cdc34141ad766e,
      type: 2}
    emissiveCylinderMesh: {fileID: 2534964839176971238, guid: accb6d90f0d50fe4ca0f68159b4323de,
      type: 3}
    emissiveQuadMesh: {fileID: 4300000, guid: 1d5a8595286f94f4bb54171d49f473c3, type: 3}<|MERGE_RESOLUTION|>--- conflicted
+++ resolved
@@ -29,12 +29,8 @@
     debugLightVolumeCS: {fileID: 7200000, guid: f5d5d21faef5cf445ac2c5d8ff9c4184,
       type: 3}
     debugBlitQuad: {fileID: 4800000, guid: cf5ca5b6ef18b3f429ed707ee9ceac9f, type: 3}
-<<<<<<< HEAD
-    debugViewVirtualTexturingBlit: {fileID: 4800000, guid: 55d195396b03b804eb78c92d468e3c8e, type: 3}
-=======
     debugViewVirtualTexturingBlit: {fileID: 4800000, guid: 55d195396b03b804eb78c92d468e3c8e,
       type: 3}
->>>>>>> 105a7d67
     materialError: {fileID: 4800000, guid: 79a966a5200a456188dec0d48d805614, type: 3}
     deferredPS: {fileID: 4800000, guid: 00dd221e34a6ab349a1196b0f2fab693, type: 3}
     colorPyramidPS: {fileID: 4800000, guid: 2fcfb8d92f45e4549b3f0bad5d0654bf, type: 3}
@@ -145,12 +141,8 @@
     debugHDShadowMapPS: {fileID: 4800000, guid: 93d40cc9a6e13994f86f576a624efa18,
       type: 3}
     momentShadowsCS: {fileID: 7200000, guid: 4dea53e2ff15ed0448817c2aa4246e53, type: 3}
-<<<<<<< HEAD
-    decalNormalBufferPS: {fileID: 4800000, guid: fd532bf1795188c4daaa66ea798b8b0a, type: 3}
-=======
     decalNormalBufferPS: {fileID: 4800000, guid: fd532bf1795188c4daaa66ea798b8b0a,
       type: 3}
->>>>>>> 105a7d67
     GTAOCS: {fileID: 7200000, guid: 6710b06492bd58c4bb8aec0fdc1fced3, type: 3}
     GTAOSpatialDenoiseCS: {fileID: 7200000, guid: 2cb33c21587d12b4388d7866ab6c65f6,
       type: 3}
@@ -221,14 +213,10 @@
       type: 3}
     dofGatherCS: {fileID: 7200000, guid: 1e6b16a7970a1494db74b1d3d007d1cc, type: 3}
     DoFCoCPyramidCS: {fileID: 7200000, guid: df41a69211c03fe479b63a8bed3bfbb4, type: 3}
-<<<<<<< HEAD
-    contrastAdaptiveSharpenCS: {fileID: 7200000, guid: 560896aec2f412c48995be35551a4ac6, type: 3}
-=======
     contrastAdaptiveSharpenCS: {fileID: 7200000, guid: 560896aec2f412c48995be35551a4ac6,
       type: 3}
     VTFeedbackDownsample: {fileID: 7200000, guid: 32d963548086c2c439aeb23a93e9a00a,
       type: 3}
->>>>>>> 105a7d67
     accumulationCS: {fileID: 7200000, guid: ed80add7a217efa468d137d6f7c668f3, type: 3}
     alphaInjectionPS: {fileID: 4800000, guid: 4edd96259a5e8b44c90479928f0cd11e, type: 3}
     chromaKeyingPS: {fileID: 4800000, guid: 49feb6b111e82ec4eb6d3d08e4b6903e, type: 3}
