using UnityEngine.Rendering;
using System;

namespace UnityEngine.Experimental.Rendering.HDPipeline
{
    public class SubsurfaceScatteringManager
    {
        // Currently we only support SSSBuffer with one buffer. If the shader code change, it may require to update the shader manager
        public const int k_MaxSSSBuffer = 1;

        public int sssBufferCount { get { return k_MaxSSSBuffer; } }

        RTHandleSystem.RTHandle[] m_ColorMRTs = new RTHandleSystem.RTHandle[k_MaxSSSBuffer];
        RTHandleSystem.RTHandle[] m_ColorMSAAMRTs = new RTHandleSystem.RTHandle[k_MaxSSSBuffer];
        bool[] m_ReuseGBufferMemory  = new bool[k_MaxSSSBuffer];

        // Disney SSS Model
        ComputeShader m_SubsurfaceScatteringCS;
        int m_SubsurfaceScatteringKernel;
        int m_SubsurfaceScatteringKernelMSAA;
        Material m_CombineLightingPass;

        RTHandleSystem.RTHandle m_HTile;
        // End Disney SSS Model

        // Jimenez SSS Model
        Material m_SssVerticalFilterPass;
        Material m_SssHorizontalFilterAndCombinePass;
        // End Jimenez SSS Model

        // Jimenez need an extra buffer and Disney need one for some platform
        RTHandleSystem.RTHandle m_CameraFilteringBuffer;

        // This is use to be able to read stencil value in compute shader
        Material m_CopyStencilForSplitLighting;

        bool m_MSAASupport = false;

        public SubsurfaceScatteringManager()
        {
        }

        public void InitSSSBuffers(GBufferManager gbufferManager, RenderPipelineSettings settings)
        {
            m_MSAASupport = settings.supportMSAA;

            // TODO: For MSAA, at least initially, we can only support Jimenez, because we can't create MSAA + UAV render targets.
            if (settings.supportOnlyForward)
            {
                // In case of full forward we must allocate the render target for forward SSS (or reuse one already existing)
                // TODO: Provide a way to reuse a render target
                m_ColorMRTs[0] = RTHandles.Alloc(Vector2.one, filterMode: FilterMode.Point, colorFormat: RenderTextureFormat.ARGB32, sRGB: true, name: "SSSBuffer");
                m_ReuseGBufferMemory [0] = false;

                if (m_MSAASupport)
                {
                    m_ColorMSAAMRTs[0] = RTHandles.Alloc(Vector2.one, filterMode: FilterMode.Point, colorFormat: RenderTextureFormat.ARGB32, enableMSAA: true, bindTextureMS: true, sRGB: true, name: "SSSBufferMSAA");
                }
            }
            else
            {
                // In case of deferred, we must be in sync with SubsurfaceScattering.hlsl and lit.hlsl files and setup the correct buffers
                m_ColorMRTs[0] = gbufferManager.GetSubsurfaceScatteringBuffer(0); // Note: This buffer must be sRGB (which is the case with Lit.shader)
                m_ReuseGBufferMemory [0] = true;
            }

<<<<<<< HEAD
            if (ShaderConfig.k_UseDisneySSS == 0 || NeedTemporarySubsurfaceBuffer() || settings.supportMSAA)
=======
            if (NeedTemporarySubsurfaceBuffer())
>>>>>>> bfb515f0
            {
                // Caution: must be same format as m_CameraSssDiffuseLightingBuffer
                m_CameraFilteringBuffer = RTHandles.Alloc(Vector2.one, filterMode: FilterMode.Point, colorFormat: RenderTextureFormat.RGB111110Float, sRGB: false, enableRandomWrite: true, name: "SSSCameraFiltering"); // Enable UAV
            }

            // We use 8x8 tiles in order to match the native GCN HTile as closely as possible.
            m_HTile = RTHandles.Alloc(size => new Vector2Int((size.x + 7) / 8, (size.y + 7) / 8), filterMode: FilterMode.Point, colorFormat: RenderTextureFormat.R8, sRGB: false, enableRandomWrite: true, name: "SSSHtile"); // Enable UAV
        }

        public RTHandleSystem.RTHandle GetSSSBuffer(int index)
        {
            Debug.Assert(index < sssBufferCount);
            return m_ColorMRTs[index];
        }

        public RTHandleSystem.RTHandle GetSSSBufferMSAA(int index)
        {
            Debug.Assert(index < sssBufferCount);
            return m_ColorMSAAMRTs[index];
        }

        public void Build(HDRenderPipelineAsset hdAsset)
        {
            // Disney SSS (compute + combine)
            string kernelName = hdAsset.renderPipelineSettings.increaseSssSampleCount ? "SubsurfaceScatteringHQ" : "SubsurfaceScatteringMQ";
            string kernelNameMSAA = hdAsset.renderPipelineSettings.increaseSssSampleCount ? "SubsurfaceScatteringHQ_MSAA" : "SubsurfaceScatteringMQ_MSAA";
            m_SubsurfaceScatteringCS = hdAsset.renderPipelineResources.subsurfaceScatteringCS;
            m_SubsurfaceScatteringKernel = m_SubsurfaceScatteringCS.FindKernel(kernelName);
            m_SubsurfaceScatteringKernelMSAA = m_SubsurfaceScatteringCS.FindKernel(kernelNameMSAA);
            m_CombineLightingPass = CoreUtils.CreateEngineMaterial(hdAsset.renderPipelineResources.combineLighting);
            m_CombineLightingPass.SetInt(HDShaderIDs._StencilMask, (int)HDRenderPipeline.StencilBitMask.LightingMask);

            m_CopyStencilForSplitLighting = CoreUtils.CreateEngineMaterial(hdAsset.renderPipelineResources.copyStencilBuffer);
            m_CopyStencilForSplitLighting.SetInt(HDShaderIDs._StencilRef, (int)StencilLightingUsage.SplitLighting);
            m_CopyStencilForSplitLighting.SetInt(HDShaderIDs._StencilMask, (int)HDRenderPipeline.StencilBitMask.LightingMask);
        }

        public void Cleanup()
        {
            CoreUtils.Destroy(m_CombineLightingPass);
            CoreUtils.Destroy(m_SssVerticalFilterPass);
            CoreUtils.Destroy(m_SssHorizontalFilterAndCombinePass);
            CoreUtils.Destroy(m_CopyStencilForSplitLighting);

            for (int i = 0; i < k_MaxSSSBuffer; ++i)
            {
                if (!m_ReuseGBufferMemory [i])
                {
                    RTHandles.Release(m_ColorMRTs[i]);
                    if (m_MSAASupport)
                    {
                        RTHandles.Release(m_ColorMSAAMRTs[i]);
                    }
                }
            }

            RTHandles.Release(m_CameraFilteringBuffer);
            RTHandles.Release(m_HTile);
        }

        public void PushGlobalParams(HDCamera hdCamera, CommandBuffer cmd, DiffusionProfileSettings sssParameters)
        {
            // Broadcast SSS parameters to all shaders.
            cmd.SetGlobalInt(HDShaderIDs._EnableSubsurfaceScattering, hdCamera.frameSettings.enableSubsurfaceScattering ? 1 : 0);
            unsafe
            {
                // Warning: Unity is not able to losslessly transfer integers larger than 2^24 to the shader system.
                // Therefore, we bitcast uint to float in C#, and bitcast back to uint in the shader.
                uint texturingModeFlags = sssParameters.texturingModeFlags;
                uint transmissionFlags = sssParameters.transmissionFlags;
                cmd.SetGlobalFloat(HDShaderIDs._TexturingModeFlags, *(float*)&texturingModeFlags);
                cmd.SetGlobalFloat(HDShaderIDs._TransmissionFlags, *(float*)&transmissionFlags);
            }
            cmd.SetGlobalVectorArray(HDShaderIDs._ThicknessRemaps, sssParameters.thicknessRemaps);
            cmd.SetGlobalVectorArray(HDShaderIDs._ShapeParams, sssParameters.shapeParams);
            // To disable transmission, we simply nullify the transmissionTint
            cmd.SetGlobalVectorArray(HDShaderIDs._TransmissionTintsAndFresnel0, hdCamera.frameSettings.enableTransmission ? sssParameters.transmissionTintsAndFresnel0 : sssParameters.disabledTransmissionTintsAndFresnel0);
            cmd.SetGlobalVectorArray(HDShaderIDs._WorldScales, sssParameters.worldScales);
        }

        bool NeedTemporarySubsurfaceBuffer()
        {
            // Caution: need to be in sync with SubsurfaceScattering.cs USE_INTERMEDIATE_BUFFER (Can't make a keyword as it is a compute shader)
            // Typed UAV loads from FORMAT_R16G16B16A16_FLOAT is an optional feature of Direct3D 11.
            // Most modern GPUs support it. We can avoid performing a costly copy in this case.
            // TODO: test/implement for other platforms.
            return SystemInfo.graphicsDeviceType != GraphicsDeviceType.PlayStation4 &&
                SystemInfo.graphicsDeviceType != GraphicsDeviceType.XboxOne &&
                SystemInfo.graphicsDeviceType != GraphicsDeviceType.XboxOneD3D12;
        }

        // Combines specular lighting and diffuse lighting with subsurface scattering.
        // In the case our frame is MSAA, for the moment given the fact that we do not have read/write access to the stencil buffer of the MSAA target; we need to keep this pass MSAA
        // However, the compute can't output and MSAA target so we blend the non-MSAA target into the MSAA one.
        public void SubsurfaceScatteringPass(HDCamera hdCamera, CommandBuffer cmd, DiffusionProfileSettings sssParameters,
            RTHandleSystem.RTHandle colorBufferRT, RTHandleSystem.RTHandle diffuseBufferRT, RTHandleSystem.RTHandle depthStencilBufferRT, RTHandleSystem.RTHandle depthTextureRT, FrameSettings frameSettings)
        {
            if (sssParameters == null || !hdCamera.frameSettings.enableSubsurfaceScattering)
                return;

            // TODO: For MSAA, at least initially, we can only support Jimenez, because we can't
            // create MSAA + UAV render targets.

            using (new ProfilingSample(cmd, "Subsurface Scattering", CustomSamplerId.SubsurfaceScattering.GetSampler()))
            {
                // For Jimenez we always need an extra buffer, for Disney it depends on platform
<<<<<<< HEAD
                if (ShaderConfig.k_UseDisneySSS == 0 || NeedTemporarySubsurfaceBuffer()  || frameSettings.enableMSAA)
=======
                if (NeedTemporarySubsurfaceBuffer())
>>>>>>> bfb515f0
                {
                    // Clear the SSS filtering target
                    using (new ProfilingSample(cmd, "Clear SSS filtering target", CustomSamplerId.ClearSSSFilteringTarget.GetSampler()))
                    {
                        HDUtils.SetRenderTarget(cmd, hdCamera, m_CameraFilteringBuffer, ClearFlag.Color, CoreUtils.clearColorAllBlack);
                    }
                }

                using (new ProfilingSample(cmd, "HTile for SSS", CustomSamplerId.HTileForSSS.GetSampler()))
                {
                    // Currently, Unity does not offer a way to access the GCN HTile even on PS4 and Xbox One.
                    // Therefore, it's computed in a pixel shader, and optimized to only contain the SSS bit.

                    // Clear the HTile texture. TODO: move this to ClearBuffers(). Clear operations must be batched!
                    HDUtils.SetRenderTarget(cmd, hdCamera, m_HTile, ClearFlag.Color, CoreUtils.clearColorAllBlack);

                    HDUtils.SetRenderTarget(cmd, hdCamera, depthStencilBufferRT); // No need for color buffer here
                    cmd.SetRandomWriteTarget(1, m_HTile); // This need to be done AFTER SetRenderTarget
                    // Generate HTile for the split lighting stencil usage. Don't write into stencil texture (shaderPassId = 2)
                    // Use ShaderPassID 1 => "Pass 2 - Export HTILE for stencilRef to output"
                    CoreUtils.DrawFullScreen(cmd, m_CopyStencilForSplitLighting, null, 2);
                    cmd.ClearRandomWriteTargets();
                }

                unsafe
                {
                    // Warning: Unity is not able to losslessly transfer integers larger than 2^24 to the shader system.
                    // Therefore, we bitcast uint to float in C#, and bitcast back to uint in the shader.
                    uint texturingModeFlags = sssParameters.texturingModeFlags;
                    cmd.SetComputeFloatParam(m_SubsurfaceScatteringCS, HDShaderIDs._TexturingModeFlags, *(float*)&texturingModeFlags);
                }

<<<<<<< HEAD
                    int sssKernel = frameSettings.enableMSAA ? m_SubsurfaceScatteringKernelMSAA : m_SubsurfaceScatteringKernel;

                    cmd.SetComputeTextureParam(m_SubsurfaceScatteringCS, sssKernel, HDShaderIDs._DepthTexture, depthTextureRT);
                    cmd.SetComputeTextureParam(m_SubsurfaceScatteringCS, sssKernel, HDShaderIDs._SSSHTile, m_HTile);
                    cmd.SetComputeTextureParam(m_SubsurfaceScatteringCS, sssKernel, HDShaderIDs._IrradianceSource, diffuseBufferRT);

                    for (int i = 0; i < sssBufferCount; ++i)
                    {
                        cmd.SetComputeTextureParam(m_SubsurfaceScatteringCS, sssKernel, HDShaderIDs._SSSBufferTexture[i], GetSSSBuffer(i));
                    }

                    if (NeedTemporarySubsurfaceBuffer() || frameSettings.enableMSAA)
                    {
                        cmd.SetComputeTextureParam(m_SubsurfaceScatteringCS, sssKernel, HDShaderIDs._CameraFilteringBuffer, m_CameraFilteringBuffer);
                        // Perform the SSS filtering pass which fills 'm_CameraFilteringBufferRT'.
                        cmd.DispatchCompute(m_SubsurfaceScatteringCS, sssKernel, ((int)hdCamera.screenSize.x + 15) / 16, ((int)hdCamera.screenSize.y + 15) / 16, 1);
=======
                cmd.SetComputeVectorArrayParam(m_SubsurfaceScatteringCS, HDShaderIDs._WorldScales,        sssParameters.worldScales);
                cmd.SetComputeVectorArrayParam(m_SubsurfaceScatteringCS, HDShaderIDs._FilterKernels,      sssParameters.filterKernels);
                cmd.SetComputeVectorArrayParam(m_SubsurfaceScatteringCS, HDShaderIDs._ShapeParams,        sssParameters.shapeParams);

                cmd.SetComputeTextureParam(m_SubsurfaceScatteringCS, m_SubsurfaceScatteringKernel, HDShaderIDs._DepthTexture,       depthTextureRT);
                cmd.SetComputeTextureParam(m_SubsurfaceScatteringCS, m_SubsurfaceScatteringKernel, HDShaderIDs._SSSHTile,           m_HTile);
                cmd.SetComputeTextureParam(m_SubsurfaceScatteringCS, m_SubsurfaceScatteringKernel, HDShaderIDs._IrradianceSource,   diffuseBufferRT);

                for (int i = 0; i < sssBufferCount; ++i)
                {
                    cmd.SetComputeTextureParam(m_SubsurfaceScatteringCS, m_SubsurfaceScatteringKernel, HDShaderIDs._SSSBufferTexture[i], GetSSSBuffer(i));
                }

                if (NeedTemporarySubsurfaceBuffer())
                {
                    cmd.SetComputeTextureParam(m_SubsurfaceScatteringCS, m_SubsurfaceScatteringKernel, HDShaderIDs._CameraFilteringBuffer, m_CameraFilteringBuffer);
>>>>>>> bfb515f0

                    // Perform the SSS filtering pass which fills 'm_CameraFilteringBufferRT'.
                    cmd.DispatchCompute(m_SubsurfaceScatteringCS, m_SubsurfaceScatteringKernel, ((int)hdCamera.screenSize.x + 15) / 16, ((int)hdCamera.screenSize.y + 15) / 16, 1);

                    cmd.SetGlobalTexture(HDShaderIDs._IrradianceSource, m_CameraFilteringBuffer);  // Cannot set a RT on a material

                    // Additively blend diffuse and specular lighting into 'm_CameraColorBufferRT'.
                    CoreUtils.DrawFullScreen(cmd, m_CombineLightingPass, colorBufferRT, depthStencilBufferRT);
                }
                else
                {
                    cmd.SetComputeTextureParam(m_SubsurfaceScatteringCS, m_SubsurfaceScatteringKernel, HDShaderIDs._CameraColorTexture, colorBufferRT);

                    // Perform the SSS filtering pass which performs an in-place update of 'colorBuffer'.
                    cmd.DispatchCompute(m_SubsurfaceScatteringCS, m_SubsurfaceScatteringKernel, ((int)hdCamera.screenSize.x + 15) / 16, ((int)hdCamera.screenSize.y + 15) / 16, 1);
                }
            }
        }
    }
}<|MERGE_RESOLUTION|>--- conflicted
+++ resolved
@@ -64,11 +64,7 @@
                 m_ReuseGBufferMemory [0] = true;
             }
 
-<<<<<<< HEAD
-            if (ShaderConfig.k_UseDisneySSS == 0 || NeedTemporarySubsurfaceBuffer() || settings.supportMSAA)
-=======
-            if (NeedTemporarySubsurfaceBuffer())
->>>>>>> bfb515f0
+            if (NeedTemporarySubsurfaceBuffer() || settings.supportMSAA)
             {
                 // Caution: must be same format as m_CameraSssDiffuseLightingBuffer
                 m_CameraFilteringBuffer = RTHandles.Alloc(Vector2.one, filterMode: FilterMode.Point, colorFormat: RenderTextureFormat.RGB111110Float, sRGB: false, enableRandomWrite: true, name: "SSSCameraFiltering"); // Enable UAV
@@ -175,11 +171,7 @@
             using (new ProfilingSample(cmd, "Subsurface Scattering", CustomSamplerId.SubsurfaceScattering.GetSampler()))
             {
                 // For Jimenez we always need an extra buffer, for Disney it depends on platform
-<<<<<<< HEAD
-                if (ShaderConfig.k_UseDisneySSS == 0 || NeedTemporarySubsurfaceBuffer()  || frameSettings.enableMSAA)
-=======
-                if (NeedTemporarySubsurfaceBuffer())
->>>>>>> bfb515f0
+                if (NeedTemporarySubsurfaceBuffer() || frameSettings.enableMSAA)
                 {
                     // Clear the SSS filtering target
                     using (new ProfilingSample(cmd, "Clear SSS filtering target", CustomSamplerId.ClearSSSFilteringTarget.GetSampler()))
@@ -211,45 +203,28 @@
                     uint texturingModeFlags = sssParameters.texturingModeFlags;
                     cmd.SetComputeFloatParam(m_SubsurfaceScatteringCS, HDShaderIDs._TexturingModeFlags, *(float*)&texturingModeFlags);
                 }
-
-<<<<<<< HEAD
-                    int sssKernel = frameSettings.enableMSAA ? m_SubsurfaceScatteringKernelMSAA : m_SubsurfaceScatteringKernel;
-
-                    cmd.SetComputeTextureParam(m_SubsurfaceScatteringCS, sssKernel, HDShaderIDs._DepthTexture, depthTextureRT);
-                    cmd.SetComputeTextureParam(m_SubsurfaceScatteringCS, sssKernel, HDShaderIDs._SSSHTile, m_HTile);
-                    cmd.SetComputeTextureParam(m_SubsurfaceScatteringCS, sssKernel, HDShaderIDs._IrradianceSource, diffuseBufferRT);
-
-                    for (int i = 0; i < sssBufferCount; ++i)
-                    {
-                        cmd.SetComputeTextureParam(m_SubsurfaceScatteringCS, sssKernel, HDShaderIDs._SSSBufferTexture[i], GetSSSBuffer(i));
-                    }
-
-                    if (NeedTemporarySubsurfaceBuffer() || frameSettings.enableMSAA)
-                    {
-                        cmd.SetComputeTextureParam(m_SubsurfaceScatteringCS, sssKernel, HDShaderIDs._CameraFilteringBuffer, m_CameraFilteringBuffer);
-                        // Perform the SSS filtering pass which fills 'm_CameraFilteringBufferRT'.
-                        cmd.DispatchCompute(m_SubsurfaceScatteringCS, sssKernel, ((int)hdCamera.screenSize.x + 15) / 16, ((int)hdCamera.screenSize.y + 15) / 16, 1);
-=======
+        
                 cmd.SetComputeVectorArrayParam(m_SubsurfaceScatteringCS, HDShaderIDs._WorldScales,        sssParameters.worldScales);
                 cmd.SetComputeVectorArrayParam(m_SubsurfaceScatteringCS, HDShaderIDs._FilterKernels,      sssParameters.filterKernels);
                 cmd.SetComputeVectorArrayParam(m_SubsurfaceScatteringCS, HDShaderIDs._ShapeParams,        sssParameters.shapeParams);
 
-                cmd.SetComputeTextureParam(m_SubsurfaceScatteringCS, m_SubsurfaceScatteringKernel, HDShaderIDs._DepthTexture,       depthTextureRT);
-                cmd.SetComputeTextureParam(m_SubsurfaceScatteringCS, m_SubsurfaceScatteringKernel, HDShaderIDs._SSSHTile,           m_HTile);
-                cmd.SetComputeTextureParam(m_SubsurfaceScatteringCS, m_SubsurfaceScatteringKernel, HDShaderIDs._IrradianceSource,   diffuseBufferRT);
+                int sssKernel = frameSettings.enableMSAA ? m_SubsurfaceScatteringKernelMSAA : m_SubsurfaceScatteringKernel;
+             
+                cmd.SetComputeTextureParam(m_SubsurfaceScatteringCS, sssKernel, HDShaderIDs._DepthTexture,       depthTextureRT);
+                cmd.SetComputeTextureParam(m_SubsurfaceScatteringCS, sssKernel, HDShaderIDs._SSSHTile,           m_HTile);
+                cmd.SetComputeTextureParam(m_SubsurfaceScatteringCS, sssKernel, HDShaderIDs._IrradianceSource,   diffuseBufferRT);
 
                 for (int i = 0; i < sssBufferCount; ++i)
                 {
-                    cmd.SetComputeTextureParam(m_SubsurfaceScatteringCS, m_SubsurfaceScatteringKernel, HDShaderIDs._SSSBufferTexture[i], GetSSSBuffer(i));
-                }
-
-                if (NeedTemporarySubsurfaceBuffer())
-                {
-                    cmd.SetComputeTextureParam(m_SubsurfaceScatteringCS, m_SubsurfaceScatteringKernel, HDShaderIDs._CameraFilteringBuffer, m_CameraFilteringBuffer);
->>>>>>> bfb515f0
+                    cmd.SetComputeTextureParam(m_SubsurfaceScatteringCS, sssKernel, HDShaderIDs._SSSBufferTexture[i], GetSSSBuffer(i));
+                }
+
+                if (NeedTemporarySubsurfaceBuffer() || frameSettings.enableMSAA)
+                {
+                    cmd.SetComputeTextureParam(m_SubsurfaceScatteringCS, sssKernel, HDShaderIDs._CameraFilteringBuffer, m_CameraFilteringBuffer);
 
                     // Perform the SSS filtering pass which fills 'm_CameraFilteringBufferRT'.
-                    cmd.DispatchCompute(m_SubsurfaceScatteringCS, m_SubsurfaceScatteringKernel, ((int)hdCamera.screenSize.x + 15) / 16, ((int)hdCamera.screenSize.y + 15) / 16, 1);
+                    cmd.DispatchCompute(m_SubsurfaceScatteringCS, sssKernel, ((int)hdCamera.screenSize.x + 15) / 16, ((int)hdCamera.screenSize.y + 15) / 16, 1);
 
                     cmd.SetGlobalTexture(HDShaderIDs._IrradianceSource, m_CameraFilteringBuffer);  // Cannot set a RT on a material
 
