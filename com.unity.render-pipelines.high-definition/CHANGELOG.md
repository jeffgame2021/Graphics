# Changelog
All notable changes to this package will be documented in this file.

The format is based on [Keep a Changelog](http://keepachangelog.com/en/1.0.0/)
and this project adheres to [Semantic Versioning](http://semver.org/spec/v2.0.0.html).

## [Unreleased]

### Added
- Ray tracing support for VR single-pass
- Added sharpen filter shader parameter and UI for TemporalAA to control image quality instead of hardcoded value
- Added frame settings option for custom post process and custom passes as well as custom color buffer format option.
- Add check in wizard on SRP Batcher enabled.
- Added default implementations of OnPreprocessMaterialDescription for FBX, Obj, Sketchup and 3DS file formats.
- Added custom pass fade radius
- Added after post process injection point for custom passes
- Added basic alpha compositing support - Alpha is available afterpostprocess when using FP16 buffer format.
- Added falloff distance on Reflection Probe and Planar Reflection Probe
- Added Backplate projection from the HDRISky
- Added Shadow Matte in UnlitMasterNode, which only received shadow without lighting
- Added hability to name LightLayers in HDRenderPipelineAsset
- Added a range compression factor for Reflection Probe and Planar Reflection Probe to avoid saturation of colors.
- Added path tracing support for directional, point and spot lights, as well as emission from Lit and Unlit.
- Added non temporal version of SSAO.
- Added more detailed ray tracing stats in the debug window
- Added Disc area light (bake only)
- Added a warning in the material UI to prevent transparent + subsurface-scattering combination.
- Added XR single-pass setting into HDRP asset
- Added a penumbra tint option for lights
- Added support for depth copy with XR SDK
- Added debug setting to Render Pipeline Debug Window to list the active XR views
- Added an option to filter the result of the volumetric lighting (off by default).
- Added a transmission multiplier for directional lights
- Added XR single-pass test mode to Render Pipeline Debug Window
- Added debug setting to Render Pipeline Window to list the active XR views
- Added a new refraction mode for the Lit shader (thin). Which is a box refraction with small thickness values
- Added the code to support Barn Doors for Area Lights based on a shaderconfig option.
- Added HDRPCameraBinder property binder for Visual Effect Graph
- Added "Celestial Body" controls to the Directional Light
- Added new parameters to the Physically Based Sky
- Added Reflections to the DXR Wizard
- Added the possibility to have ray traced colored and semi-transparent shadows on directional lights.
- Added a check in the custom post process template to throw an error if the default shader is not found.
- Exposed the debug overlay ratio in the debug menu.
- Added a separate frame settings for tonemapping alongside color grading.
- Added the receive fog option in the material UI for ShaderGraphs.
- Added a public virtual bool in the custom post processes API to specify if a post processes should be executed in the scene view.
- Added a menu option that checks scene issues with ray tracing. Also removed the previously existing warning at runtime.
- Added Contrast Adaptive Sharpen (CAS) Upscaling effect.
- Added APIs to update probe settings at runtime.
- Added documentation for the rayTracingSupported method in HDRP
- Added user-selectable format for the post processing passes.
- Added support for alpha channel in some post-processing passes (DoF, TAA, Uber).
- Added warnings in FrameSettings inspector when using DXR and atempting to use Asynchronous Execution.
- Exposed Stencil bits that can be used by the user.
- Added history rejection based on velocity of intersected objects for directional, point and spot lights.
- Added a affectsVolumetric field to the HDAdditionalLightData API to know if light affects volumetric fog.
- Add OS and Hardware check in the Wizard fixes for DXR.
- Added option to exclude camera motion from motion blur.
- Added semi-transparent shadows for point and spot lights.
- Added support for semi-transparent shadow for unlit shader and unlit shader graph.
- Added the alpha clip enabled toggle to the material UI for all HDRP shader graphs.
- Added Material Samples to explain how to use the lit shader features
- Added an initial implementation of ray traced sub surface scattering
- Added AssetPostprocessors and Shadergraphs to handle Arnold Standard Surface and 3DsMax Physical material import from FBX.
- Added support for Smoothness Fade start work when enabling ray traced reflections.
- Added Contact shadow, Micro shadows and Screen space refraction API documentation.
- Added script documentation for SSR, SSAO (ray tracing), GI, Light Cluster, RayTracingSettings, Ray Counters, etc.
- Added path tracing support for refraction and internal reflections.
- Added support for Thin Refraction Model and Lit's Clear Coat in Path Tracing.
- Added the Tint parameter to Sky Colored Fog.
- Added of Screen Space Reflections for Transparent materials
- Added a fallback for ray traced area light shadows in case the material is forward or the lit mode is forward.
- Added a new debug mode for light layers.
- Added an "enable" toggle to the SSR volume component.
- Added support for anisotropic specular lobes in path tracing.
- Added support for alpha clipping in path tracing.
- Added support for light cookies in path tracing.
- Added support for transparent shadows in path tracing.
- Added support for iridescence in path tracing.
- Added support for background color in path tracing.
- Added a path tracing test to the test suite.
- Added a warning and workaround instructions that appear when you enable XR single-pass after the first frame with the XR SDK.
- Added the exposure sliders to the planar reflection probe preview
- Added support for subsurface scattering in path tracing.
- Added a new mode that improves the filtering of ray traced shadows (directional, point and spot) based on the distance to the occluder.
- Added support of cookie baking and add support on Disc light.
- Added support for fog attenuation in path tracing.
- Added a new debug panel for volumes
- Added XR setting to control camera jitter for temporal effects
- Added an error message in the DrawRenderers custom pass when rendering opaque objects with an HDRP asset in DeferredOnly mode.
- Added API to enable proper recording of path traced scenes (with the Unity recorder or other tools).
- Added support for fog in Recursive rendering, ray traced reflections and ray traced indirect diffuse.
- Added an alpha blend option for recursive rendering
- Added support for stack lit for ray tracing effects.
- Added support for hair for ray tracing effects.
- Added support for alpha to coverage for HDRP shaders and shader graph
- Added support for Quality Levels to Subsurface Scattering.
- Added option to disable XR rendering on the camera settings.
- Added support for specular AA from geometric curvature in AxF
- Added support for baked AO (no input for now) in AxF
- Added an info box to warn about depth test artifacts when rendering object twice in custom passes with MSAA.
- Added a frame setting for alpha to mask.
- Added support for custom passes in the AOV API
- Added Light decomposition lighting debugging modes and support in AOV
- Added exposure compensation to Fixed exposure mode
- Added support for rasterized area light shadows in StackLit
- Added support for texture-weighted automatic exposure
- Added support for POM for emissive map
- Added alpha channel support in motion blur pass.
- Added the HDRP Compositor Tool (in Preview).
- Added a ray tracing mode option in the HDRP asset that allows to override and shader stripping.
- Added support for arbitrary resolution scaling of Volumetric Lighting to the Fog volume component.
- Added range attenuation for box-shaped spotlights.
- Added scenes for hair and fabric and decals with material samples
- Added fabric materials and textures
- Added information for fabric materials in fabric scene
- Added a DisplayInfo attribute to specify a name override and a display order for Volume Component fields (used only in default inspector for now).
- Added Min distance to contact shadows.
- Added support for Depth of Field in path tracing (by sampling the lens aperture).
- Added an API in HDRP to override the camera within the rendering of a frame (mainly for custom pass).
- Added a function (HDRenderPipeline.ResetRTHandleReferenceSize) to reset the reference size of RTHandle systems.
- Added support for AxF measurements importing into texture resources tilings.
- Added Layer parameter on Area Light to modify Layer of generated Emissive Mesh
- Added a flow map parameter to HDRI Sky
- Implemented ray traced reflections for transparent objects.
- Add a new parameter to control reflections in recursive rendering.
- Added an initial version of SSGI.

### Fixed
- Fix when rescale probe all direction below zero (1219246)
- Update documentation of HDRISky-Backplate, precise how to have Ambient Occlusion on the Backplate
- Sorting, undo, labels, layout in the Lighting Explorer.
- Fixed sky settings and materials in Shader Graph Samples package
- Fix/workaround a probable graphics driver bug in the GTAO shader.
- Fixed Hair and PBR shader graphs double sided modes
- Fixed an issue where updating an HDRP asset in the Quality setting panel would not recreate the pipeline.
- Fixed issue with point lights being considered even when occupying less than a pixel on screen (case 1183196)
- Fix a potential NaN source with iridescence (case 1183216)
- Fixed issue of spotlight breaking when minimizing the cone angle via the gizmo (case 1178279)
- Fixed issue that caused decals not to modify the roughness in the normal buffer, causing SSR to not behave correctly (case 1178336)
- Fixed lit transparent refraction with XR single-pass rendering
- Removed extra jitter for TemporalAA in VR
- Fixed ShaderGraph time in main preview
- Fixed issue on some UI elements in HDRP asset not expanding when clicking the arrow (case 1178369)
- Fixed alpha blending in custom post process
- Fixed the modification of the _AlphaCutoff property in the material UI when exposed with a ShaderGraph parameter.
- Fixed HDRP test `1218_Lit_DiffusionProfiles` on Vulkan.
- Fixed an issue where building a player in non-dev mode would generate render target error logs every frame
- Fixed crash when upgrading version of HDRP
- Fixed rendering issues with material previews
- Fixed NPE when using light module in Shuriken particle systems (1173348).
- Refresh cached shadow on editor changes
- Fixed light supported units caching (1182266)
- Fixed an issue where SSAO (that needs temporal reprojection) was still being rendered when Motion Vectors were not available (case 1184998)
- Fixed a nullref when modifying the height parameters inside the layered lit shader UI.
- Fixed Decal gizmo that become white after exiting play mode
- Fixed Decal pivot position to behave like a spotlight
- Fixed an issue where using the LightingOverrideMask would break sky reflection for regular cameras
- Fix DebugMenu FrameSettingsHistory persistency on close
- Fix DensityVolume, ReflectionProbe aned PlanarReflectionProbe advancedControl display
- Fix DXR scene serialization in wizard
- Fixed an issue where Previews would reallocate History Buffers every frame
- Fixed the SetLightLayer function in HDAdditionalLightData setting the wrong light layer
- Fix error first time a preview is created for planar
- Fixed an issue where SSR would use an incorrect roughness value on ForwardOnly (StackLit, AxF, Fabric, etc.) materials when the pipeline is configured to also allow deferred Lit.
- Fixed issues with light explorer (cases 1183468, 1183269)
- Fix dot colors in LayeredLit material inspector
- Fix undo not resetting all value when undoing the material affectation in LayerLit material
- Fix for issue that caused gizmos to render in render textures (case 1174395)
- Fixed the light emissive mesh not updated when the light was disabled/enabled
- Fixed light and shadow layer sync when setting the HDAdditionalLightData.lightlayersMask property
- Fixed a nullref when a custom post process component that was in the HDRP PP list is removed from the project
- Fixed issue that prevented decals from modifying specular occlusion (case 1178272).
- Fixed exposure of volumetric reprojection
- Fixed multi selection support for Scalable Settings in lights
- Fixed font shaders in test projects for VR by using a Shader Graph version
- Fixed refresh of baked cubemap by incrementing updateCount at the end of the bake (case 1158677).
- Fixed issue with rectangular area light when seen from the back
- Fixed decals not affecting lightmap/lightprobe
- Fixed zBufferParams with XR single-pass rendering
- Fixed moving objects not rendered in custom passes
- Fixed abstract classes listed in the + menu of the custom pass list
- Fixed custom pass that was rendered in previews
- Fixed precision error in zero value normals when applying decals (case 1181639)
- Fixed issue that triggered No Scene Lighting view in game view as well (case 1156102)
- Assign default volume profile when creating a new HDRP Asset
- Fixed fov to 0 in planar probe breaking the projection matrix (case 1182014)
- Fixed bugs with shadow caching
- Reassign the same camera for a realtime probe face render request to have appropriate history buffer during realtime probe rendering.
- Fixed issue causing wrong shading when normal map mode is Object space, no normal map is set, but a detail map is present (case 1143352)
- Fixed issue with decal and htile optimization
- Fixed TerrainLit shader compilation error regarding `_Control0_TexelSize` redefinition (case 1178480).
- Fixed warning about duplicate HDRuntimeReflectionSystem when configuring play mode without domain reload.
- Fixed an editor crash when multiple decal projectors were selected and some had null material
- Added all relevant fix actions to FixAll button in Wizard
- Moved FixAll button on top of the Wizard
- Fixed an issue where fog color was not pre-exposed correctly
- Fix priority order when custom passes are overlapping
- Fix cleanup not called when the custom pass GameObject is destroyed
- Replaced most instances of GraphicsSettings.renderPipelineAsset by GraphicsSettings.currentRenderPipeline. This should fix some parameters not working on Quality Settings overrides.
- Fixed an issue with Realtime GI not working on upgraded projects.
- Fixed issue with screen space shadows fallback texture was not set as a texture array.
- Fixed Pyramid Lights bounding box
- Fixed terrain heightmap default/null values and epsilons
- Fixed custom post-processing effects breaking when an abstract class inherited from `CustomPostProcessVolumeComponent`
- Fixed XR single-pass rendering in Editor by using ShaderConfig.s_XrMaxViews to allocate matrix array
- Multiple different skies rendered at the same time by different cameras are now handled correctly without flickering
- Fixed flickering issue happening when different volumes have shadow settings and multiple cameras are present.
- Fixed issue causing planar probes to disappear if there is no light in the scene.
- Fixed a number of issues with the prefab isolation mode (Volumes leaking from the main scene and reflection not working properly)
- Fixed an issue with fog volume component upgrade not working properly
- Fixed Spot light Pyramid Shape has shadow artifacts on aspect ratio values lower than 1
- Fixed issue with AO upsampling in XR
- Fixed camera without HDAdditionalCameraData component not rendering
- Removed the macro ENABLE_RAYTRACING for most of the ray tracing code
- Fixed prefab containing camera reloading in loop while selected in the Project view
- Fixed issue causing NaN wheh the Z scale of an object is set to 0.
- Fixed DXR shader passes attempting to render before pipeline loaded
- Fixed black ambient sky issue when importing a project after deleting Library.
- Fixed issue when upgrading a Standard transparent material (case 1186874)
- Fixed area light cookies not working properly with stack lit
- Fixed material render queue not updated when the shader is changed in the material inspector.
- Fixed a number of issues with full screen debug modes not reseting correctly when setting another mutually exclusive mode
- Fixed compile errors for platforms with no VR support
- Fixed an issue with volumetrics and RTHandle scaling (case 1155236)
- Fixed an issue where sky lighting might be updated uselessly
- Fixed issue preventing to allow setting decal material to none (case 1196129)
- Fixed XR multi-pass decals rendering
- Fixed several fields on Light Inspector that not supported Prefab overrides
- Fixed EOL for some files
- Fixed scene view rendering with volumetrics and XR enabled
- Fixed decals to work with multiple cameras
- Fixed optional clear of GBuffer (Was always on)
- Fixed render target clears with XR single-pass rendering
- Fixed HDRP samples file hierarchy
- Fixed Light units not matching light type
- Fixed QualitySettings panel not displaying HDRP Asset
- Fixed black reflection probes the first time loading a project
- Fixed y-flip in scene view with XR SDK
- Fixed Decal projectors do not immediately respond when parent object layer mask is changed in editor.
- Fixed y-flip in scene view with XR SDK
- Fixed a number of issues with Material Quality setting
- Fixed the transparent Cull Mode option in HD unlit master node settings only visible if double sided is ticked.
- Fixed an issue causing shadowed areas by contact shadows at the edge of far clip plane if contact shadow length is very close to far clip plane.
- Fixed editing a scalable settings will edit all loaded asset in memory instead of targetted asset.
- Fixed Planar reflection default viewer FOV
- Fixed flickering issues when moving the mouse in the editor with ray tracing on.
- Fixed the ShaderGraph main preview being black after switching to SSS in the master node settings
- Fixed custom fullscreen passes in VR
- Fixed camera culling masks not taken in account in custom pass volumes
- Fixed object not drawn in custom pass when using a DrawRenderers with an HDRP shader in a build.
- Fixed injection points for Custom Passes (AfterDepthAndNormal and BeforePreRefraction were missing)
- Fixed a enum to choose shader tags used for drawing objects (DepthPrepass or Forward) when there is no override material.
- Fixed lit objects in the BeforePreRefraction, BeforeTransparent and BeforePostProcess.
- Fixed the None option when binding custom pass render targets to allow binding only depth or color.
- Fixed custom pass buffers allocation so they are not allocated if they're not used.
- Fixed the Custom Pass entry in the volume create asset menu items.
- Fixed Prefab Overrides workflow on Camera.
- Fixed alignment issue in Preset for Camera.
- Fixed alignment issue in Physical part for Camera.
- Fixed FrameSettings multi-edition.
- Fixed a bug happening when denoising multiple ray traced light shadows
- Fixed minor naming issues in ShaderGraph settings
- VFX: Removed z-fight glitches that could appear when using deferred depth prepass and lit quad primitives
- VFX: Preserve specular option for lit outputs (matches HDRP lit shader)
- Fixed an issue with Metal Shader Compiler and GTAO shader for metal
- Fixed resources load issue while upgrading HDRP package.
- Fix LOD fade mask by accounting for field of view
- Fixed spot light missing from ray tracing indirect effects.
- Fixed a UI bug in the diffusion profile list after fixing them from the wizard.
- Fixed the hash collision when creating new diffusion profile assets.
- Fixed a light leaking issue with box light casting shadows (case 1184475)
- Fixed Cookie texture type in the cookie slot of lights (Now displays a warning because it is not supported).
- Fixed a nullref that happens when using the Shuriken particle light module
- Fixed alignment in Wizard
- Fixed text overflow in Wizard's helpbox
- Fixed Wizard button fix all that was not automatically grab all required fixes
- Fixed VR tab for MacOS in Wizard
- Fixed local config package workflow in Wizard
- Fixed issue with contact shadows shifting when MSAA is enabled.
- Fixed EV100 in the PBR sky
- Fixed an issue In URP where sometime the camera is not passed to the volume system and causes a null ref exception (case 1199388)
- Fixed nullref when releasing HDRP with custom pass disabled
- Fixed performance issue derived from copying stencil buffer.
- Fixed an editor freeze when importing a diffusion profile asset from a unity package.
- Fixed an exception when trying to reload a builtin resource.
- Fixed the light type intensity unit reset when switching the light type.
- Fixed compilation error related to define guards and CreateLayoutFromXrSdk()
- Fixed documentation link on CustomPassVolume.
- Fixed player build when HDRP is in the project but not assigned in the graphic settings.
- Fixed an issue where ambient probe would be black for the first face of a baked reflection probe
- VFX: Fixed Missing Reference to Visual Effect Graph Runtime Assembly
- Fixed an issue where rendering done by users in EndCameraRendering would be executed before the main render loop.
- Fixed Prefab Override in main scope of Volume.
- Fixed alignment issue in Presset of main scope of Volume.
- Fixed persistence of ShowChromeGizmo and moved it to toolbar for coherency in ReflectionProbe and PlanarReflectionProbe.
- Fixed Alignement issue in ReflectionProbe and PlanarReflectionProbe.
- Fixed Prefab override workflow issue in ReflectionProbe and PlanarReflectionProbe.
- Fixed empty MoreOptions and moved AdvancedManipulation in a dedicated location for coherency in ReflectionProbe and PlanarReflectionProbe.
- Fixed Prefab override workflow issue in DensityVolume.
- Fixed empty MoreOptions and moved AdvancedManipulation in a dedicated location for coherency in DensityVolume.
- Fix light limit counts specified on the HDRP asset
- Fixed Quality Settings for SSR, Contact Shadows and Ambient Occlusion volume components
- Fixed decalui deriving from hdshaderui instead of just shaderui
- Use DelayedIntField instead of IntField for scalable settings
- Fixed init of debug for FrameSettingsHistory on SceneView camera
- Added a fix script to handle the warning 'referenced script in (GameObject 'SceneIDMap') is missing'
- Fix Wizard load when none selected for RenderPipelineAsset
- Fixed TerrainLitGUI when per-pixel normal property is not present.
- Fixed rendering errors when enabling debug modes with custom passes
- Fix an issue that made PCSS dependent on Atlas resolution (not shadow map res)
- Fixing a bug whith histories when n>4 for ray traced shadows
- Fixing wrong behavior in ray traced shadows for mesh renderers if their cast shadow is shadow only or double sided
- Only tracing rays for shadow if the point is inside the code for spotlight shadows
- Only tracing rays if the point is inside the range for point lights
- Fixing ghosting issues when the screen space shadow  indexes change for a light with ray traced shadows
- Fixed an issue with stencil management and Xbox One build that caused corrupted output in deferred mode.
- Fixed a mismatch in behavior between the culling of shadow maps and ray traced point and spot light shadows
- Fixed recursive ray tracing not working anymore after intermediate buffer refactor.
- Fixed ray traced shadow denoising not working (history rejected all the time).
- Fixed shader warning on xbox one
- Fixed cookies not working for spot lights in ray traced reflections, ray traced GI and recursive rendering
- Fixed an inverted handling of CoatSmoothness for SSR in StackLit.
- Fixed missing distortion inputs in Lit and Unlit material UI.
- Fixed issue that propagated NaNs across multiple frames through the exposure texture.
- Fixed issue with Exclude from TAA stencil ignored.
- Fixed ray traced reflection exposure issue.
- Fixed issue with TAA history not initialising corretly scale factor for first frame
- Fixed issue with stencil test of material classification not using the correct Mask (causing false positive and bad performance with forward material in deferred)
- Fixed issue with History not reset when chaning antialiasing mode on camera
- Fixed issue with volumetric data not being initialized if default settings have volumetric and reprojection off.
- Fixed ray tracing reflection denoiser not applied in tier 1
- Fixed the vibility of ray tracing related methods.
- Fixed the diffusion profile list not saved when clicking the fix button in the material UI.
- Fixed crash when pushing bounce count higher than 1 for ray traced GI or reflections
- Fixed PCSS softness scale so that it better match ray traced reference for punctual lights.
- Fixed exposure management for the path tracer
- Fixed AxF material UI containing two advanced options settings.
- Fixed an issue where cached sky contexts were being destroyed wrongly, breaking lighting in the LookDev
- Fixed issue that clamped PCSS softness too early and not after distance scale.
- Fixed fog affect transparent on HD unlit master node
- Fixed custom post processes re-ordering not saved.
- Fixed NPE when using scalable settings
- Fixed an issue where PBR sky precomputation was reset incorrectly in some cases causing bad performance.
- Fixed a bug due to depth history begin overriden too soon
- Fixed CustomPassSampleCameraColor scale issue when called from Before Transparent injection point.
- Fixed corruption of AO in baked probes.
- Fixed issue with upgrade of projects that still had Very High as shadow filtering quality.
- Fixed issue that caused Distortion UI to appear in Lit.
- Fixed several issues with decal duplicating when editing them.
- Fixed initialization of volumetric buffer params (1204159)
- Fixed an issue where frame count was incorrectly reset for the game view, causing temporal processes to fail.
- Fixed Culling group was not disposed error.
- Fixed issues on some GPU that do not support gathers on integer textures.
- Fixed an issue with ambient probe not being initialized for the first frame after a domain reload for volumetric fog.
- Fixed the scene visibility of decal projectors and density volumes
- Fixed a leak in sky manager.
- Fixed an issue where entering playmode while the light editor is opened would produce null reference exceptions.
- Fixed the debug overlay overlapping the debug menu at runtime.
- Fixed an issue with the framecount when changing scene.
- Fixed errors that occurred when using invalid near and far clip plane values for planar reflections.
- Fixed issue with motion blur sample weighting function.
- Fixed motion vectors in MSAA.
- Fixed sun flare blending (case 1205862).
- Fixed a lot of issues related to ray traced screen space shadows.
- Fixed memory leak caused by apply distortion material not being disposed.
- Fixed Reflection probe incorrectly culled when moving its parent (case 1207660)
- Fixed a nullref when upgrading the Fog volume components while the volume is opened in the inspector.
- Fix issues where decals on PS4 would not correctly write out the tile mask causing bits of the decal to go missing.
- Use appropriate label width and text content so the label is completely visible
- Fixed an issue where final post process pass would not output the default alpha value of 1.0 when using 11_11_10 color buffer format.
- Fixed SSR issue after the MSAA Motion Vector fix.
- Fixed an issue with PCSS on directional light if punctual shadow atlas was not allocated.
- Fixed an issue where shadow resolution would be wrong on the first face of a baked reflection probe.
- Fixed issue with PCSS softness being incorrect for cascades different than the first one.
- Fixed custom post process not rendering when using multiple HDRP asset in quality settings
- Fixed probe gizmo missing id (case 1208975)
- Fixed a warning in raytracingshadowfilter.compute
- Fixed issue with AO breaking with small near plane values.
- Fixed custom post process Cleanup function not called in some cases.
- Fixed shader warning in AO code.
- Fixed a warning in simpledenoiser.compute
- Fixed tube and rectangle light culling to use their shape instead of their range as a bounding box.
- Fixed caused by using gather on a UINT texture in motion blur.
- Fix issue with ambient occlusion breaking when dynamic resolution is active.
- Fixed some possible NaN causes in Depth of Field.
- Fixed Custom Pass nullref due to the new Profiling Sample API changes
- Fixed the black/grey screen issue on after post process Custom Passes in non dev builds.
- Fixed particle lights.
- Improved behavior of lights and probe going over the HDRP asset limits.
- Fixed issue triggered when last punctual light is disabled and more than one camera is used.
- Fixed Custom Pass nullref due to the new Profiling Sample API changes
- Fixed the black/grey screen issue on after post process Custom Passes in non dev builds.
- Fixed XR rendering locked to vsync of main display with Standalone Player.
- Fixed custom pass cleanup not called at the right time when using multiple volumes.
- Fixed an issue on metal with edge of decal having artifact by delaying discard of fragments during decal projection
- Fixed various shader warning
- Fixing unnecessary memory allocations in the ray tracing cluster build
- Fixed duplicate column labels in LightEditor's light tab
- Fixed white and dark flashes on scenes with very high or very low exposure when Automatic Exposure is being used.
- Fixed an issue where passing a null ProfilingSampler would cause a null ref exception.
- Fixed memory leak in Sky when in matcap mode.
- Fixed compilation issues on platform that don't support VR.
- Fixed migration code called when we create a new HDRP asset.
- Fixed RemoveComponent on Camera contextual menu to not remove Camera while a component depend on it.
- Fixed an issue where ambient occlusion and screen space reflections editors would generate null ref exceptions when HDRP was not set as the current pipeline.
- Fixed a null reference exception in the probe UI when no HDRP asset is present.
- Fixed the outline example in the doc (sampling range was dependent on screen resolution)
- Fixed a null reference exception in the HDRI Sky editor when no HDRP asset is present.
- Fixed an issue where Decal Projectors created from script where rotated around the X axis by 90°.
- Fixed frustum used to compute Density Volumes visibility when projection matrix is oblique.
- Fixed a null reference exception in Path Tracing, Recursive Rendering and raytraced Global Illumination editors when no HDRP asset is present.
- Fix for NaNs on certain geometry with Lit shader -- [case 1210058](https://fogbugz.unity3d.com/f/cases/1210058/)
- Fixed an issue where ambient occlusion and screen space reflections editors would generate null ref exceptions when HDRP was not set as the current pipeline.
- Fixed a null reference exception in the probe UI when no HDRP asset is present.
- Fixed the outline example in the doc (sampling range was dependent on screen resolution)
- Fixed a null reference exception in the HDRI Sky editor when no HDRP asset is present.
- Fixed an issue where materials newly created from the contextual menu would have an invalid state, causing various problems until it was edited.
- Fixed transparent material created with ZWrite enabled (now it is disabled by default for new transparent materials)
- Fixed mouseover on Move and Rotate tool while DecalProjector is selected.
- Fixed wrong stencil state on some of the pixel shader versions of deferred shader.
- Fixed an issue where creating decals at runtime could cause a null reference exception.
- Fixed issue that displayed material migration dialog on the creation of new project.
- Fixed various issues with time and animated materials (cases 1210068, 1210064).
- Updated light explorer with latest changes to the Fog and fixed issues when no visual environment was present.
- Fixed not handleling properly the recieve SSR feature with ray traced reflections
- Shadow Atlas is no longer allocated for area lights when they are disabled in the shader config file.
- Avoid MRT Clear on PS4 as it is not implemented yet.
- Fixed runtime debug menu BitField control.
- Fixed the radius value used for ray traced directional light.
- Fixed compilation issues with the layered lit in ray tracing shaders.
- Fixed XR autotests viewport size rounding
- Fixed mip map slider knob displayed when cubemap have no mipmap
- Remove unnecessary skip of material upgrade dialog box.
- Fixed the profiling sample mismatch errors when enabling the profiler in play mode
- Fixed issue that caused NaNs in reflection probes on consoles.
- Fixed adjusting positive axis of Blend Distance slides the negative axis in the density volume component.
- Fixed the blend of reflections based on the weight.
- Fixed fallback for ray traced reflections when denoising is enabled.
- Fixed error spam issue with terrain detail terrainDetailUnsupported (cases 1211848)
- Fixed hardware dynamic resolution causing cropping/scaling issues in scene view (case 1158661)
- Fixed Wizard check order for `Hardware and OS` and `Direct3D12`
- Fix AO issue turning black when Far/Near plane distance is big.
- Fixed issue when opening lookdev and the lookdev volume have not been assigned yet.
- Improved memory usage of the sky system.
- Updated label in HDRP quality preference settings (case 1215100)
- Fixed Decal Projector gizmo not undoing properly (case 1216629)
- Fix a leak in the denoising of ray traced reflections.
- Fixed Alignment issue in Light Preset
- Fixed Environment Header in LightingWindow
- Fixed an issue where hair shader could write garbage in the diffuse lighting buffer, causing NaNs.
- Fixed an exposure issue with ray traced sub-surface scattering.
- Fixed runtime debug menu light hierarchy None not doing anything.
- Fixed the broken ShaderGraph preview when creating a new Lit graph.
- Fix indentation issue in preset of LayeredLit material.
- Fixed minor issues with cubemap preview in the inspector.
- Fixed wrong build error message when building for android on mac.
- Fixed an issue related to denoising ray trace area shadows.
- Fixed wrong build error message when building for android on mac.
- Fixed Wizard persistency of Direct3D12 change on domain reload.
- Fixed Wizard persistency of FixAll on domain reload.
- Fixed Wizard behaviour on domain reload.
- Fixed a potential source of NaN in planar reflection probe atlas.
- Fixed an issue with MipRatio debug mode showing _DebugMatCapTexture not being set.
- Fixed missing initialization of input params in Blit for VR.
- Fix Inf source in LTC for area lights.
- Fix issue with AO being misaligned when multiple view are visible.
- Fix issue that caused the clamp of camera rotation motion for motion blur to be ineffective.
- Fixed issue with AssetPostprocessors dependencies causing models to be imported twice when upgrading the package version.
- Fixed culling of lights with XR SDK
- Fixed memory stomp in shadow caching code, leading to overflow of Shadow request array and runtime errors.
- Fixed an issue related to transparent objects reading the ray traced indirect diffuse buffer
- Fixed an issue with filtering ray traced area lights when the intensity is high or there is an exposure.
- Fixed ill-formed include path in Depth Of Field shader.
- Fixed shader graph and ray tracing after the shader target PR.
- Fixed a bug in semi-transparent shadows (object further than the light casting shadows)
- Fix state enabled of default volume profile when in package.
- Fixed removal of MeshRenderer and MeshFilter on adding Light component.
- Fixed Ray Traced SubSurface Scattering not working with ray traced area lights
- Fixed Ray Traced SubSurface Scattering not working in forward mode.
- Fixed a bug in debug light volumes.
- Fixed a bug related to ray traced area light shadow history.
- Fixed an issue where fog sky color mode could sample NaNs in the sky cubemap.
- Fixed a leak in the PBR sky renderer.
- Added a tooltip to the Ambient Mode parameter in the Visual Envionment volume component.
- Static lighting sky now takes the default volume into account (this fixes discrepancies between baked and realtime lighting).
- Fixed a leak in the sky system.
- Removed MSAA Buffers allocation when lit shader mode is set to "deferred only".
- Fixed invalid cast for realtime reflection probes (case 1220504)
- Fixed invalid game view rendering when disabling all cameras in the scene (case 1105163)
- Hide reflection probes in the renderer components.
- Fixed infinite reload loop while displaying Light's Shadow's Link Light Layer in Inspector of Prefab Asset.
- Fixed the culling was not disposed error in build log.
- Fixed the cookie atlas size and planar atlas size being too big after an upgrade of the HDRP asset.
- Fixed transparent SSR for shader graph.
- Fixed an issue with emissive light meshes not being in the RAS.
- Fixed DXR player build
- Fixed the HDRP asset migration code not being called after an upgrade of the package
- Fixed draw renderers custom pass out of bound exception
- Fixed the PBR shader rendering in deferred
- Fixed some typos in debug menu (case 1224594)
- Fixed ray traced point and spot lights shadows not rejecting istory when semi-transparent or colored.
- Fixed a warning due to StaticLightingSky when reloading domain in some cases.
- Fixed the MaxLightCount being displayed when the light volume debug menu is on ColorAndEdge.
- Fixed issue with unclear naming of debug menu for decals.
- Fixed z-fighting in scene view when scene lighting is off (case 1203927)
- Fixed issue that prevented cubemap thumbnails from rendering (only on D3D11 and Metal).
- Fixed ray tracing with VR single-pass
- Fix an exception in ray tracing that happens if two LOD levels are using the same mesh renderer.
- Fixed error in the console when switching shader to decal in the material UI.
- Fixed an issue with refraction model and ray traced recursive rendering (case 1198578).
- Fixed an issue where a dynamic sky changing any frame may not update the ambient probe.
- Fixed cubemap thumbnail generation at project load time.
- Fixed cubemap thumbnail generation at project load time. 
- Fixed XR culling with multiple cameras
- Fixed XR single-pass with Mock HMD plugin
- Fixed sRGB mismatch with XR SDK
- Fixed an issue where default volume would not update when switching profile.
- Fixed issue with uncached reflection probe cameras reseting the debug mode (case 1224601) 
- Fixed an issue where AO override would not override specular occlusion.
- Fixed an issue where Volume inspector might not refresh correctly in some cases.
- Fixed render texture with XR
- Fixed issue with resources being accessed before initialization process has been performed completely. 
- Half fixed shuriken particle light that cast shadows (only the first one will be correct)
- Fixed issue with atmospheric fog turning black if a planar reflection probe is placed below ground level. (case 1226588)
- Fixed custom pass GC alloc issue in CustomPassVolume.GetActiveVolumes().
- Fixed a bug where instanced shadergraph shaders wouldn't compile on PS4.
- Fixed an issue related to the envlightdatasrt not being bound in recursive rendering.
- Fixed shadow cascade tooltip when using the metric mode (case 1229232)
- Fixed how the area light influence volume is computed to match rasterization.
- Focus on Decal uses the extends of the projectors
- Fixed usage of light size data that are not available at runtime.
- Fixed the depth buffer copy made before custom pass after opaque and normal injection point.
- Fix for issue that prevented scene from being completely saved when baked reflection probes are present and lighting is set to auto generate.
- Fixed drag area width at left of Light's intensity field in Inspector.
- Fixed light type resolution when performing a reset on HDAdditionalLightData (case 1220931)
- Fixed reliance on atan2 undefined behavior in motion vector debug shader.
- Fixed an usage of a a compute buffer not bound (1229964)
- Fixed an issue where changing the default volume profile from another inspector would not update the default volume editor.
- Fix issues in the post process system with RenderTexture being invalid in some cases, causing rendering problems.
- Fixed an issue where unncessarily serialized members in StaticLightingSky component would change each time the scene is changed.
- Fixed a weird behavior in the scalable settings drawing when the space becomes tiny (1212045).
- Fixed a regression in the ray traced indirect diffuse due to the new probe system.
- Fix for range compression factor for probes going negative (now clamped to positive values).
- Fixed path validation when creating new volume profile (case 1229933)
- Fixed a bug where Decal Shader Graphs would not recieve reprojected Position, Normal, or Bitangent data. (1239921)
- Fix reflection hierarchy for CARPAINT in AxF.
- Fix precise fresnel for delta lights for SVBRDF in AxF.
- Fixed the debug exposure mode for display sky reflection and debug view baked lighting
- Fixed MSAA depth resolve when there is no motion vectors
- Fixed various object leaks in HDRP.
- Fixed compile error with XR SubsystemManager.
- Fix for assertion triggering sometimes when saving a newly created lit shader graph (case 1230996)
- Fixed culling of planar reflection probes that change position (case 1218651)
- Fixed null reference when processing lightprobe (case 1235285)
- Fix issue causing wrong planar reflection rendering when more than one camera is present.
- Fix black screen in XR when HDRP package is present but not used.
- Fixed an issue with the specularFGD term being used when the material has a clear coat (lit shader).
- Fixed white flash happening with auto-exposure in some cases (case 1223774)
- Fixed NaN which can appear with real time reflection and inf value
- Fixed an issue that was collapsing the volume components in the HDRP default settings
- Fixed warning about missing bound decal buffer
- Fixed shader warning on Xbox for ResolveStencilBuffer.compute. 
- Fixed PBR shader ZTest rendering in deferred.
- Replaced commands incompatible with async compute in light list build process.
- Diffusion Profile and Material references in HDRP materials are now correctly exported to unity packages. Note that the diffusion profile or the material references need to be edited once before this can work properly.
- Fix MaterialBalls having same guid issue
- Fix spelling and grammatical errors in material samples
- Fixed unneeded cookie texture allocation for cone stop lights.
- Fixed scalarization code for contact shadows.
- Fixed volume debug in playmode
- Fixed issue when toggling anything in HDRP asset that will produce an error (case 1238155)
- Fixed shader warning in PCSS code when using Vulkan.
- Fixed decal that aren't working without Metal and Ambient Occlusion option enabled.
- Fixed an error about procedural sky being logged by mistake.
- Fixed shadowmask UI now correctly showing shadowmask disable
- Made more explicit the warning about raytracing and asynchronous compute. Also fixed the condition in which it appears.
- Fixed a null ref exception in static sky when the default volume profile is invalid.
- DXR: Fixed shader compilation error with shader graph and pathtracer
- Fixed SceneView Draw Modes not being properly updated after opening new scene view panels or changing the editor layout.
<<<<<<< HEAD
- Fixed issue with screen-space shadows not enabled properly when RT is disabled (case 1235821)
- Fixed a performance issue with stochastic ray traced area shadows.
- Fixed cookie texture not updated when changing an import settings (srgb for example).
- Fixed flickering of the game/scene view when lookdev is running.
- Fixed issue with reflection probes in realtime time mode with OnEnable baking having wrong lighting with sky set to dynamic (case 1238047).
- Fixed transparent motion vectors not working when in MSAA.
- Fix error when removing DecalProjector from component contextual menu (case 1243960)
- Fixed issue with post process when running in RGBA16 and an object with additive blending is in the scene.
- Fixed corrupted values on LayeredLit when using Vertex Color multiply mode to multiply and MSAA is activated. 
- Fix conflicts with Handles manipulation when performing a Reset in DecalComponent (case 1238833)
- Fixed depth prepass and postpass being disabled after changing the shader in the material UI.
- Fixed issue with sceneview camera settings not being saved after Editor restart.
- Fixed issue when switching back to custom sensor type in physical camera settings (case 1244350).
- Fixed a null ref exception when running playmode tests with the render pipeline debug window opened.
- Fixed some GCAlloc in the debug window.
- Fixed shader graphs not casting semi-transparent and color shadows (case 1242617)
- Fixed thin refraction mode not working properly.
- Fixed assert on tests caused by probe culling results being requested when culling did not happen. (case 1246169) 
- Fixed over consumption of GPU memory by the Physically Based Sky.
- Fixed an invalid rotation in Planar Reflection Probe editor display, that was causing an error message (case 1182022)
- Put more information in Camera background type tooltip and fixed inconsistent exposure behavior when changing bg type.
- Fixed issue that caused not all baked reflection to be deleted upon clicking "Clear Baked Data" in the lighting menu (case 1136080)
- Fixed an issue where asset preview could be rendered white because of static lighting sky.
- Fixed an issue where static lighting was not updated when removing the static lighting sky profile.
- Fixed the show cookie atlas debug mode not displaying correctly when enabling the clear cookie atlas option.
- Fixed various multi-editing issues when changing Emission parameters.
- Fixed error when undo a Reflection Probe removal in a prefab instance. (case 1244047)
=======
- VFX: Removed irrelevant queues in render queue selection from HDRP outputs
- VFX: Motion Vector are correctly renderered with MSAA [Case 1240754](https://issuetracker.unity3d.com/product/unity/issues/guid/1240754/)
- Fixed a cause of NaN when a normal of 0-length is generated (usually via shadergraph). 
>>>>>>> 3d0e62e7

### Changed
- Improve MIP selection for decals on Transparents
- Color buffer pyramid is not allocated anymore if neither refraction nor distortion are enabled
- Rename Emission Radius to Radius in UI in Point, Spot
- Angular Diameter parameter for directional light is no longuer an advanced property
- DXR: Remove Light Radius and Angular Diamater of Raytrace shadow. Angular Diameter and Radius are used instead.
- Remove MaxSmoothness parameters from UI for point, spot and directional light. The MaxSmoothness is now deduce from Radius Parameters
- DXR: Remove the Ray Tracing Environement Component. Add a Layer Mask to the ray Tracing volume components to define which objects are taken into account for each effect.
- Removed second cubemaps used for shadowing in lookdev
- Disable Physically Based Sky below ground
- Increase max limit of area light and reflection probe to 128
- Change default texture for detailmap to grey
- Optimize Shadow RT load on Tile based architecture platforms.
- Improved quality of SSAO.
- Moved RequestShadowMapRendering() back to public API.
- Update HDRP DXR Wizard with an option to automatically clone the hdrp config package and setup raytracing to 1 in shaders file.
- Added SceneSelection pass for TerrainLit shader.
- Simplified Light's type API regrouping the logic in one place (Check type in HDAdditionalLightData)
- The support of LOD CrossFade (Dithering transition) in master nodes now required to enable it in the master node settings (Save variant)
- Improved shadow bias, by removing constant depth bias and substituting it with slope-scale bias.
- Fix the default stencil values when a material is created from a SSS ShaderGraph.
- Tweak test asset to be compatible with XR: unlit SG material for canvas and double-side font material
- Slightly tweaked the behaviour of bloom when resolution is low to reduce artifacts.
- Hidden fields in Light Inspector that is not relevant while in BakingOnly mode.
- Changed parametrization of PCSS, now softness is derived from angular diameter (for directional lights) or shape radius (for point/spot lights) and min filter size is now in the [0..1] range.
- Moved the copy of the geometry history buffers to right after the depth mip chain generation.
- Rename "Luminance" to "Nits" in UX for physical light unit
- Rename FrameSettings "SkyLighting" to "SkyReflection"
- Reworked XR automated tests
- The ray traced screen space shadow history for directional, spot and point lights is discarded if the light transform has changed.
- Changed the behavior for ray tracing in case a mesh renderer has both transparent and opaque submeshes.
- Improve history buffer management
- Replaced PlayerSettings.virtualRealitySupported with XRGraphics.tryEnable.
- Remove redundant FrameSettings RealTimePlanarReflection
- Improved a bit the GC calls generated during the rendering.
- Material update is now only triggered when the relevant settings are touched in the shader graph master nodes
- Changed the way Sky Intensity (on Sky volume components) is handled. It's now a combo box where users can choose between Exposure, Multiplier or Lux (for HDRI sky only) instead of both multiplier and exposure being applied all the time. Added a new menu item to convert old profiles.
- Change how method for specular occlusions is decided on inspector shader (Lit, LitTesselation, LayeredLit, LayeredLitTessellation)
- Unlocked SSS, SSR, Motion Vectors and Distortion frame settings for reflections probes.
- Hide unused LOD settings in Quality Settings legacy window.
- Reduced the constrained distance for temporal reprojection of ray tracing denoising
- Removed shadow near plane from the Directional Light Shadow UI.
- Improved the performances of custom pass culling.
- The scene view camera now replicates the physical parameters from the camera tagged as "MainCamera".
- Reduced the number of GC.Alloc calls, one simple scene without plarnar / probes, it should be 0B.
- Renamed ProfilingSample to ProfilingScope and unified API. Added GPU Timings.
- Updated macros to be compatible with the new shader preprocessor.
- Ray tracing reflection temporal filtering is now done in pre-exposed space
- Search field selects the appropriate fields in both project settings panels 'HDRP Default Settings' and 'Quality/HDRP'
- Disabled the refraction and transmission map keywords if the material is opaque.
- Keep celestial bodies outside the atmosphere.
- Updated the MSAA documentation to specify what features HDRP supports MSAA for and what features it does not.
- Shader use for Runtime Debug Display are now correctly stripper when doing a release build
- Now each camera has its own Volume Stack. This allows Volume Parameters to be updated as early as possible and be ready for the whole frame without conflicts between cameras.
- Disable Async for SSR, SSAO and Contact shadow when aggregated ray tracing frame setting is on.
- Improved performance when entering play mode without domain reload by a factor of ~25
- Renamed the camera profiling sample to include the camera name
- Discarding the ray tracing history for AO, reflection, diffuse shadows and GI when the viewport size changes.
- Renamed the camera profiling sample to include the camera name
- Renamed the post processing graphic formats to match the new convention.
- The restart in Wizard for DXR will always be last fix from now on
- Refactoring pre-existing materials to share more shader code between rasterization and ray tracing.
- Setting a material's Refraction Model to Thin does not overwrite the Thickness and Transmission Absorption Distance anymore.
- Removed Wind textures from runtime as wind is no longer built into the pipeline
- Changed Shader Graph titles of master nodes to be more easily searchable ("HDRP/x" -> "x (HDRP)")
- Expose StartSinglePass() and StopSinglePass() as public interface for XRPass
- Replaced the Texture array for 2D cookies (spot, area and directional lights) and for planar reflections by an atlas.
- Moved the tier defining from the asset to the concerned volume components.
- Changing from a tier management to a "mode" management for reflection and GI and removing the ability to enable/disable deferred and ray bining (they are now implied by performance mode)
- The default FrameSettings for ScreenSpaceShadows is set to true for Camera in order to give a better workflow for DXR.
- Refactor internal usage of Stencil bits.
- Changed how the material upgrader works and added documentation for it.
- Custom passes now disable the stencil when overwriting the depth and not writing into it.
- Renamed the camera profiling sample to include the camera name
- Changed the way the shadow casting property of transparent and tranmissive materials is handeled for ray tracing.
- Changed inspector materials stencil setting code to have more sharing.
- Updated the default scene and default DXR scene and DefaultVolumeProfile.
- Changed the way the length parameter is used for ray traced contact shadows.
- Improved the coherency of PCSS blur between cascades.
- Updated VR checks in Wizard to reflect new XR System.
- Removing unused alpha threshold depth prepass and post pass for fabric shader graph.
- Transform result from CIE XYZ to sRGB color space in EvalSensitivity for iridescence.
- Moved BeginCameraRendering callback right before culling.
- Changed the visibility of the Indirect Lighting Controller component to public.
- Renamed the cubemap used for diffuse convolution to a more explicit name for the memory profiler.
- Improved behaviour of transmission color on transparent surfaces in path tracing.
- Light dimmer can now get values higher than one and was renamed to multiplier in the UI.
- Removed info box requesting volume component for Visual Environment and updated the documentation with the relevant information.
- Improved light selection oracle for light sampling in path tracing.
- Stripped ray tracing subsurface passes with ray tracing is not enabled.
- Remove LOD cross fade code for ray tracing shaders
- Removed legacy VR code
- Add range-based clipping to box lights (case 1178780)
- Improve area light culling (case 1085873)
- Light Hierarchy debug mode can now adjust Debug Exposure for visualizing high exposure scenes.
- Rejecting history for ray traced reflections based on a threshold evaluated on the neighborhood of the sampled history.
- Renamed "Environment" to "Reflection Probes" in tile/cluster debug menu.
- Utilities namespace is obsolete, moved its content to UnityEngine.Rendering (case 1204677)
- Obsolete Utilities namespace was removed, instead use UnityEngine.Rendering (case 1204677)
- Moved most of the compute shaders to the multi_compile API instead of multiple kernels.
- Use multi_compile API for deferred compute shader with shadow mask.
- Remove the raytracing rendering queue system to make recursive raytraced material work when raytracing is disabled
- Changed a few resources used by ray tracing shaders to be global resources (using register space1) for improved CPU performance.
- All custom pass volumes are now executed for one injection point instead of the first one.
- Hidden unsupported choice in emission in Materials
- Temporal Anti aliasing improvements.
- Optimized PrepareLightsForGPU (cost reduced by over 25%) and PrepareGPULightData (around twice as fast now).
- Moved scene view camera settings for HDRP from the preferences window to the scene view camera settings window.
- Updated shaders to be compatible with Microsoft's DXC.
- Debug exposure in debug menu have been replace to debug exposure compensation in EV100 space and is always visible.
- Further optimized PrepareLightsForGPU (3x faster with few shadows, 1.4x faster with a lot of shadows or equivalently cost reduced by 68% to 37%).
- Raytracing: Replaced the DIFFUSE_LIGHTING_ONLY multicompile by a uniform.
- Raytracing: Removed the dynamic lightmap multicompile.
- Raytracing: Remove the LOD cross fade multi compile for ray tracing.
- Cookie are now supported in lightmaper. All lights casting cookie and baked will now include cookie influence.
- Avoid building the mip chain a second time for SSR for transparent objects.
- Replaced "High Quality" Subsurface Scattering with a set of Quality Levels.
- Replaced "High Quality" Volumetric Lighting with "Screen Resolution Percentage" and "Volume Slice Count" on the Fog volume component.
- Merged material samples and shader samples
- Update material samples scene visuals
- Use multi_compile API for deferred compute shader with shadow mask.
- Made the StaticLightingSky class public so that users can change it by script for baking purpose.
- Shadowmask and realtime reflectoin probe property are hide in Quality settings
- Improved performance of reflection probe management when using a lot of probes.
- Ignoring the disable SSR flags for recursive rendering.
- Removed logic in the UI to disable parameters for contact shadows and fog volume components as it was going against the concept of the volume system.

## [7.1.1] - 2019-09-05

### Added
- Transparency Overdraw debug mode. Allows to visualize transparent objects draw calls as an "heat map".
- Enabled single-pass instancing support for XR SDK with new API cmd.SetInstanceMultiplier()
- XR settings are now available in the HDRP asset
- Support for Material Quality in Shader Graph
- Material Quality support selection in HDRP Asset
- Renamed XR shader macro from UNITY_STEREO_ASSIGN_COMPUTE_EYE_INDEX to UNITY_XR_ASSIGN_VIEW_INDEX
- Raytracing ShaderGraph node for HDRP shaders
- Custom passes volume component with 3 injection points: Before Rendering, Before Transparent and Before Post Process
- Alpha channel is now properly exported to camera render textures when using FP16 color buffer format
- Support for XR SDK mirror view modes
- HD Master nodes in Shader Graph now support Normal and Tangent modification in vertex stage.
- DepthOfFieldCoC option in the fullscreen debug modes.
- Added override Ambient Occlusion option on debug windows
- Added Custom Post Processes with 3 injection points: Before Transparent, Before Post Process and After Post Process
- Added draft of minimal interactive path tracing (experimental) based on DXR API - Support only 4 area light, lit and unlit shader (non-shadergraph)
- Small adjustments to TAA anti flicker (more aggressive on high values).

### Fixed
- Fixed wizard infinite loop on cancellation
- Fixed with compute shader error about too many threads in threadgroup on low GPU
- Fixed invalid contact shadow shaders being created on metal
- Fixed a bug where if Assembly.GetTypes throws an exception due to mis-versioned dlls, then no preprocessors are used in the shader stripper
- Fixed typo in AXF decal property preventing to compile
- Fixed reflection probe with XR single-pass and FPTL
- Fixed force gizmo shown when selecting camera in hierarchy
- Fixed issue with XR occlusion mesh and dynamic resolution
- Fixed an issue where lighting compute buffers were re-created with the wrong size when resizing the window, causing tile artefacts at the top of the screen.
- Fix FrameSettings names and tooltips
- Fixed error with XR SDK when the Editor is not in focus
- Fixed errors with RenderGraph, XR SDK and occlusion mesh
- Fixed shadow routines compilation errors when "real" type is a typedef on "half".
- Fixed toggle volumetric lighting in the light UI
- Fixed post-processing history reset handling rt-scale incorrectly
- Fixed crash with terrain and XR multi-pass
- Fixed ShaderGraph material synchronization issues
- Fixed a null reference exception when using an Emissive texture with Unlit shader (case 1181335)
- Fixed an issue where area lights and point lights where not counted separately with regards to max lights on screen (case 1183196)
- Fixed an SSR and Subsurface Scattering issue (appearing black) when using XR.

### Changed
- Update Wizard layout.
- Remove almost all Garbage collection call within a frame.
- Rename property AdditionalVeclocityChange to AddPrecomputeVelocity
- Call the End/Begin camera rendering callbacks for camera with customRender enabled
- Changeg framesettings migration order of postprocess flags as a pr for reflection settings flags have been backported to 2019.2
- Replaced usage of ENABLE_VR in XRSystem.cs by version defines based on the presence of the built-in VR and XR modules
- Added an update virtual function to the SkyRenderer class. This is called once per frame. This allows a given renderer to amortize heavy computation at the rate it chooses. Currently only the physically based sky implements this.
- Removed mandatory XRPass argument in HDCamera.GetOrCreate()
- Restored the HDCamera parameter to the sky rendering builtin parameters.
- Removed usage of StructuredBuffer for XR View Constants
- Expose Direct Specular Lighting control in FrameSettings
- Deprecated ExponentialFog and VolumetricFog volume components. Now there is only one exponential fog component (Fog) which can add Volumetric Fog as an option. Added a script in Edit -> Render Pipeline -> Upgrade Fog Volume Components.

## [7.0.1] - 2019-07-25

### Added
- Added option in the config package to disable globally Area Lights and to select shadow quality settings for the deferred pipeline.
- When shader log stripping is enabled, shader stripper statistics will be written at `Temp/shader-strip.json`
- Occlusion mesh support from XR SDK

### Fixed
- Fixed XR SDK mirror view blit, cleanup some XRTODO and removed XRDebug.cs
- Fixed culling for volumetrics with XR single-pass rendering
- Fix shadergraph material pass setup not called
- Fixed documentation links in component's Inspector header bar
- Cookies using the render texture output from a camera are now properly updated
- Allow in ShaderGraph to enable pre/post pass when the alpha clip is disabled

### Changed
- RenderQueue for Opaque now start at Background instead of Geometry.
- Clamp the area light size for scripting API when we change the light type
- Added a warning in the material UI when the diffusion profile assigned is not in the HDRP asset


## [7.0.0] - 2019-07-17

### Added
- `Fixed`, `Viewer`, and `Automatic` modes to compute the FOV used when rendering a `PlanarReflectionProbe`
- A checkbox to toggle the chrome gizmo of `ReflectionProbe`and `PlanarReflectionProbe`
- Added a Light layer in shadows that allow for objects to cast shadows without being affected by light (and vice versa).
- You can now access ShaderGraph blend states from the Material UI (for example, **Surface Type**, **Sorting Priority**, and **Blending Mode**). This change may break Materials that use a ShaderGraph, to fix them, select **Edit > Render Pipeline > Reset all ShaderGraph Scene Materials BlendStates**. This syncs the blendstates of you ShaderGraph master nodes with the Material properties.
- You can now control ZTest, ZWrite, and CullMode for transparent Materials.
- Materials that use Unlit Shaders or Unlit Master Node Shaders now cast shadows.
- Added an option to enable the ztest on **After Post Process** materials when TAA is disabled.
- Added a new SSAO (based on Ground Truth Ambient Occlusion algorithm) to replace the previous one.
- Added support for shadow tint on light
- BeginCameraRendering and EndCameraRendering callbacks are now called with probes
- Adding option to update shadow maps only On Enable and On Demand.
- Shader Graphs that use time-dependent vertex modification now generate correct motion vectors.
- Added option to allow a custom spot angle for spot light shadow maps.
- Added frame settings for individual post-processing effects
- Added dither transition between cascades for Low and Medium quality settings
- Added single-pass instancing support with XR SDK
- Added occlusion mesh support with XR SDK
- Added support of Alembic velocity to various shaders
- Added support for more than 2 views for single-pass instancing
- Added support for per punctual/directional light min roughness in StackLit
- Added mirror view support with XR SDK
- Added VR verification in HDRPWizard
- Added DXR verification in HDRPWizard
- Added feedbacks in UI of Volume regarding skies
- Cube LUT support in Tonemapping. Cube LUT helpers for external grading are available in the Post-processing Sample package.

### Fixed
- Fixed an issue with history buffers causing effects like TAA or auto exposure to flicker when more than one camera was visible in the editor
- The correct preview is displayed when selecting multiple `PlanarReflectionProbe`s
- Fixed volumetric rendering with camera-relative code and XR stereo instancing
- Fixed issue with flashing cyan due to async compilation of shader when selecting a mesh
- Fix texture type mismatch when the contact shadow are disabled (causing errors on IOS devices)
- Fixed Generate Shader Includes while in package
- Fixed issue when texture where deleted in ShadowCascadeGUI
- Fixed issue in FrameSettingsHistory when disabling a camera several time without enabling it in between.
- Fixed volumetric reprojection with camera-relative code and XR stereo instancing
- Added custom BaseShaderPreprocessor in HDEditorUtils.GetBaseShaderPreprocessorList()
- Fixed compile issue when USE_XR_SDK is not defined
- Fixed procedural sky sun disk intensity for high directional light intensities
- Fixed Decal mip level when using texture mip map streaming to avoid dropping to lowest permitted mip (now loading all mips)
- Fixed deferred shading for XR single-pass instancing after lightloop refactor
- Fixed cluster and material classification debug (material classification now works with compute as pixel shader lighting)
- Fixed IOS Nan by adding a maximun epsilon definition REAL_EPS that uses HALF_EPS when fp16 are used
- Removed unnecessary GC allocation in motion blur code
- Fixed locked UI with advanded influence volume inspector for probes
- Fixed invalid capture direction when rendering planar reflection probes
- Fixed Decal HTILE optimization with platform not supporting texture atomatic (Disable it)
- Fixed a crash in the build when the contact shadows are disabled
- Fixed camera rendering callbacks order (endCameraRendering was being called before the actual rendering)
- Fixed issue with wrong opaque blending settings for After Postprocess
- Fixed issue with Low resolution transparency on PS4
- Fixed a memory leak on volume profiles
- Fixed The Parallax Occlusion Mappping node in shader graph and it's UV input slot
- Fixed lighting with XR single-pass instancing by disabling deferred tiles
- Fixed the Bloom prefiltering pass
- Fixed post-processing effect relying on Unity's random number generator
- Fixed camera flickering when using TAA and selecting the camera in the editor
- Fixed issue with single shadow debug view and volumetrics
- Fixed most of the problems with light animation and timeline
- Fixed indirect deferred compute with XR single-pass instancing
- Fixed a slight omission in anisotropy calculations derived from HazeMapping in StackLit
- Improved stack computation numerical stability in StackLit
- Fix PBR master node always opaque (wrong blend modes for forward pass)
- Fixed TAA with XR single-pass instancing (missing macros)
- Fixed an issue causing Scene View selection wire gizmo to not appear when using HDRP Shader Graphs.
- Fixed wireframe rendering mode (case 1083989)
- Fixed the renderqueue not updated when the alpha clip is modified in the material UI.
- Fixed the PBR master node preview
- Remove the ReadOnly flag on Reflection Probe's cubemap assets during bake when there are no VCS active.
- Fixed an issue where setting a material debug view would not reset the other exclusive modes
- Spot light shapes are now correctly taken into account when baking
- Now the static lighting sky will correctly take the default values for non-overridden properties
- Fixed material albedo affecting the lux meter
- Extra test in deferred compute shading to avoid shading pixels that were not rendered by the current camera (for camera stacking)

### Changed
- Optimization: Reduce the group size of the deferred lighting pass from 16x16 to 8x8
- Replaced HDCamera.computePassCount by viewCount
- Removed xrInstancing flag in RTHandles (replaced by TextureXR.slices and TextureXR.dimensions)
- Refactor the HDRenderPipeline and lightloop code to preprare for high level rendergraph
- Removed the **Back Then Front Rendering** option in the fabric Master Node settings. Enabling this option previously did nothing.
- Shader type Real translates to FP16 precision on Nintendo Switch.
- Shader framework refactor: Introduce CBSDF, EvaluateBSDF, IsNonZeroBSDF to replace BSDF functions
- Shader framework refactor:  GetBSDFAngles, LightEvaluation and SurfaceShading functions
- Replace ComputeMicroShadowing by GetAmbientOcclusionForMicroShadowing
- Rename WorldToTangent to TangentToWorld as it was incorrectly named
- Remove SunDisk and Sun Halo size from directional light
- Remove all obsolete wind code from shader
- Renamed DecalProjectorComponent into DecalProjector for API alignment.
- Improved the Volume UI and made them Global by default
- Remove very high quality shadow option
- Change default for shadow quality in Deferred to Medium
- Enlighten now use inverse squared falloff (before was using builtin falloff)
- Enlighten is now deprecated. Please use CPU or GPU lightmaper instead.
- Remove the name in the diffusion profile UI
- Changed how shadow map resolution scaling with distance is computed. Now it uses screen space area rather than light range.
- Updated MoreOptions display in UI
- Moved Display Area Light Emissive Mesh script API functions in the editor namespace
- direct strenght properties in ambient occlusion now affect direct specular as well
- Removed advanced Specular Occlusion control in StackLit: SSAO based SO control is hidden and fixed to behave like Lit, SPTD is the only HQ technique shown for baked SO.
- Shader framework refactor: Changed ClampRoughness signature to include PreLightData access.
- HDRPWizard window is now in Window > General > HD Render Pipeline Wizard
- Moved StaticLightingSky to LightingWindow
- Removes the current "Scene Settings" and replace them with "Sky & Fog Settings" (with Physically Based Sky and Volumetric Fog).
- Changed how cached shadow maps are placed inside the atlas to minimize re-rendering of them.

## [6.7.0-preview] - 2019-05-16

### Added
- Added ViewConstants StructuredBuffer to simplify XR rendering
- Added API to render specific settings during a frame
- Added stadia to the supported platforms (2019.3)
- Enabled cascade blends settings in the HD Shadow component
- Added Hardware Dynamic Resolution support.
- Added MatCap debug view to replace the no scene lighting debug view.
- Added clear GBuffer option in FrameSettings (default to false)
- Added preview for decal shader graph (Only albedo, normal and emission)
- Added exposure weight control for decal
- Screen Space Directional Shadow under a define option. Activated for ray tracing
- Added a new abstraction for RendererList that will help transition to Render Graph and future RendererList API
- Added multipass support for VR
- Added XR SDK integration (multipass only)
- Added Shader Graph samples for Hair, Fabric and Decal master nodes.
- Add fade distance, shadow fade distance and light layers to light explorer
- Add method to draw light layer drawer in a rect to HDEditorUtils

### Fixed
- Fixed deserialization crash at runtime
- Fixed for ShaderGraph Unlit masternode not writing velocity
- Fixed a crash when assiging a new HDRP asset with the 'Verify Saving Assets' option enabled
- Fixed exposure to properly support TEXTURE2D_X
- Fixed TerrainLit basemap texture generation
- Fixed a bug that caused nans when material classification was enabled and a tile contained one standard material + a material with transmission.
- Fixed gradient sky hash that was not using the exposure hash
- Fixed displayed default FrameSettings in HDRenderPipelineAsset wrongly updated on scripts reload.
- Fixed gradient sky hash that was not using the exposure hash.
- Fixed visualize cascade mode with exposure.
- Fixed (enabled) exposure on override lighting debug modes.
- Fixed issue with LightExplorer when volume have no profile
- Fixed issue with SSR for negative, infinite and NaN history values
- Fixed LightLayer in HDReflectionProbe and PlanarReflectionProbe inspector that was not displayed as a mask.
- Fixed NaN in transmission when the thickness and a color component of the scattering distance was to 0
- Fixed Light's ShadowMask multi-edition.
- Fixed motion blur and SMAA with VR single-pass instancing
- Fixed NaNs generated by phase functionsin volumetric lighting
- Fixed NaN issue with refraction effect and IOR of 1 at extreme grazing angle
- Fixed nan tracker not using the exposure
- Fixed sorting priority on lit and unlit materials
- Fixed null pointer exception when there are no AOVRequests defined on a camera
- Fixed dirty state of prefab using disabled ReflectionProbes
- Fixed an issue where gizmos and editor grid were not correctly depth tested
- Fixed created default scene prefab non editable due to wrong file extension.
- Fixed an issue where sky convolution was recomputed for nothing when a preview was visible (causing extreme slowness when fabric convolution is enabled)
- Fixed issue with decal that wheren't working currently in player
- Fixed missing stereo rendering macros in some fragment shaders
- Fixed exposure for ReflectionProbe and PlanarReflectionProbe gizmos
- Fixed single-pass instancing on PSVR
- Fixed Vulkan shader issue with Texture2DArray in ScreenSpaceShadow.compute by re-arranging code (workaround)
- Fixed camera-relative issue with lights and XR single-pass instancing
- Fixed single-pass instancing on Vulkan
- Fixed htile synchronization issue with shader graph decal
- Fixed Gizmos are not drawn in Camera preview
- Fixed pre-exposure for emissive decal
- Fixed wrong values computed in PreIntegrateFGD and in the generation of volumetric lighting data by forcing the use of fp32.
- Fixed NaNs arising during the hair lighting pass
- Fixed synchronization issue in decal HTile that occasionally caused rendering artifacts around decal borders
- Fixed QualitySettings getting marked as modified by HDRP (and thus checked out in Perforce)
- Fixed a bug with uninitialized values in light explorer
- Fixed issue with LOD transition
- Fixed shader warnings related to raytracing and TEXTURE2D_X

### Changed
- Refactor PixelCoordToViewDirWS to be VR compatible and to compute it only once per frame
- Modified the variants stripper to take in account multiple HDRP assets used in the build.
- Improve the ray biasing code to avoid self-intersections during the SSR traversal
- Update Pyramid Spot Light to better match emitted light volume.
- Moved _XRViewConstants out of UnityPerPassStereo constant buffer to fix issues with PSSL
- Removed GetPositionInput_Stereo() and single-pass (double-wide) rendering mode
- Changed label width of the frame settings to accommodate better existing options.
- SSR's Default FrameSettings for camera is now enable.
- Re-enabled the sharpening filter on Temporal Anti-aliasing
- Exposed HDEditorUtils.LightLayerMaskDrawer for integration in other packages and user scripting.
- Rename atmospheric scattering in FrameSettings to Fog
- The size modifier in the override for the culling sphere in Shadow Cascades now defaults to 0.6, which is the same as the formerly hardcoded value.
- Moved LOD Bias and Maximum LOD Level from Frame Setting section `Other` to `Rendering`
- ShaderGraph Decal that affect only emissive, only draw in emissive pass (was drawing in dbuffer pass too)
- Apply decal projector fade factor correctly on all attribut and for shader graph decal
- Move RenderTransparentDepthPostpass after all transparent
- Update exposure prepass to interleave XR single-pass instancing views in a checkerboard pattern
- Removed ScriptRuntimeVersion check in wizard.

## [6.6.0-preview] - 2019-04-01

### Added
- Added preliminary changes for XR deferred shading
- Added support of 111110 color buffer
- Added proper support for Recorder in HDRP
- Added depth offset input in shader graph master nodes
- Added a Parallax Occlusion Mapping node
- Added SMAA support
- Added Homothety and Symetry quick edition modifier on volume used in ReflectionProbe, PlanarReflectionProbe and DensityVolume
- Added multi-edition support for DecalProjectorComponent
- Improve hair shader
- Added the _ScreenToTargetScaleHistory uniform variable to be used when sampling HDRP RTHandle history buffers.
- Added settings in `FrameSettings` to change `QualitySettings.lodBias` and `QualitySettings.maximumLODLevel` during a rendering
- Added an exposure node to retrieve the current, inverse and previous frame exposure value.
- Added an HD scene color node which allow to sample the scene color with mips and a toggle to remove the exposure.
- Added safeguard on HD scene creation if default scene not set in the wizard
- Added Low res transparency rendering pass.

### Fixed
- Fixed HDRI sky intensity lux mode
- Fixed dynamic resolution for XR
- Fixed instance identifier semantic string used by Shader Graph
- Fixed null culling result occuring when changing scene that was causing crashes
- Fixed multi-edition light handles and inspector shapes
- Fixed light's LightLayer field when multi-editing
- Fixed normal blend edition handles on DensityVolume
- Fixed an issue with layered lit shader and height based blend where inactive layers would still have influence over the result
- Fixed multi-selection handles color for DensityVolume
- Fixed multi-edition inspector's blend distances for HDReflectionProbe, PlanarReflectionProbe and DensityVolume
- Fixed metric distance that changed along size in DensityVolume
- Fixed DensityVolume shape handles that have not same behaviour in advance and normal edition mode
- Fixed normal map blending in TerrainLit by only blending the derivatives
- Fixed Xbox One rendering just a grey screen instead of the scene
- Fixed probe handles for multiselection
- Fixed baked cubemap import settings for convolution
- Fixed regression causing crash when attempting to open HDRenderPipelineWizard without an HDRenderPipelineAsset setted
- Fixed FullScreenDebug modes: SSAO, SSR, Contact shadow, Prerefraction Color Pyramid, Final Color Pyramid
- Fixed volumetric rendering with stereo instancing
- Fixed shader warning
- Fixed missing resources in existing asset when updating package
- Fixed PBR master node preview in forward rendering or transparent surface
- Fixed deferred shading with stereo instancing
- Fixed "look at" edition mode of Rotation tool for DecalProjectorComponent
- Fixed issue when switching mode in ReflectionProbe and PlanarReflectionProbe
- Fixed issue where migratable component version where not always serialized when part of prefab's instance
- Fixed an issue where shadow would not be rendered properly when light layer are not enabled
- Fixed exposure weight on unlit materials
- Fixed Light intensity not played in the player when recorded with animation/timeline
- Fixed some issues when multi editing HDRenderPipelineAsset
- Fixed emission node breaking the main shader graph preview in certain conditions.
- Fixed checkout of baked probe asset when baking probes.
- Fixed invalid gizmo position for rotated ReflectionProbe
- Fixed multi-edition of material's SurfaceType and RenderingPath
- Fixed whole pipeline reconstruction on selecting for the first time or modifying other than the currently used HDRenderPipelineAsset
- Fixed single shadow debug mode
- Fixed global scale factor debug mode when scale > 1
- Fixed debug menu material overrides not getting applied to the Terrain Lit shader
- Fixed typo in computeLightVariants
- Fixed deferred pass with XR instancing by disabling ComputeLightEvaluation
- Fixed bloom resolution independence
- Fixed lens dirt intensity not behaving properly
- Fixed the Stop NaN feature
- Fixed some resources to handle more than 2 instanced views for XR
- Fixed issue with black screen (NaN) produced on old GPU hardware or intel GPU hardware with gaussian pyramid
- Fixed issue with disabled punctual light would still render when only directional light is present

### Changed
- DensityVolume scripting API will no longuer allow to change between advance and normal edition mode
- Disabled depth of field, lens distortion and panini projection in the scene view
- TerrainLit shaders and includes are reorganized and made simpler.
- TerrainLit shader GUI now allows custom properties to be displayed in the Terrain fold-out section.
- Optimize distortion pass with stencil
- Disable SceneSelectionPass in shader graph preview
- Control punctual light and area light shadow atlas separately
- Move SMAA anti-aliasing option to after Temporal Anti Aliasing one, to avoid problem with previously serialized project settings
- Optimize rendering with static only lighting and when no cullable lights/decals/density volumes are present.
- Updated handles for DecalProjectorComponent for enhanced spacial position readability and have edition mode for better SceneView management
- DecalProjectorComponent are now scale independent in order to have reliable metric unit (see new Size field for changing the size of the volume)
- Restructure code from HDCamera.Update() by adding UpdateAntialiasing() and UpdateViewConstants()
- Renamed velocity to motion vectors
- Objects rendered during the After Post Process pass while TAA is enabled will not benefit from existing depth buffer anymore. This is done to fix an issue where those object would wobble otherwise
- Removed usage of builtin unity matrix for shadow, shadow now use same constant than other view
- The default volume layer mask for cameras & probes is now `Default` instead of `Everything`

## [6.5.0-preview] - 2019-03-07

### Added
- Added depth-of-field support with stereo instancing
- Adding real time area light shadow support
- Added a new FrameSettings: Specular Lighting to toggle the specular during the rendering

### Fixed
- Fixed diffusion profile upgrade breaking package when upgrading to a new version
- Fixed decals cropped by gizmo not updating correctly if prefab
- Fixed an issue when enabling SSR on multiple view
- Fixed edition of the intensity's unit field while selecting multiple lights
- Fixed wrong calculation in soft voxelization for density volume
- Fixed gizmo not working correctly with pre-exposure
- Fixed issue with setting a not available RT when disabling motion vectors
- Fixed planar reflection when looking at mirror normal
- Fixed mutiselection issue with HDLight Inspector
- Fixed HDAdditionalCameraData data migration
- Fixed failing builds when light explorer window is open
- Fixed cascade shadows border sometime causing artefacts between cascades
- Restored shadows in the Cascade Shadow debug visualization
- `camera.RenderToCubemap` use proper face culling

### Changed
- When rendering reflection probe disable all specular lighting and for metals use fresnelF0 as diffuse color for bake lighting.

## [6.4.0-preview] - 2019-02-21

### Added
- VR: Added TextureXR system to selectively expand TEXTURE2D macros to texture array for single-pass stereo instancing + Convert textures call to these macros
- Added an unit selection dropdown next to shutter speed (camera)
- Added error helpbox when trying to use a sub volume component that require the current HDRenderPipelineAsset to support a feature that it is not supporting.
- Add mesh for tube light when display emissive mesh is enabled

### Fixed
- Fixed Light explorer. The volume explorer used `profile` instead of `sharedProfile` which instantiate a custom volume profile instead of editing the asset itself.
- Fixed UI issue where all is displayed using metric unit in shadow cascade and Percent is set in the unit field (happening when opening the inspector).
- Fixed inspector event error when double clicking on an asset (diffusion profile/material).
- Fixed nullref on layered material UI when the material is not an asset.
- Fixed nullref exception when undo/redo a light property.
- Fixed visual bug when area light handle size is 0.

### Changed
- Update UI for 32bit/16bit shadow precision settings in HDRP asset
- Object motion vectors have been disabled in all but the game view. Camera motion vectors are still enabled everywhere, allowing TAA and Motion Blur to work on static objects.
- Enable texture array by default for most rendering code on DX11 and unlock stereo instancing (DX11 only for now)

## [6.3.0-preview] - 2019-02-18

### Added
- Added emissive property for shader graph decals
- Added a diffusion profile override volume so the list of diffusion profile assets to use can be chanaged without affecting the HDRP asset
- Added a "Stop NaNs" option on cameras and in the Scene View preferences.
- Added metric display option in HDShadowSettings and improve clamping
- Added shader parameter mapping in DebugMenu
- Added scripting API to configure DebugData for DebugMenu

### Fixed
- Fixed decals in forward
- Fixed issue with stencil not correctly setup for various master node and shader for the depth pass, motion vector pass and GBuffer/Forward pass
- Fixed SRP batcher and metal
- Fixed culling and shadows for Pyramid, Box, Rectangle and Tube lights
- Fixed an issue where scissor render state leaking from the editor code caused partially black rendering

### Changed
- When a lit material has a clear coat mask that is not null, we now use the clear coat roughness to compute the screen space reflection.
- Diffusion profiles are now limited to one per asset and can be referenced in materials, shader graphs and vfx graphs. Materials will be upgraded automatically except if they are using a shader graph, in this case it will display an error message.

## [6.2.0-preview] - 2019-02-15

### Added
- Added help box listing feature supported in a given HDRenderPipelineAsset alongs with the drawbacks implied.
- Added cascade visualizer, supporting disabled handles when not overriding.

### Fixed
- Fixed post processing with stereo double-wide
- Fixed issue with Metal: Use sign bit to find the cache type instead of lowest bit.
- Fixed invalid state when creating a planar reflection for the first time
- Fix FrameSettings's LitShaderMode not restrained by supported LitShaderMode regression.

### Changed
- The default value roughness value for the clearcoat has been changed from 0.03 to 0.01
- Update default value of based color for master node
- Update Fabric Charlie Sheen lighting model - Remove Fresnel component that wasn't part of initial model + Remap smoothness to [0.0 - 0.6] range for more artist friendly parameter

### Changed
- Code refactor: all macros with ARGS have been swapped with macros with PARAM. This is because the ARGS macros were incorrectly named.

## [6.1.0-preview] - 2019-02-13

### Added
- Added support for post-processing anti-aliasing in the Scene View (FXAA and TAA). These can be set in Preferences.
- Added emissive property for decal material (non-shader graph)

### Fixed
- Fixed a few UI bugs with the color grading curves.
- Fixed "Post Processing" in the scene view not toggling post-processing effects
- Fixed bake only object with flag `ReflectionProbeStaticFlag` when baking a `ReflectionProbe`

### Changed
- Removed unsupported Clear Depth checkbox in Camera inspector
- Updated the toggle for advanced mode in inspectors.

## [6.0.0-preview] - 2019-02-23

### Added
- Added new API to perform a camera rendering
- Added support for hair master node (Double kajiya kay - Lambert)
- Added Reset behaviour in DebugMenu (ingame mapping is right joystick + B)
- Added Default HD scene at new scene creation while in HDRP
- Added Wizard helping to configure HDRP project
- Added new UI for decal material to allow remapping and scaling of some properties
- Added cascade shadow visualisation toggle in HD shadow settings
- Added icons for assets
- Added replace blending mode for distortion
- Added basic distance fade for density volumes
- Added decal master node for shader graph
- Added HD unlit master node (Cross Pipeline version is name Unlit)
- Added new Rendering Queue in materials
- Added post-processing V3 framework embed in HDRP, remove postprocess V2 framework
- Post-processing now uses the generic volume framework
-   New depth-of-field, bloom, panini projection effects, motion blur
-   Exposure is now done as a pre-exposition pass, the whole system has been revamped
-   Exposure now use EV100 everywhere in the UI (Sky, Emissive Light)
- Added emissive intensity (Luminance and EV100 control) control for Emissive
- Added pre-exposure weigth for Emissive
- Added an emissive color node and a slider to control the pre-exposure percentage of emission color
- Added physical camera support where applicable
- Added more color grading tools
- Added changelog level for Shader Variant stripping
- Added Debug mode for validation of material albedo and metalness/specularColor values
- Added a new dynamic mode for ambient probe and renamed BakingSky to StaticLightingSky
- Added command buffer parameter to all Bind() method of material
- Added Material validator in Render Pipeline Debug
- Added code to future support of DXR (not enabled)
- Added support of multiviewport
- Added HDRenderPipeline.RequestSkyEnvironmentUpdate function to force an update from script when sky is set to OnDemand
- Added a Lighting and BackLighting slots in Lit, StackLit, Fabric and Hair master nodes
- Added support for overriding terrain detail rendering shaders, via the render pipeline editor resources asset
- Added xrInstancing flag support to RTHandle
- Added support for cullmask for decal projectors
- Added software dynamic resolution support
- Added support for "After Post-Process" render pass for unlit shader
- Added support for textured rectangular area lights
- Added stereo instancing macros to MSAA shaders
- Added support for Quarter Res Raytraced Reflections (not enabled)
- Added fade factor for decal projectors.
- Added stereo instancing macros to most shaders used in VR
- Added multi edition support for HDRenderPipelineAsset

### Fixed
- Fixed logic to disable FPTL with stereo rendering
- Fixed stacklit transmission and sun highlight
- Fixed decals with stereo rendering
- Fixed sky with stereo rendering
- Fixed flip logic for postprocessing + VR
- Fixed copyStencilBuffer pass for Switch
- Fixed point light shadow map culling that wasn't taking into account far plane
- Fixed usage of SSR with transparent on all master node
- Fixed SSR and microshadowing on fabric material
- Fixed blit pass for stereo rendering
- Fixed lightlist bounds for stereo rendering
- Fixed windows and in-game DebugMenu sync.
- Fixed FrameSettings' LitShaderMode sync when opening DebugMenu.
- Fixed Metal specific issues with decals, hitting a sampler limit and compiling AxF shader
- Fixed an issue with flipped depth buffer during postprocessing
- Fixed normal map use for shadow bias with forward lit - now use geometric normal
- Fixed transparent depth prepass and postpass access so they can be use without alpha clipping for lit shader
- Fixed support of alpha clip shadow for lit master node
- Fixed unlit master node not compiling
- Fixed issue with debug display of reflection probe
- Fixed issue with phong tessellations not working with lit shader
- Fixed issue with vertex displacement being affected by heightmap setting even if not heightmap where assign
- Fixed issue with density mode on Lit terrain producing NaN
- Fixed issue when going back and forth from Lit to LitTesselation for displacement mode
- Fixed issue with ambient occlusion incorrectly applied to emissiveColor with light layers in deferred
- Fixed issue with fabric convolution not using the correct convolved texture when fabric convolution is enabled
- Fixed issue with Thick mode for Transmission that was disabling transmission with directional light
- Fixed shutdown edge cases with HDRP tests
- Fixed slowdow when enabling Fabric convolution in HDRP asset
- Fixed specularAA not compiling in StackLit Master node
- Fixed material debug view with stereo rendering
- Fixed material's RenderQueue edition in default view.
- Fixed banding issues within volumetric density buffer
- Fixed missing multicompile for MSAA for AxF
- Fixed camera-relative support for stereo rendering
- Fixed remove sync with render thread when updating decal texture atlas.
- Fixed max number of keyword reach [256] issue. Several shader feature are now local
- Fixed Scene Color and Depth nodes
- Fixed SSR in forward
- Fixed custom editor of Unlit, HD Unlit and PBR shader graph master node
- Fixed issue with NewFrame not correctly calculated in Editor when switching scene
- Fixed issue with TerrainLit not compiling with depth only pass and normal buffer
- Fixed geometric normal use for shadow bias with PBR master node in forward
- Fixed instancing macro usage for decals
- Fixed error message when having more than one directional light casting shadow
- Fixed error when trying to display preview of Camera or PlanarReflectionProbe
- Fixed LOAD_TEXTURE2D_ARRAY_MSAA macro
- Fixed min-max and amplitude clamping value in inspector of vertex displacement materials
- Fixed issue with alpha shadow clip (was incorrectly clipping object shadow)
- Fixed an issue where sky cubemap would not be cleared correctly when setting the current sky to None
- Fixed a typo in Static Lighting Sky component UI
- Fixed issue with incorrect reset of RenderQueue when switching shader in inspector GUI
- Fixed issue with variant stripper stripping incorrectly some variants
- Fixed a case of ambient lighting flickering because of previews
- Fixed Decals when rendering multiple camera in a single frame
- Fixed cascade shadow count in shader
- Fixed issue with Stacklit shader with Haze effect
- Fixed an issue with the max sample count for the TAA
- Fixed post-process guard band for XR
- Fixed exposure of emissive of Unlit
- Fixed depth only and motion vector pass for Unlit not working correctly with MSAA
- Fixed an issue with stencil buffer copy causing unnecessary compute dispatches for lighting
- Fixed multi edition issue in FrameSettings
- Fixed issue with SRP batcher and DebugDisplay variant of lit shader
- Fixed issue with debug material mode not doing alpha test
- Fixed "Attempting to draw with missing UAV bindings" errors on Vulkan
- Fixed pre-exposure incorrectly apply to preview
- Fixed issue with duplicate 3D texture in 3D texture altas of volumetric?
- Fixed Camera rendering order (base on the depth parameter)
- Fixed shader graph decals not being cropped by gizmo
- Fixed "Attempting to draw with missing UAV bindings" errors on Vulkan.


### Changed
- ColorPyramid compute shader passes is swapped to pixel shader passes on platforms where the later is faster (Nintendo Switch).
- Removing the simple lightloop used by the simple lit shader
- Whole refactor of reflection system: Planar and reflection probe
- Separated Passthrough from other RenderingPath
- Update several properties naming and caption based on feedback from documentation team
- Remove tile shader variant for transparent backface pass of lit shader
- Rename all HDRenderPipeline to HDRP folder for shaders
- Rename decal property label (based on doc team feedback)
- Lit shader mode now default to Deferred to reduce build time
- Update UI of Emission parameters in shaders
- Improve shader variant stripping including shader graph variant
- Refactored render loop to render realtime probes visible per camera
- Enable SRP batcher by default
- Shader code refactor: Rename LIGHTLOOP_SINGLE_PASS => LIGHTLOOP_DISABLE_TILE_AND_CLUSTER and clean all usage of LIGHTLOOP_TILE_PASS
- Shader code refactor: Move pragma definition of vertex and pixel shader inside pass + Move SURFACE_GRADIENT definition in XXXData.hlsl
- Micro-shadowing in Lit forward now use ambientOcclusion instead of SpecularOcclusion
- Upgraded FrameSettings workflow, DebugMenu and Inspector part relative to it
- Update build light list shader code to support 32 threads in wavefronts on Switch
- LayeredLit layers' foldout are now grouped in one main foldout per layer
- Shadow alpha clip can now be enabled on lit shader and haor shader enven for opaque
- Temporal Antialiasing optimization for Xbox One X
- Parameter depthSlice on SetRenderTarget functions now defaults to -1 to bind the entire resource
- Rename SampleCameraDepth() functions to LoadCameraDepth() and SampleCameraDepth(), same for SampleCameraColor() functions
- Improved Motion Blur quality.
- Update stereo frame settings values for single-pass instancing and double-wide
- Rearrange FetchDepth functions to prepare for stereo-instancing
- Remove unused _ComputeEyeIndex
- Updated HDRenderPipelineAsset inspector
- Re-enable SRP batcher for metal

## [5.2.0-preview] - 2018-11-27

### Added
- Added option to run Contact Shadows and Volumetrics Voxelization stage in Async Compute
- Added camera freeze debug mode - Allow to visually see culling result for a camera
- Added support of Gizmo rendering before and after postprocess in Editor
- Added support of LuxAtDistance for punctual lights

### Fixed
- Fixed Debug.DrawLine and Debug.Ray call to work in game view
- Fixed DebugMenu's enum resetted on change
- Fixed divide by 0 in refraction causing NaN
- Fixed disable rough refraction support
- Fixed refraction, SSS and atmospheric scattering for VR
- Fixed forward clustered lighting for VR (double-wide).
- Fixed Light's UX to not allow negative intensity
- Fixed HDRenderPipelineAsset inspector broken when displaying its FrameSettings from project windows.
- Fixed forward clustered lighting for VR (double-wide).
- Fixed HDRenderPipelineAsset inspector broken when displaying its FrameSettings from project windows.
- Fixed Decals and SSR diable flags for all shader graph master node (Lit, Fabric, StackLit, PBR)
- Fixed Distortion blend mode for shader graph master node (Lit, StackLit)
- Fixed bent Normal for Fabric master node in shader graph
- Fixed PBR master node lightlayers
- Fixed shader stripping for built-in lit shaders.

### Changed
- Rename "Regular" in Diffusion profile UI "Thick Object"
- Changed VBuffer depth parametrization for volumetric from distanceRange to depthExtent - Require update of volumetric settings - Fog start at near plan
- SpotLight with box shape use Lux unit only

## [5.1.0-preview] - 2018-11-19

### Added

- Added a separate Editor resources file for resources Unity does not take when it builds a Player.
- You can now disable SSR on Materials in Shader Graph.
- Added support for MSAA when the Supported Lit Shader Mode is set to Both. Previously HDRP only supported MSAA for Forward mode.
- You can now override the emissive color of a Material when in debug mode.
- Exposed max light for Light Loop Settings in HDRP asset UI.
- HDRP no longer performs a NormalDBuffer pass update if there are no decals in the Scene.
- Added distant (fall-back) volumetric fog and improved the fog evaluation precision.
- Added an option to reflect sky in SSR.
- Added a y-axis offset for the PlanarReflectionProbe and offset tool.
- Exposed the option to run SSR and SSAO on async compute.
- Added support for the _GlossMapScale parameter in the Legacy to HDRP Material converter.
- Added wave intrinsic instructions for use in Shaders (for AMD GCN).


### Fixed
- Fixed sphere shaped influence handles clamping in Reflection Probes.
- Fixed Reflection Probe data migration for projects created before using HDRP.
- Fixed UI of Layered Material where Unity previously rendered the scrollbar above the Copy button.
- Fixed Material tessellations parameters Start fade distance and End fade distance. Originally, Unity clamped these values when you modified them.
- Fixed various distortion and refraction issues - handle a better fall-back.
- Fixed SSR for multiple views.
- Fixed SSR issues related to self-intersections.
- Fixed shape density volume handle speed.
- Fixed density volume shape handle moving too fast.
- Fixed the Camera velocity pass that we removed by mistake.
- Fixed some null pointer exceptions when disabling motion vectors support.
- Fixed viewports for both the Subsurface Scattering combine pass and the transparent depth prepass.
- Fixed the blend mode pop-up in the UI. It previously did not appear when you enabled pre-refraction.
- Fixed some null pointer exceptions that previously occurred when you disabled motion vectors support.
- Fixed Layered Lit UI issue with scrollbar.
- Fixed cubemap assignation on custom ReflectionProbe.
- Fixed Reflection Probes’ capture settings' shadow distance.
- Fixed an issue with the SRP batcher and Shader variables declaration.
- Fixed thickness and subsurface slots for fabric Shader master node that wasn't appearing with the right combination of flags.
- Fixed d3d debug layer warning.
- Fixed PCSS sampling quality.
- Fixed the Subsurface and transmission Material feature enabling for fabric Shader.
- Fixed the Shader Graph UV node’s dimensions when using it in a vertex Shader.
- Fixed the planar reflection mirror gizmo's rotation.
- Fixed HDRenderPipelineAsset's FrameSettings not showing the selected enum in the Inspector drop-down.
- Fixed an error with async compute.
- MSAA now supports transparency.
- The HDRP Material upgrader tool now converts metallic values correctly.
- Volumetrics now render in Reflection Probes.
- Fixed a crash that occurred whenever you set a viewport size to 0.
- Fixed the Camera physic parameter that the UI previously did not display.
- Fixed issue in pyramid shaped spotlight handles manipulation

### Changed

- Renamed Line shaped Lights to Tube Lights.
- HDRP now uses mean height fog parametrization.
- Shadow quality settings are set to All when you use HDRP (This setting is not visible in the UI when using SRP). This avoids Legacy Graphics Quality Settings disabling the shadows and give SRP full control over the Shadows instead.
- HDRP now internally uses premultiplied alpha for all fog.
- Updated default FrameSettings used for realtime Reflection Probes when you create a new HDRenderPipelineAsset.
- Remove multi-camera support. LWRP and HDRP will not support multi-camera layered rendering.
- Updated Shader Graph subshaders to use the new instancing define.
- Changed fog distance calculation from distance to plane to distance to sphere.
- Optimized forward rendering using AMD GCN by scalarizing the light loop.
- Changed the UI of the Light Editor.
- Change ordering of includes in HDRP Materials in order to reduce iteration time for faster compilation.
- Added a StackLit master node replacing the InspectorUI version. IMPORTANT: All previously authored StackLit Materials will be lost. You need to recreate them with the master node.

## [5.0.0-preview] - 2018-09-28

### Added
- Added occlusion mesh to depth prepass for VR (VR still disabled for now)
- Added a debug mode to display only one shadow at once
- Added controls for the highlight created by directional lights
- Added a light radius setting to punctual lights to soften light attenuation and simulate fill lighting
- Added a 'minRoughness' parameter to all non-area lights (was previously only available for certain light types)
- Added separate volumetric light/shadow dimmers
- Added per-pixel jitter to volumetrics to reduce aliasing artifacts
- Added a SurfaceShading.hlsl file, which implements material-agnostic shading functionality in an efficient manner
- Added support for shadow bias for thin object transmission
- Added FrameSettings to control realtime planar reflection
- Added control for SRPBatcher on HDRP Asset
- Added an option to clear the shadow atlases in the debug menu
- Added a color visualization of the shadow atlas rescale in debug mode
- Added support for disabling SSR on materials
- Added intrinsic for XBone
- Added new light volume debugging tool
- Added a new SSR debug view mode
- Added translaction's scale invariance on DensityVolume
- Added multiple supported LitShadermode and per renderer choice in case of both Forward and Deferred supported
- Added custom specular occlusion mode to Lit Shader Graph Master node

### Fixed
- Fixed a normal bias issue with Stacklit (Was causing light leaking)
- Fixed camera preview outputing an error when both scene and game view where display and play and exit was call
- Fixed override debug mode not apply correctly on static GI
- Fixed issue where XRGraphicsConfig values set in the asset inspector GUI weren't propagating correctly (VR still disabled for now)
- Fixed issue with tangent that was using SurfaceGradient instead of regular normal decoding
- Fixed wrong error message display when switching to unsupported target like IOS
- Fixed an issue with ambient occlusion texture sometimes not being created properly causing broken rendering
- Shadow near plane is no longer limited at 0.1
- Fixed decal draw order on transparent material
- Fixed an issue where sometime the lookup texture used for GGX convolution was broken, causing broken rendering
- Fixed an issue where you wouldn't see any fog for certain pipeline/scene configurations
- Fixed an issue with volumetric lighting where the anisotropy value of 0 would not result in perfectly isotropic lighting
- Fixed shadow bias when the atlas is rescaled
- Fixed shadow cascade sampling outside of the atlas when cascade count is inferior to 4
- Fixed shadow filter width in deferred rendering not matching shader config
- Fixed stereo sampling of depth texture in MSAA DepthValues.shader
- Fixed box light UI which allowed negative and zero sizes, thus causing NaNs
- Fixed stereo rendering in HDRISky.shader (VR)
- Fixed normal blend and blend sphere influence for reflection probe
- Fixed distortion filtering (was point filtering, now trilinear)
- Fixed contact shadow for large distance
- Fixed depth pyramid debug view mode
- Fixed sphere shaped influence handles clamping in reflection probes
- Fixed reflection probes data migration for project created before using hdrp
- Fixed ambient occlusion for Lit Master Node when slot is connected

### Changed
- Use samplerunity_ShadowMask instead of samplerunity_samplerLightmap for shadow mask
- Allow to resize reflection probe gizmo's size
- Improve quality of screen space shadow
- Remove support of projection model for ScreenSpaceLighting (SSR always use HiZ and refraction always Proxy)
- Remove all the debug mode from SSR that are obsolete now
- Expose frameSettings and Capture settings for reflection and planar probe
- Update UI for reflection probe, planar probe, camera and HDRP Asset
- Implement proper linear blending for volumetric lighting via deep compositing as described in the paper "Deep Compositing Using Lie Algebras"
- Changed  planar mapping to match terrain convention (XZ instead of ZX)
- XRGraphicsConfig is no longer Read/Write. Instead, it's read-only. This improves consistency of XR behavior between the legacy render pipeline and SRP
- Change reflection probe data migration code (to update old reflection probe to new one)
- Updated gizmo for ReflectionProbes
- Updated UI and Gizmo of DensityVolume

## [4.0.0-preview] - 2018-09-28

### Added
- Added a new TerrainLit shader that supports rendering of Unity terrains.
- Added controls for linear fade at the boundary of density volumes
- Added new API to control decals without monobehaviour object
- Improve Decal Gizmo
- Implement Screen Space Reflections (SSR) (alpha version, highly experimental)
- Add an option to invert the fade parameter on a Density Volume
- Added a Fabric shader (experimental) handling cotton and silk
- Added support for MSAA in forward only for opaque only
- Implement smoothness fade for SSR
- Added support for AxF shader (X-rite format - require special AxF importer from Unity not part of HDRP)
- Added control for sundisc on directional light (hack)
- Added a new HD Lit Master node that implements Lit shader support for Shader Graph
- Added Micro shadowing support (hack)
- Added an event on HDAdditionalCameraData for custom rendering
- HDRP Shader Graph shaders now support 4-channel UVs.

### Fixed
- Fixed an issue where sometimes the deferred shadow texture would not be valid, causing wrong rendering.
- Stencil test during decals normal buffer update is now properly applied
- Decals corectly update normal buffer in forward
- Fixed a normalization problem in reflection probe face fading causing artefacts in some cases
- Fix multi-selection behavior of Density Volumes overwriting the albedo value
- Fixed support of depth texture for RenderTexture. HDRP now correctly output depth to user depth buffer if RenderTexture request it.
- Fixed multi-selection behavior of Density Volumes overwriting the albedo value
- Fixed support of depth for RenderTexture. HDRP now correctly output depth to user depth buffer if RenderTexture request it.
- Fixed support of Gizmo in game view in the editor
- Fixed gizmo for spot light type
- Fixed issue with TileViewDebug mode being inversed in gameview
- Fixed an issue with SAMPLE_TEXTURECUBE_SHADOW macro
- Fixed issue with color picker not display correctly when game and scene view are visible at the same time
- Fixed an issue with reflection probe face fading
- Fixed camera motion vectors shader and associated matrices to update correctly for single-pass double-wide stereo rendering
- Fixed light attenuation functions when range attenuation is disabled
- Fixed shadow component algorithm fixup not dirtying the scene, so changes can be saved to disk.
- Fixed some GC leaks for HDRP
- Fixed contact shadow not affected by shadow dimmer
- Fixed GGX that works correctly for the roughness value of 0 (mean specular highlgiht will disappeard for perfect mirror, we rely on maxSmoothness instead to always have a highlight even on mirror surface)
- Add stereo support to ShaderPassForward.hlsl. Forward rendering now seems passable in limited test scenes with camera-relative rendering disabled.
- Add stereo support to ProceduralSky.shader and OpaqueAtmosphericScattering.shader.
- Added CullingGroupManager to fix more GC.Alloc's in HDRP
- Fixed rendering when multiple cameras render into the same render texture

### Changed
- Changed the way depth & color pyramids are built to be faster and better quality, thus improving the look of distortion and refraction.
- Stabilize the dithered LOD transition mask with respect to the camera rotation.
- Avoid multiple depth buffer copies when decals are present
- Refactor code related to the RT handle system (No more normal buffer manager)
- Remove deferred directional shadow and move evaluation before lightloop
- Add a function GetNormalForShadowBias() that material need to implement to return the normal used for normal shadow biasing
- Remove Jimenez Subsurface scattering code (This code was disabled by default, now remove to ease maintenance)
- Change Decal API, decal contribution is now done in Material. Require update of material using decal
- Move a lot of files from CoreRP to HDRP/CoreRP. All moved files weren't used by Ligthweight pipeline. Long term they could move back to CoreRP after CoreRP become out of preview
- Updated camera inspector UI
- Updated decal gizmo
- Optimization: The objects that are rendered in the Motion Vector Pass are not rendered in the prepass anymore
- Removed setting shader inclue path via old API, use package shader include paths
- The default value of 'maxSmoothness' for punctual lights has been changed to 0.99
- Modified deferred compute and vert/frag shaders for first steps towards stereo support
- Moved material specific Shader Graph files into corresponding material folders.
- Hide environment lighting settings when enabling HDRP (Settings are control from sceneSettings)
- Update all shader includes to use absolute path (allow users to create material in their Asset folder)
- Done a reorganization of the files (Move ShaderPass to RenderPipeline folder, Move all shadow related files to Lighting/Shadow and others)
- Improved performance and quality of Screen Space Shadows

## [3.3.0-preview] - 2018-01-01

### Added
- Added an error message to say to use Metal or Vulkan when trying to use OpenGL API
- Added a new Fabric shader model that supports Silk and Cotton/Wool
- Added a new HDRP Lighting Debug mode to visualize Light Volumes for Point, Spot, Line, Rectangular and Reflection Probes
- Add support for reflection probe light layers
- Improve quality of anisotropic on IBL

### Fixed
- Fix an issue where the screen where darken when rendering camera preview
- Fix display correct target platform when showing message to inform user that a platform is not supported
- Remove workaround for metal and vulkan in normal buffer encoding/decoding
- Fixed an issue with color picker not working in forward
- Fixed an issue where reseting HDLight do not reset all of its parameters
- Fixed shader compile warning in DebugLightVolumes.shader

### Changed
- Changed default reflection probe to be 256x256x6 and array size to be 64
- Removed dependence on the NdotL for thickness evaluation for translucency (based on artist's input)
- Increased the precision when comparing Planar or HD reflection probe volumes
- Remove various GC alloc in C#. Slightly better performance

## [3.2.0-preview] - 2018-01-01

### Added
- Added a luminance meter in the debug menu
- Added support of Light, reflection probe, emissive material, volume settings related to lighting to Lighting explorer
- Added support for 16bit shadows

### Fixed
- Fix issue with package upgrading (HDRP resources asset is now versionned to worarkound package manager limitation)
- Fix HDReflectionProbe offset displayed in gizmo different than what is affected.
- Fix decals getting into a state where they could not be removed or disabled.
- Fix lux meter mode - The lux meter isn't affected by the sky anymore
- Fix area light size reset when multi-selected
- Fix filter pass number in HDUtils.BlitQuad
- Fix Lux meter mode that was applying SSS
- Fix planar reflections that were not working with tile/cluster (olbique matrix)
- Fix debug menu at runtime not working after nested prefab PR come to trunk
- Fix scrolling issue in density volume

### Changed
- Shader code refactor: Split MaterialUtilities file in two parts BuiltinUtilities (independent of FragInputs) and MaterialUtilities (Dependent of FragInputs)
- Change screen space shadow rendertarget format from ARGB32 to RG16

## [3.1.0-preview] - 2018-01-01

### Added
- Decal now support per channel selection mask. There is now two mode. One with BaseColor, Normal and Smoothness and another one more expensive with BaseColor, Normal, Smoothness, Metal and AO. Control is on HDRP Asset. This may require to launch an update script for old scene: 'Edit/Render Pipeline/Single step upgrade script/Upgrade all DecalMaterial MaskBlendMode'.
- Decal now supports depth bias for decal mesh, to prevent z-fighting
- Decal material now supports draw order for decal projectors
- Added LightLayers support (Base on mask from renderers name RenderingLayers and mask from light name LightLayers - if they match, the light apply) - cost an extra GBuffer in deferred (more bandwidth)
- When LightLayers is enabled, the AmbientOclusion is store in the GBuffer in deferred path allowing to avoid double occlusion with SSAO. In forward the double occlusion is now always avoided.
- Added the possibility to add an override transform on the camera for volume interpolation
- Added desired lux intensity and auto multiplier for HDRI sky
- Added an option to disable light by type in the debug menu
- Added gradient sky
- Split EmissiveColor and bakeDiffuseLighting in forward avoiding the emissiveColor to be affect by SSAO
- Added a volume to control indirect light intensity
- Added EV 100 intensity unit for area lights
- Added support for RendererPriority on Renderer. This allow to control order of transparent rendering manually. HDRP have now two stage of sorting for transparent in addition to bact to front. Material have a priority then Renderer have a priority.
- Add Coupling of (HD)Camera and HDAdditionalCameraData for reset and remove in inspector contextual menu of Camera
- Add Coupling of (HD)ReflectionProbe and HDAdditionalReflectionData for reset and remove in inspector contextual menu of ReflectoinProbe
- Add macro to forbid unity_ObjectToWorld/unity_WorldToObject to be use as it doesn't handle camera relative rendering
- Add opacity control on contact shadow

### Fixed
- Fixed an issue with PreIntegratedFGD texture being sometimes destroyed and not regenerated causing rendering to break
- PostProcess input buffers are not copied anymore on PC if the viewport size matches the final render target size
- Fixed an issue when manipulating a lot of decals, it was displaying a lot of errors in the inspector
- Fixed capture material with reflection probe
- Refactored Constant Buffers to avoid hitting the maximum number of bound CBs in some cases.
- Fixed the light range affecting the transform scale when changed.
- Snap to grid now works for Decal projector resizing.
- Added a warning for 128x128 cookie texture without mipmaps
- Replace the sampler used for density volumes for correct wrap mode handling

### Changed
- Move Render Pipeline Debug "Windows from Windows->General-> Render Pipeline debug windows" to "Windows from Windows->Analysis-> Render Pipeline debug windows"
- Update detail map formula for smoothness and albedo, goal it to bright and dark perceptually and scale factor is use to control gradient speed
- Refactor the Upgrade material system. Now a material can be update from older version at any time. Call Edit/Render Pipeline/Upgrade all Materials to newer version
- Change name EnableDBuffer to EnableDecals at several place (shader, hdrp asset...), this require a call to Edit/Render Pipeline/Upgrade all Materials to newer version to have up to date material.
- Refactor shader code: BakeLightingData structure have been replace by BuiltinData. Lot of shader code have been remove/change.
- Refactor shader code: All GBuffer are now handled by the deferred material. Mean ShadowMask and LightLayers are control by lit material in lit.hlsl and not outside anymore. Lot of shader code have been remove/change.
- Refactor shader code: Rename GetBakedDiffuseLighting to ModifyBakedDiffuseLighting. This function now handle lighting model for transmission too. Lux meter debug mode is factor outisde.
- Refactor shader code: GetBakedDiffuseLighting is not call anymore in GBuffer or forward pass, including the ConvertSurfaceDataToBSDFData and GetPreLightData, this is done in ModifyBakedDiffuseLighting now
- Refactor shader code: Added a backBakeDiffuseLighting to BuiltinData to handle lighting for transmission
- Refactor shader code: Material must now call InitBuiltinData (Init all to zero + init bakeDiffuseLighting and backBakeDiffuseLighting ) and PostInitBuiltinData

## [3.0.0-preview] - 2018-01-01

### Fixed
- Fixed an issue with distortion that was using previous frame instead of current frame
- Fixed an issue where disabled light where not upgrade correctly to the new physical light unit system introduce in 2.0.5-preview

### Changed
- Update assembly definitions to output assemblies that match Unity naming convention (Unity.*).

## [2.0.5-preview] - 2018-01-01

### Added
- Add option supportDitheringCrossFade on HDRP Asset to allow to remove shader variant during player build if needed
- Add contact shadows for punctual lights (in additional shadow settings), only one light is allowed to cast contact shadows at the same time and so at each frame a dominant light is choosed among all light with contact shadows enabled.
- Add PCSS shadow filter support (from SRP Core)
- Exposed shadow budget parameters in HDRP asset
- Add an option to generate an emissive mesh for area lights (currently rectangle light only). The mesh fits the size, intensity and color of the light.
- Add an option to the HDRP asset to increase the resolution of volumetric lighting.
- Add additional ligth unit support for punctual light (Lumens, Candela) and area lights (Lumens, Luminance)
- Add dedicated Gizmo for the box Influence volume of HDReflectionProbe / PlanarReflectionProbe

### Changed
- Re-enable shadow mask mode in debug view
- SSS and Transmission code have been refactored to be able to share it between various material. Guidelines are in SubsurfaceScattering.hlsl
- Change code in area light with LTC for Lit shader. Magnitude is now take from FGD texture instead of a separate texture
- Improve camera relative rendering: We now apply camera translation on the model matrix, so before the TransformObjectToWorld(). Note: unity_WorldToObject and unity_ObjectToWorld must never be used directly.
- Rename positionWS to positionRWS (Camera relative world position) at a lot of places (mainly in interpolator and FragInputs). In case of custom shader user will be required to update their code.
- Rename positionWS, capturePositionWS, proxyPositionWS, influencePositionWS to positionRWS, capturePositionRWS, proxyPositionRWS, influencePositionRWS (Camera relative world position) in LightDefinition struct.
- Improve the quality of trilinear filtering of density volume textures.
- Improve UI for HDReflectionProbe / PlanarReflectionProbe

### Fixed
- Fixed a shader preprocessor issue when compiling DebugViewMaterialGBuffer.shader against Metal target
- Added a temporary workaround to Lit.hlsl to avoid broken lighting code with Metal/AMD
- Fixed issue when using more than one volume texture mask with density volumes.
- Fixed an error which prevented volumetric lighting from working if no density volumes with 3D textures were present.
- Fix contact shadows applied on transmission
- Fix issue with forward opaque lit shader variant being removed by the shader preprocessor
- Fixed compilation errors on Nintendo Switch (limited XRSetting support).
- Fixed apply range attenuation option on punctual light
- Fixed issue with color temperature not take correctly into account with static lighting
- Don't display fog when diffuse lighting, specular lighting, or lux meter debug mode are enabled.

## [2.0.4-preview] - 2018-01-01

### Fixed
- Fix issue when disabling rough refraction and building a player. Was causing a crash.

## [2.0.3-preview] - 2018-01-01

### Added
- Increased debug color picker limit up to 260k lux

## [2.0.2-preview] - 2018-01-01

### Added
- Add Light -> Planar Reflection Probe command
- Added a false color mode in rendering debug
- Add support for mesh decals
- Add flag to disable projector decals on transparent geometry to save performance and decal texture atlas space
- Add ability to use decal diffuse map as mask only
- Add visualize all shadow masks in lighting debug
- Add export of normal and roughness buffer for forwardOnly and when in supportOnlyForward mode for forward
- Provide a define in lit.hlsl (FORWARD_MATERIAL_READ_FROM_WRITTEN_NORMAL_BUFFER) when output buffer normal is used to read the normal and roughness instead of caclulating it (can save performance, but lower quality due to compression)
- Add color swatch to decal material

### Changed
- Change Render -> Planar Reflection creation to 3D Object -> Mirror
- Change "Enable Reflector" name on SpotLight to "Angle Affect Intensity"
- Change prototype of BSDFData ConvertSurfaceDataToBSDFData(SurfaceData surfaceData) to BSDFData ConvertSurfaceDataToBSDFData(uint2 positionSS, SurfaceData surfaceData)

### Fixed
- Fix issue with StackLit in deferred mode with deferredDirectionalShadow due to GBuffer not being cleared. Gbuffer is still not clear and issue was fix with the new Output of normal buffer.
- Fixed an issue where interpolation volumes were not updated correctly for reflection captures.
- Fixed an exception in Light Loop settings UI

## [2.0.1-preview] - 2018-01-01

### Added
- Add stripper of shader variant when building a player. Save shader compile time.
- Disable per-object culling that was executed in C++ in HD whereas it was not used (Optimization)
- Enable texture streaming debugging (was not working before 2018.2)
- Added Screen Space Reflection with Proxy Projection Model
- Support correctly scene selection for alpha tested object
- Add per light shadow mask mode control (i.e shadow mask distance and shadow mask). It use the option NonLightmappedOnly
- Add geometric filtering to Lit shader (allow to reduce specular aliasing)
- Add shortcut to create DensityVolume and PlanarReflection in hierarchy
- Add a DefaultHDMirrorMaterial material for PlanarReflection
- Added a script to be able to upgrade material to newer version of HDRP
- Removed useless duplication of ForwardError passes.
- Add option to not compile any DEBUG_DISPLAY shader in the player (Faster build) call Support Runtime Debug display

### Changed
- Changed SupportForwardOnly to SupportOnlyForward in render pipeline settings
- Changed versioning variable name in HDAdditionalXXXData from m_version to version
- Create unique name when creating a game object in the rendering menu (i.e Density Volume(2))
- Re-organize various files and folder location to clean the repository
- Change Debug windows name and location. Now located at:  Windows -> General -> Render Pipeline Debug

### Removed
- Removed GlobalLightLoopSettings.maxPlanarReflectionProbes and instead use value of GlobalLightLoopSettings.planarReflectionProbeCacheSize
- Remove EmissiveIntensity parameter and change EmissiveColor to be HDR (Matching Builtin Unity behavior) - Data need to be updated - Launch Edit -> Single Step Upgrade Script -> Upgrade all Materials emissionColor

### Fixed
- Fix issue with LOD transition and instancing
- Fix discrepency between object motion vector and camera motion vector
- Fix issue with spot and dir light gizmo axis not highlighted correctly
- Fix potential crash while register debug windows inputs at startup
- Fix warning when creating Planar reflection
- Fix specular lighting debug mode (was rendering black)
- Allow projector decal with null material to allow to configure decal when HDRP is not set
- Decal atlas texture offset/scale is updated after allocations (used to be before so it was using date from previous frame)

## [0.0.0-preview] - 2018-01-01

### Added
- Configure the VolumetricLightingSystem code path to be on by default
- Trigger a build exception when trying to build an unsupported platform
- Introduce the VolumetricLightingController component, which can (and should) be placed on the camera, and allows one to control the near and the far plane of the V-Buffer (volumetric "froxel" buffer) along with the depth distribution (from logarithmic to linear)
- Add 3D texture support for DensityVolumes
- Add a better mapping of roughness to mipmap for planar reflection
- The VolumetricLightingSystem now uses RTHandles, which allows to save memory by sharing buffers between different cameras (history buffers are not shared), and reduce reallocation frequency by reallocating buffers only if the rendering resolution increases (and suballocating within existing buffers if the rendering resolution decreases)
- Add a Volumetric Dimmer slider to lights to control the intensity of the scattered volumetric lighting
- Add UV tiling and offset support for decals.
- Add mipmapping support for volume 3D mask textures

### Changed
- Default number of planar reflection change from 4 to 2
- Rename _MainDepthTexture to _CameraDepthTexture
- The VolumetricLightingController has been moved to the Interpolation Volume framework and now functions similarly to the VolumetricFog settings
- Update of UI of cookie, CubeCookie, Reflection probe and planar reflection probe to combo box
- Allow enabling/disabling shadows for area lights when they are set to baked.
- Hide applyRangeAttenuation and FadeDistance for directional shadow as they are not used

### Removed
- Remove Resource folder of PreIntegratedFGD and add the resource to RenderPipeline Asset

### Fixed
- Fix ConvertPhysicalLightIntensityToLightIntensity() function used when creating light from script to match HDLightEditor behavior
- Fix numerical issues with the default value of mean free path of volumetric fog
- Fix the bug preventing decals from coexisting with density volumes
- Fix issue with alpha tested geometry using planar/triplanar mapping not render correctly or flickering (due to being wrongly alpha tested in depth prepass)
- Fix meta pass with triplanar (was not handling correctly the normal)
- Fix preview when a planar reflection is present
- Fix Camera preview, it is now a Preview cameraType (was a SceneView)
- Fix handling unknown GPUShadowTypes in the shadow manager.
- Fix area light shapes sent as point lights to the baking backends when they are set to baked.
- Fix unnecessary division by PI for baked area lights.
- Fix line lights sent to the lightmappers. The backends don't support this light type.
- Fix issue with shadow mask framesettings not correctly taken into account when shadow mask is enabled for lighting.
- Fix directional light and shadow mask transition, they are now matching making smooth transition
- Fix banding issues caused by high intensity volumetric lighting
- Fix the debug window being emptied on SRP asset reload
- Fix issue with debug mode not correctly clearing the GBuffer in editor after a resize
- Fix issue with ResetMaterialKeyword not resetting correctly ToggleOff/Roggle Keyword
- Fix issue with motion vector not render correctly if there is no depth prepass in deferred

## [0.0.0-preview] - 2018-01-01

### Added
- Screen Space Refraction projection model (Proxy raycasting, HiZ raymarching)
- Screen Space Refraction settings as volume component
- Added buffered frame history per camera
- Port Global Density Volumes to the Interpolation Volume System.
- Optimize ImportanceSampleLambert() to not require the tangent frame.
- Generalize SampleVBuffer() to handle different sampling and reconstruction methods.
- Improve the quality of volumetric lighting reprojection.
- Optimize Morton Order code in the Subsurface Scattering pass.
- Planar Reflection Probe support roughness (gaussian convolution of captured probe)
- Use an atlas instead of a texture array for cluster transparent decals
- Add a debug view to visualize the decal atlas
- Only store decal textures to atlas if decal is visible, debounce out of memory decal atlas warning.
- Add manipulator gizmo on decal to improve authoring workflow
- Add a minimal StackLit material (work in progress, this version can be used as template to add new material)

### Changed
- EnableShadowMask in FrameSettings (But shadowMaskSupport still disable by default)
- Forced Planar Probe update modes to (Realtime, Every Update, Mirror Camera)
- Screen Space Refraction proxy model uses the proxy of the first environment light (Reflection probe/Planar probe) or the sky
- Moved RTHandle static methods to RTHandles
- Renamed RTHandle to RTHandleSystem.RTHandle
- Move code for PreIntegratedFDG (Lit.shader) into its dedicated folder to be share with other material
- Move code for LTCArea (Lit.shader) into its dedicated folder to be share with other material

### Removed
- Removed Planar Probe mirror plane position and normal fields in inspector, always display mirror plane and normal gizmos

### Fixed
- Fix fog flags in scene view is now taken into account
- Fix sky in preview windows that were disappearing after a load of a new level
- Fix numerical issues in IntersectRayAABB().
- Fix alpha blending of volumetric lighting with transparent objects.
- Fix the near plane of the V-Buffer causing out-of-bounds look-ups in the clustered data structure.
- Depth and color pyramid are properly computed and sampled when the camera renders inside a viewport of a RTHandle.
- Fix decal atlas debug view to work correctly when shadow atlas view is also enabled<|MERGE_RESOLUTION|>--- conflicted
+++ resolved
@@ -579,7 +579,9 @@
 - Fixed a null ref exception in static sky when the default volume profile is invalid.
 - DXR: Fixed shader compilation error with shader graph and pathtracer
 - Fixed SceneView Draw Modes not being properly updated after opening new scene view panels or changing the editor layout.
-<<<<<<< HEAD
+- VFX: Removed irrelevant queues in render queue selection from HDRP outputs
+- VFX: Motion Vector are correctly renderered with MSAA [Case 1240754](https://issuetracker.unity3d.com/product/unity/issues/guid/1240754/)
+- Fixed a cause of NaN when a normal of 0-length is generated (usually via shadergraph). 
 - Fixed issue with screen-space shadows not enabled properly when RT is disabled (case 1235821)
 - Fixed a performance issue with stochastic ray traced area shadows.
 - Fixed cookie texture not updated when changing an import settings (srgb for example).
@@ -607,11 +609,6 @@
 - Fixed the show cookie atlas debug mode not displaying correctly when enabling the clear cookie atlas option.
 - Fixed various multi-editing issues when changing Emission parameters.
 - Fixed error when undo a Reflection Probe removal in a prefab instance. (case 1244047)
-=======
-- VFX: Removed irrelevant queues in render queue selection from HDRP outputs
-- VFX: Motion Vector are correctly renderered with MSAA [Case 1240754](https://issuetracker.unity3d.com/product/unity/issues/guid/1240754/)
-- Fixed a cause of NaN when a normal of 0-length is generated (usually via shadergraph). 
->>>>>>> 3d0e62e7
 
 ### Changed
 - Improve MIP selection for decals on Transparents
