--- conflicted
+++ resolved
@@ -78,7 +78,7 @@
 - Fixed issue that triggered No Scene Lighting view in game view as well (case 1156102)
 - Assign default volume profile when creating a new HDRP Asset
 - Fixed fov to 0 in planar probe breaking the projection matrix (case 1182014)
-- Fixed bugs with shadow caching 
+- Fixed bugs with shadow caching
 - Reassign the same camera for a realtime probe face render request to have appropriate history buffer during realtime probe rendering.
 - Fixed issue causing wrong shading when normal map mode is Object space, no normal map is set, but a detail map is present (case 1143352)
 - Fixed issue with decal and htile optimization
@@ -90,26 +90,23 @@
 - Fixed an issue where fog color was not pre-exposed correctly
 - Fix priority order when custom passes are overlapping
 - Fix cleanup not called when the custom pass GameObject is destroyed
-- Replaced most instances of GraphicsSettings.renderPipelineAsset by GraphicsSettings.currentRenderPipeline. This should fix some parameters not working on Quality Settings overrides. 
-- Fixed an issue with Realtime GI not working on upgraded projects. 
-- Fixed issue with screen space shadows fallback texture was not set as a texture array. 
+- Replaced most instances of GraphicsSettings.renderPipelineAsset by GraphicsSettings.currentRenderPipeline. This should fix some parameters not working on Quality Settings overrides.
+- Fixed an issue with Realtime GI not working on upgraded projects.
+- Fixed issue with screen space shadows fallback texture was not set as a texture array.
 - Fixed Pyramid Lights bounding box
 - Fixed terrain heightmap default/null values and epsilons
-<<<<<<< HEAD
+- Fixed custom post-processing effects breaking when an abstract class inherited from `CustomPostProcessVolumeComponent`
 - Fixed XR single-pass rendering in Editor by using ShaderConfig.s_XrMaxViews to allocate matrix array
 - Multiple different skies rendered at the same time by different cameras are now handled correctly without flickering
 - Fixed flickering issue happening when different volumes have shadow settings and multiple cameras are present. 
 - Fixed issue causing planar probes to disappear if there is no light in the scene.
 - Fixed a number of issues with the prefab isolation mode (Volumes leaking from the main scene and reflection not working properly)
-=======
-- Fixed custom post-processing effects breaking when an abstract class inherited from `CustomPostProcessVolumeComponent`
->>>>>>> 1d924977
 
 ### Changed
 - Color buffer pyramid is not allocated anymore if neither refraction nor distortion are enabled
 - Rename Emission Radius to Radius in UI in Point, Spot
 - Angular Diameter parameter for directional light is no longuer an advanced property
-- DXR: Remove Light Radius and Angular Diamater of Raytrace shadow. Angular Diameter and Radius are used instead. 
+- DXR: Remove Light Radius and Angular Diamater of Raytrace shadow. Angular Diameter and Radius are used instead.
 - Remove MaxSmoothness parameters from UI for point, spot and directional light. The MaxSmoothness is now deduce from Radius Parameters
 - DXR: Remove the Ray Tracing Environement Component. Add a Layer Mask to the ray Tracing volume components to define which objects are taken into account for each effect.
 - Removed second cubemaps used for shadowing in lookdev
@@ -132,7 +129,7 @@
 - Custom passes volume component with 3 injection points: Before Rendering, Before Transparent and Before Post Process
 - Alpha channel is now properly exported to camera render textures when using FP16 color buffer format
 - Support for XR SDK mirror view modes
-- HD Master nodes in Shader Graph now support Normal and Tangent modification in vertex stage. 
+- HD Master nodes in Shader Graph now support Normal and Tangent modification in vertex stage.
 - DepthOfFieldCoC option in the fullscreen debug modes.
 - Added override Ambient Occlusion option on debug windows
 - Added Custom Post Processes with 3 injection points: Before Transparent, Before Post Process and After Post Process
