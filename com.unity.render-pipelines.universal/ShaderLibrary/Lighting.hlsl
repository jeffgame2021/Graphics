--- conflicted
+++ resolved
@@ -825,15 +825,6 @@
 #endif
 
     Light mainLight = GetMainLight(inputData.shadowCoord);
-<<<<<<< HEAD
-
-    half4 shadowMask = half4(1, 1, 1, 1);
-#if defined(SHADOWS_SHADOWMASK)
-    shadowMask = inputData.bakedAtten;
-#endif
-    MixRealtimeAndBakedGI(mainLight, inputData.normalWS, inputData.bakedGI, shadowMask, inputData.shadowCoord);
-=======
->>>>>>> a3952b26
 
     #if defined(_SCREEN_SPACE_OCCLUSION)
         AmbientOcclusionFactor aoFactor = GetScreenSpaceAmbientOcclusion(inputData.normalizedScreenSpaceUV);
@@ -841,7 +832,12 @@
         surfaceData.occlusion = min(surfaceData.occlusion, aoFactor.indirectAmbientOcclusion);
     #endif
 
-    MixRealtimeAndBakedGI(mainLight, inputData.normalWS, inputData.bakedGI, half4(0, 0, 0, 0));
+    half4 shadowMask = half4(1, 1, 1, 1);
+#if defined(SHADOWS_SHADOWMASK)
+    shadowMask = inputData.bakedAtten;
+#endif
+
+	MixRealtimeAndBakedGI(mainLight, inputData.normalWS, inputData.bakedGI, shadowMask, inputData.shadowCoord);
     half3 color = GlobalIllumination(brdfData, brdfDataClearCoat, surfaceData.clearCoatMask,
                                      inputData.bakedGI, surfaceData.occlusion,
                                      inputData.normalWS, inputData.viewDirectionWS);
@@ -854,14 +850,10 @@
     uint pixelLightCount = GetAdditionalLightsCount();
     for (uint lightIndex = 0u; lightIndex < pixelLightCount; ++lightIndex)
     {
-<<<<<<< HEAD
         Light light = GetAdditionalLight(lightIndex, inputData.positionWS, shadowMask);
-=======
-        Light light = GetAdditionalLight(lightIndex, inputData.positionWS);
         #if defined(_SCREEN_SPACE_OCCLUSION)
             light.color *= aoFactor.directAmbientOcclusion;
         #endif
->>>>>>> a3952b26
         color += LightingPhysicallyBased(brdfData, brdfDataClearCoat,
                                          light,
                                          inputData.normalWS, inputData.viewDirectionWS,
@@ -897,14 +889,6 @@
 half4 UniversalFragmentBlinnPhong(InputData inputData, half3 diffuse, half4 specularGloss, half smoothness, half3 emission, half alpha)
 {
     Light mainLight = GetMainLight(inputData.shadowCoord);
-<<<<<<< HEAD
-    half4 shadowMask = half4(1, 1, 1, 1);
-
-#if defined(LIGHTMAP_ON) && defined(SHADOWS_SHADOWMASK)
-    shadowMask = inputData.bakedAtten;
-#endif
-    MixRealtimeAndBakedGI(mainLight, inputData.normalWS, inputData.bakedGI, shadowMask, inputData.shadowCoord);
-=======
 
     #if defined(_SCREEN_SPACE_OCCLUSION)
         AmbientOcclusionFactor aoFactor = GetScreenSpaceAmbientOcclusion(inputData.normalizedScreenSpaceUV);
@@ -912,8 +896,12 @@
         inputData.bakedGI *= aoFactor.indirectAmbientOcclusion;
     #endif
 
-    MixRealtimeAndBakedGI(mainLight, inputData.normalWS, inputData.bakedGI, half4(0, 0, 0, 0));
->>>>>>> a3952b26
+	half4 shadowMask = half4(1, 1, 1, 1);
+#if defined(LIGHTMAP_ON) && defined(SHADOWS_SHADOWMASK)
+    shadowMask = inputData.bakedAtten;
+#endif
+
+    MixRealtimeAndBakedGI(mainLight, inputData.normalWS, inputData.bakedGI, shadowMask, inputData.shadowCoord);
 
     half3 attenuatedLightColor = mainLight.color * (mainLight.distanceAttenuation * mainLight.shadowAttenuation);
     half3 diffuseColor = inputData.bakedGI + LightingLambert(attenuatedLightColor, mainLight.direction, inputData.normalWS);
@@ -923,14 +911,10 @@
     uint pixelLightCount = GetAdditionalLightsCount();
     for (uint lightIndex = 0u; lightIndex < pixelLightCount; ++lightIndex)
     {
-<<<<<<< HEAD
         Light light = GetAdditionalLight(lightIndex, inputData.positionWS, shadowMask);
-=======
-        Light light = GetAdditionalLight(lightIndex, inputData.positionWS);
         #if defined(_SCREEN_SPACE_OCCLUSION)
             light.color *= aoFactor.directAmbientOcclusion;
         #endif
->>>>>>> a3952b26
         half3 attenuatedLightColor = light.color * (light.distanceAttenuation * light.shadowAttenuation);
         diffuseColor += LightingLambert(attenuatedLightColor, light.direction, inputData.normalWS);
         specularColor += LightingSpecular(attenuatedLightColor, light.direction, inputData.normalWS, inputData.viewDirectionWS, specularGloss, smoothness);
