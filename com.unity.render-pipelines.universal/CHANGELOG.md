# Changelog
All notable changes to this package will be documented in this file.

The format is based on [Keep a Changelog](http://keepachangelog.com/en/1.0.0/)
and this project adheres to [Semantic Versioning](http://semver.org/spec/v2.0.0.html).

## [Unreleased]
### Added
- Added the option to strip Terrain hole Shader variants.
- Added support for additional Directional Lights. The amount of additional Directional Lights is limited by the maximum Per-object Lights in the Render Pipeline Asset.
- Added default implementations of OnPreprocessMaterialDescription for FBX, Obj, Sketchup and 3DS file formats.
- Added Transparency Sort Mode and Transparency Sort Axis to 2DRendererData.
- Added support for a user defined default material to 2DRendererData.
- Added the option to toggle shadow receiving on transparent objects.
- Added XR multipass rendering. Multipass rendering is a requirement on many VR platforms and allows graceful fallback when single-pass rendering isn't available.
- Added support for Camera Stacking when using the Forward Renderer. This introduces the Camera `Render Type` property. A Base Camera can be initialized with either the Skybox or Solid Color, and can combine its output with that of one or more Overlay Cameras. An Overlay Camera is always initialized with the contents of the previous Camera that rendered in the Camera Stack.
- Fixed NaNs in tonemap algorithms (neutral and ACES) on Nintendo Switch.
- Added AssetPostprocessors and Shadergraphs to handle Arnold Standard Surface and 3DsMax Physical material import from FBX.
- Added `[MainTexture]` and `[MainColor]` shader property attributes to URP shader properties. These will link script material.mainTextureOffset and material.color to `_BaseMap` and `_BaseColor` shader properties.
- Added the option to specify the maximum number of visible lights. If you set a value, lights are sorted based on their distance from the Camera.
- Added the option to control the transparent layer separately in the Forward Renderer.
- Added the ability to set individual RendererFeatures to be active or not, use `ScriptableRendererFeature.SetActive(bool)` to set whether a Renderer Feature will execute,  `ScriptableRendererFeature.isActive` can be used to check the current active state of the Renderer Feature.
 additional steps to the 2D Renderer setup page for quality and platform settings.
- If Unity Editor Analytics are enabled, Universal collects anonymous data about usage of Universal. This helps the Universal team focus our efforts on the most common scenarios, and better understand the needs of our customers.
- Added a OnCameraSetup() function to the ScriptableRenderPass API, that gets called by the renderer before rendering each camera
- Added a OnCameraCleanup() function to the ScriptableRenderPass API, that gets called by the renderer after rendering each camera
- Added Default Material Type options to the 2D Renderer Data Asset property settings.
- Added additional steps to the 2D Renderer setup page for quality and platform settings.
- Added support for clear coat material feature in the Lit shader.
- Added option to disable XR autotests on test settings.
- Added option to enable/disable Adaptive Performance when it's package is available.
<<<<<<< HEAD
- Added GI to SpeedTree
=======
- Added support for 3DsMax's 2021 Simplified Physical Material from FBX files in the Model Importer.
>>>>>>> 4e5b80ff

### Changed

- Moved the icon that indicates the type of a Light 2D from the Inspector header to the Light Type field.
- Eliminated some GC allocations from the 2D Renderer.
- Added SceneSelection pass for TerrainLit shader.
- Remove final blit pass to force alpha to 1.0 on mobile platforms.
- Deprecated the CinemachineUniversalPixelPerfect extension. Use the one from Cinemachine v2.4 instead.
- Replaced PlayerSettings.virtualRealitySupported with XRGraphics.tryEnable.
- Blend Style in the 2DRendererData are now automatically enabled/disabled.
- When using the 2D Renderer, Sprites will render with a faster rendering path when no lights are present.
- Particle shaders now receive shadows
- The Scene view now mirrors the Volume Layer Mask set on the Main Camera.
- Drawing order of SRPDefaultUnlit is now the same as the Built-in Render Pipline.
- Made MaterialDescriptionPreprocessors private.
- UniversalRenderPipelineAsset no longer supports presets [case 1197020](https://issuetracker.unity3d.com/issues/urp-reset-functionality-does-not-work-on-preset-of-universalrenderpipelineassets)
- The number of maximum visible lights is now determined by whether the platform is mobile or not.
- Renderer Feature list is now redesigned to fit more closely to the Volume Profile UI, this vastly improves UX and reliability of the Renderer Features List.
- Default color values for Lit and SimpleLit shaders changed to white due to issues with texture based workflows.
- You can now subclass ForwardRenderer to create a custom renderer based on it.
- The pipeline is now computing tangent space in per fragment.
- Optimized the 2D Renderer to skip rendering into certain internal buffers when not necessary.
- You can now subclass ForwardRenderer to create a custom renderer based on it.
- URP shaders that contain a priority slider now no longer have an offset of 50 by default.
- The virtual ScriptableRenderer.FrameCleanup() function has been marked obsolete and replaced by ScriptableRenderer.OnCameraCleanup() to better describe when the function gets invoked by the renderer.
- DepthOnlyPass, CopyDepthPass and CopyColorPass now use OnCameraSetup() instead of Configure() to set up their passes before executing as they only need to get their rendertextures once per camera instead of once per eye.
- Updated shaders to be compatible with Microsoft's DXC.
- Mesh GPU Instancing option is now hidden from the particles system renderer as this feature is not supported by URP.
- The 2D Renderer now supports camera stacking.
- 2D shaders now use half-precision floats whenever precise results are not necessary.
- Removed the ETC1_EXTERNAL_ALPHA variant from Shader Graph Sprite shaders.
- Eliminated GC allocations caused by the 2D Renderer.

### Fixed
- Fixed a performance problem with ShaderPreprocessor with large amount of active shader variants in the project 
- Fixed an issue where linear to sRGB conversion occurred twice on certain Android devices.
- Fixed an issue where there were 2 widgets showing the outer angle of a spot light.
- Fixed an issue where Unity rendered fullscreen quads with the pink error shader when you enabled the Stop NaN post-processing pass.
- Fixed an issue where Terrain hole Shader changes were missing. [case 1179808](https://issuetracker.unity3d.com/issues/terrain-brush-tool-is-not-drawing-when-paint-holes-is-selected)
- Fixed an issue where the Shader Graph `SceneDepth` node didn't work with XR single-pass (double-wide) rendering. See [case 1123069](https://issuetracker.unity3d.com/issues/lwrp-vr-shadergraph-scenedepth-doesnt-work-in-single-pass-rendering).
- Fixed Unlit and BakedLit shader compilations in the meta pass.
- Fixed an issue where the Bokeh Depth of Field shader would fail to compile on PS4.
- Fixed an issue where the Scene lighting button didn't work when you used the 2D Renderer.
- Fixed a performance regression when you used the 2D Renderer.
- Fixed an issue where the Freeform 2D Light gizmo didn't correctly show the Falloff offset.
- Fixed an issue where the 2D Renderer rendered nothing when you used shadow-casting lights with incompatible Renderer2DData.
- Fixed an issue where Prefab previews were incorrectly lit when you used the 2D Renderer.
- Fixed an issue where the Light didn't update correctly when you deleted a Sprite that a Sprite 2D Light uses.
- Fixed an issue where 2D Lighting was broken for Perspective Cameras.
- Fixed an issue where resetting a Freeform 2D Light would throw null reference exceptions. [case 1184536](https://issuetracker.unity3d.com/issues/lwrp-changing-light-type-to-freeform-after-clicking-on-reset-throws-multiple-arguementoutofrangeexception)
- Fixed an issue where Freeform 2D Lights were not culled correctly when there was a Falloff Offset.
- Fixed an issue where Tilemap palettes were invisible in the Tile Palette window when the 2D Renderer was in use. [case 1162550](https://issuetracker.unity3d.com/issues/adding-tiles-in-the-tile-palette-makes-the-tiles-invisible)
- Fixed issue where black emission would cause unneccesary inspector UI repaints [case 1105661](https://issuetracker.unity3d.com/issues/lwrp-inspector-window-is-being-repainted-when-using-the-material-with-emission-enabled-and-set-to-black-00-0)
- Fixed user LUT sampling being done in Linear instead of sRGB.
- Fixed an issue when trying to get the Renderer via API on the first frame [case 1189196](https://issuetracker.unity3d.com/product/unity/issues/guid/1189196/)
- Fixed a material leak on domain reload.
- Fixed an issue where deleting an entry from the Renderer List and then undoing that change could cause a null reference. [case 1191896](https://issuetracker.unity3d.com/issues/nullreferenceexception-when-attempting-to-remove-entry-from-renderer-features-list-after-it-has-been-removed-and-then-undone)
- Fixed an issue where the user would get an error if they removed the Additional Camera Data component. [case 1189926](https://issuetracker.unity3d.com/issues/unable-to-remove-universal-slash-hd-additional-camera-data-component-serializedobject-target-destroyed-error-is-thrown)
- Fixed post-processing with XR single-pass rendering modes.
- Fixed an issue where Cinemachine v2.4 couldn't be used together with Universal RP due to a circular dependency between the two packages.
- Fixed an issue that caused shaders containing `HDRP` string in their path to be stripped from the build.
- Fixed an issue that caused only selected object to render in SceneView when Wireframe drawmode was selected.
- Fixed Renderer Features UI tooltips. [case 1191901](https://issuetracker.unity3d.com/issues/forward-renderers-render-objects-layer-mask-tooltip-is-incorrect-and-contains-a-typo)
- Fixed multiple issues where Shader Graph shaders failed to build for XR in the Universal RP.
- Fixed an issue when using the 2D Renderer where some types of renderers would not be assigned the correct material.
- Fixed inconsistent lighting between the forward renderer and the deferred renderer, that was caused by a missing normalize operation on vertex normals on some speedtree shader variants.
- Fixed issue where XR Multiview failed to render when using URP Shader Graph Shaders
- Fixed lazy initialization with last version of ResourceReloader
- Fixed broken images in package documentation.
- Fixed an issue where viewport aspect ratio was wrong when using the Stretch Fill option of the Pixel Perfect Camera. [case 1188695](https://issuetracker.unity3d.com/issues/pixel-perfect-camera-component-does-not-maintain-the-aspect-ratio-when-the-stretch-fill-is-enabled)
- Fixed an issue where setting a Normal map on a newly created material would not update. [case 1197217](https://issuetracker.unity3d.com/product/unity/issues/guid/1197217/)
- Fixed an issue where post-processing was not applied for custom renderers set to run on the "After Rendering" event [case 1196219](https://issuetracker.unity3d.com/issues/urp-post-processing-is-not-applied-to-the-scene-when-render-ui-event-is-set-to-after-rendering)
- Fixed an issue that caused an extra blit when using custom renderers [case 1156741](https://issuetracker.unity3d.com/issues/lwrp-performance-decrease-when-using-a-scriptablerendererfeature)
- Fixed an issue with transparent objects not receiving shadows when using shadow cascades. [case 1116936](https://issuetracker.unity3d.com/issues/lwrp-cascaded-shadows-do-not-appear-on-alpha-blended-objects)
- Fixed issue where using a ForwardRendererData preset would cause a crash. [case 1201052](https://issuetracker.unity3d.com/product/unity/issues/guid/1201052/)
- Fixed an issue where particles had dark outlines when blended together [case 1199812](https://issuetracker.unity3d.com/issues/urp-soft-particles-create-dark-blending-artefacts-when-intersecting-with-scene-geometry)
- Fixed an issue with deleting shader passes in the custom renderer features list [case 1201664](https://issuetracker.unity3d.com/issues/urp-remove-button-is-not-activated-in-shader-passes-list-after-creating-objects-from-renderer-features-in-urpassets-renderer)
- Fixed camera inverse view-projection matrix in XR mode, depth-copy and color-copy passes.
- Fixed an issue with the null check when `UniversalRenderPipelineLightEditor.cs` tries to access `SceneView.lastActiveSceneView`.
- Fixed an issue where the 'Depth Texture' drop down was incorrectly disabled in the Camera Inspector. 
- Fixed an issue that caused errors if you disabled the VR Module when building a project.
- Fixed an issue where the default TerrainLit Material was outdated, which caused the default Terrain to use per-vertex normals instead of per-pixel normals.
- Fixed shader errors and warnings in the default Universal RP Terrain Shader. [case 1185948](https://issuetracker.unity3d.com/issues/urp-terrain-slash-lit-base-pass-shader-does-not-compile)
- Fixed an issue where the URP Material Upgrader tried to upgrade standard Universal Shaders. [case 1144710](https://issuetracker.unity3d.com/issues/upgrading-to-lwrp-materials-is-trying-to-upgrade-lwrp-materials)
- Fixed an issue where some Materials threw errors when you upgraded them to Universal Shaders. [case 1200938](https://issuetracker.unity3d.com/issues/universal-some-materials-throw-errors-when-updated-to-universal-rp-through-update-materials-to-universal-rp)
- Fixed issue where normal maps on terrain appeared to have flipped X-components when compared to the same normal map on a mesh. [case 1181518](https://fogbugz.unity3d.com/f/cases/1181518/)
- Fixed an issue where the editor would sometimes crash when using additional lights [case 1176131](https://issuetracker.unity3d.com/issues/mac-crash-on-processshadowcasternodevisibilityandcullwithoutumbra-when-same-rp-asset-is-set-in-graphics-and-quality-settings)
- Fixed RemoveComponent on Camera contextual menu to not remove Camera while a component depend on it.
- Fixed an issue where right eye is not rendered to. [case 1170619](https://issuetracker.unity3d.com/issues/vr-lwrp-terrain-is-not-rendered-in-the-right-eye-of-an-hmd-when-using-single-pass-instanced-stereo-rendering-mode-with-lwrp)
- Fixed issue where TerrainDetailLit.shader fails to compile when XR is enabled.
- Fixed an issue that allowed height-based blending on Terrains with more than 4 materials, which is not supported.
- Fixed an issue where opaque objects were outputting incorrect alpha values [case 1168283](https://issuetracker.unity3d.com/issues/lwrp-alpha-clipping-material-makes-other-materials-look-like-alpha-clipping-when-gameobject-is-shown-in-render-texture)
- Fixed an issue where a depth texture was always created when post-processing was enabled, even if no effects made use of it.
- Fixed incorrect light attenuation on Nintendo Switch.
- Fixed an issue where the Volume System would not use the Cameras Transform when no `Volume Trigger` was set.
- Fixed an issue where post processing disappeared when using custom renderers and SMAA or no AA
- Fixed an issue where the 2D Renderer upgrader did not upgrade using the correct default material
- Fixed an issue with soft particles having dark blending when intersecting with scene geometry [case 1199812](https://issuetracker.unity3d.com/issues/urp-soft-particles-create-dark-blending-artefacts-when-intersecting-with-scene-geometry)
- Fixed an issue with additive particles blending incorrectly [case 1215713](https://issuetracker.unity3d.com/issues/universal-render-pipeline-additive-particles-not-using-vertex-alpha)
- Fixed an issue where camera preview window was missing in scene view. [case 1211971](https://issuetracker.unity3d.com/issues/scene-view-urp-camera-preview-window-is-missing-in-the-scene-view)
- Fixed an issue with shadow cascade values were not readable in the render pipeline asset [case 1219003](https://issuetracker.unity3d.com/issues/urp-cascade-values-truncated-on-selecting-two-or-four-cascades-in-shadows-under-universalrenderpipelineasset)
- Fixed an issue where MSAA isn't applied until eye textures are relocated by changing their resolution. [case 1197958](https://issuetracker.unity3d.com/issues/oculus-quest-oculus-go-urp-msaa-isnt-applied-until-eye-textures-are-relocated-by-changing-their-resolution)
- Fixed an issue where camera stacking didn't work properly inside prefab mode. [case 1220509](https://issuetracker.unity3d.com/issues/urp-cannot-assign-overlay-cameras-to-a-camera-stack-while-in-prefab-mode)
- Fixed the definition of `mad()` in SMAA shader for OpenGL.
- Fixed an issue where partical shaders failed to handle Single-Pass Stereo VR rendering with Double-Wide Textures. [case 1201208](https://issuetracker.unity3d.com/issues/urp-vr-each-eye-uses-the-cameraopaquetexture-of-both-eyes-for-rendering-when-using-single-pass-rendering-mode)
- Fixed an issue that caused assets to be reimported if player prefs were cleared. [case 1192259](https://issuetracker.unity3d.com/issues/lwrp-clearing-playerprefs-through-a-script-or-editor-causes-delay-and-console-errors-to-appear-when-entering-the-play-mode)
- Fixed missing Custom Render Features after Library deletion. [case 1196338](https://issuetracker.unity3d.com/product/unity/issues/guid/1196338/)
- Fixed not being able to remove a Renderer Feature due to tricky UI selection rects. [case 1208113](https://issuetracker.unity3d.com/product/unity/issues/guid/1208113/)
- Fixed an issue where the Camera Override on the Render Object Feature would not work with many Render Features in a row. [case 1205185](https://issuetracker.unity3d.com/product/unity/issues/guid/1205185/)
- Fixed UI clipping issue in Forward Renderer inspector. [case 1211954](https://issuetracker.unity3d.com/product/unity/issues/guid/1211954/)
- Fixed a Null ref when trying to remove a missing Renderer Feature from the Forward Renderer. [case 1196651](https://issuetracker.unity3d.com/product/unity/issues/guid/1196651/)
- Fixed data serialization issue when adding a Renderer Feature to teh Forward Renderer. [case 1214779](https://issuetracker.unity3d.com/product/unity/issues/guid/1214779/)
- Fixed issue with AssetPostprocessors dependencies causing models to be imported twice when upgrading the package version.
- Fixed an issue where NullReferenceException might be thrown when creating 2D Lights. [case 1219374](https://issuetracker.unity3d.com/issues/urp-nullreferenceexception-threw-on-adding-the-light-2d-experimental-component-when-2d-render-data-not-assigned) 
- Fixed an issue with a blurry settings icon. [case 1201895](https://issuetracker.unity3d.com/issues/urp-setting-icon-blurred-in-universalrendererpipelineasset)
- Fixed issue that caused the QualitySettings anti-aliasing changing without user interaction. [case 1195272](https://issuetracker.unity3d.com/issues/lwrp-the-anti-alias-quality-settings-value-is-changing-without-user-interaction)
- Fixed an issue where Shader Graph shaders generate undeclared identifier 'GetWorldSpaceNormalizeViewDir' error.
- Fixed an issue where rendering into RenderTexture with Single Pass Instanced renders both eyes overlapping.
- Fixed an issue where Renderscale setting has no effect when using XRSDK.
- Fixed an issue where renderScale != 1 or Display.main.requiresBlitToBackbuffer forced an unnecessary blit on XR.
- Fixed an issue that causes double sRGB correction on Quest. [case 1209292](https://issuetracker.unity3d.com/product/unity/issues/guid/1209292)
- Fixed an issue where terrain DepthOnly pass does not work for XR.
- Fixed an issue that caused depth texture to be flipped when sampling from shaders [case 1225362](https://issuetracker.unity3d.com/issues/game-object-is-rendered-incorrectly-in-the-game-view-when-sampling-depth-texture)
- Fixed an issue with URP switching such that every avaiable URP makes a total set of supported features such that all URPs are taken into consideration. [case 1157420](https://issuetracker.unity3d.com/issues/lwrp-srp-switching-doesnt-work-even-with-manually-adding-shadervariants-per-scene)
- Fixed an issue where XR multipass throws doesn't support camera stack spamming.
- Fixed an issue with shadows not appearing on terrains when no cascades were selected [case 1226530](https://issuetracker.unity3d.com/issues/urp-no-shadows-on-terrain-when-cascades-is-set-to-no-cascades-in-render-pipeline-asset-settings)
- Fixed a shader issue that caused the Color in Sprite Shape to work improperly.
- Fixed an issue with URP switching such that every available URP makes a total set of supported features such that all URPs are taken into consideration. [case 1157420](https://issuetracker.unity3d.com/issues/lwrp-srp-switching-doesnt-work-even-with-manually-adding-shadervariants-per-scene)
- Metallic slider on the Lit shader is now linear meaning correct values are used for PBR.
- Fixed an issue where Post-Processing caused nothing to render on GLES2.
- Fixed an issue that causes viewport to not work correctly when rendering to textures. [case 1225103](https://issuetracker.unity3d.com/issues/urp-the-viewport-rect-isnt-correctly-applied-when-the-camera-is-outputting-into-a-rendertexture)
- Fixed an issue that caused incorrect sampling of HDR reflection probe textures.
- Fixed UI text of RenderObjects feature to display LightMode tag instead of Shader Pass Name. [case 1201696](https://issuetracker.unity3d.com/issues/render-feature-slash-pass-ui-has-a-field-for-shader-pass-name-when-it-actually-expects-shader-pass-lightmode)
- Fixed an issue when Linear -> sRGB conversion would not happen on some Android devices. [case 1226208](https://issuetracker.unity3d.com/issues/no-srgb-conversion-on-some-android-devices-when-using-the-universal-render-pipeline)
- Fixed issue where using DOF at the same time as Dynamic Scaling, the depth buffer was smapled with incorrect UVs. [case 1225467](https://issuetracker.unity3d.com/product/unity/issues/guid/1225467/)
- Fixed an issue where an exception would be thrown when resetting the ShadowCaster2D component. [case 1225339](https://issuetracker.unity3d.com/issues/urp-unassignedreferenceexception-thrown-on-resetting-the-shadow-caster-2d-component)
- Fixe an issue where using a Subtractive Blend Style for your 2D Lights might cause artifacts in certain post-processing effects. [case 1215584](https://issuetracker.unity3d.com/issues/urp-incorrect-colors-in-scene-when-using-subtractive-and-multiply-blend-mode-in-gamma-color-space)
- Fixed an issue where Cinemachine Pixel Perfect Extension didn't work when CinemachineBrain Update Method is anything other than Late Update.
- Fixed an issue where Sprite Shader Graph shaders weren't double-sided by default.
- Fixed an issue where particles using Sprite Shader Graph shaders were invisible.
- Fixed an issue where Scene objects might be incorrectly affected by 2D Lights from a previous Sorting Layer.
- Fixed an issue where errors would appear in the Console when entering Play Mode with a 2D Light selected in the Hierarchy. [Case 1226918](https://issuetracker.unity3d.com/issues/errors-appear-in-the-console-when-global-2d-light-is-selected-in-hierarchy)
- Fixed an issue that caused Android GLES to render blank screen when Depth texture was enabled without Opaque texture [case 1219325](https://issuetracker.unity3d.com/issues/scene-is-not-rendered-on-android-8-and-9-when-depth-texture-is-enabled-in-urp-asset)
- Fixed an issue that caused transparent objects to always render over top of world space UI. [case 1219877](https://issuetracker.unity3d.com/product/unity/issues/guid/1219877/)
- Fixed issue causing sorting fudge to not work between shadergraph and urp particle shaders. [case 1222762](https://issuetracker.unity3d.com/product/unity/issues/guid/1222762/)
- Fixed shader compilation errors when using multiple lights in DX10 level GPU. [case 1222302](https://issuetracker.unity3d.com/issues/urp-no-materials-apart-from-ui-are-rendered-when-using-direct3d11-graphics-api-on-a-dx10-gpu)
- Fixed an issue with shadows not being correctly calculated in some shaders.
- Fixed invalid implementation of one function in LWRP -> URP backward compatibility support.
- Fixed issue on Nintendo Switch where maximum number of visible lights in C# code did not match maximum number in shader code.
- Fixed OpenGL ES 3.0 support for URP ShaderGraph. [case 1230890](https://issuetracker.unity3d.com/issues/urptemplate-gles3-android-custom-shader-fails-to-compile-on-adreno-306-gpu)
- Fixed an issue where multi edit camera properties didn't work. [case 1230080](https://issuetracker.unity3d.com/issues/urp-certain-settings-are-not-applied-to-all-cameras-when-multi-editing-in-the-inspector)
- Fixed an issue where the emission value in particle shaders would not update in the editor without entering playmode.
- Fixed issues with performance when importing fbx files
- Fixed issues with NullReferenceException happening with URP shaders
- Fixed an issue that caused memory allocations when sorting cameras. [case 1226448](https://issuetracker.unity3d.com/issues/2d-renderer-using-more-than-one-camera-that-renders-out-to-a-render-texture-creates-gc-alloc-every-frame)
- Fixed an issue where grid lines were being drawn on top of opaque objects in the preview window [case 1240723](https://issuetracker.unity3d.com/issues/urp-grid-is-rendered-in-front-of-the-model-in-the-inspector-animation-preview-window-when-depth-or-opaque-texture-is-enabled)
- Fixed an issue where objects in the preview window were being affected by layer mask settings in the default renderer [case 1204376](https://issuetracker.unity3d.com/issues/urp-prefab-preview-is-blank-when-a-custom-forward-renderer-data-and-default-layer-mask-is-mixed-are-used)
- Fixed an issue with reflections when using an orthographic camera [case 1209255](https://issuetracker.unity3d.com/issues/urp-weird-reflections-when-using-lit-material-and-a-camera-with-orthographic-projection)
- Fixed issue that caused unity_AmbientSky, unity_AmbientEquator and unity_AmbientGround variables to be unintialized.
- Fixed issue that caused `SHADERGRAPH_AMBIENT_SKY`, `SHADERGRAPH_AMBIENT_EQUATOR` and `SHADERGRAPH_AMBIENT_GROUND` variables to be uninitialized.
- Fixed SceneView Draw Modes not being properly updated after opening new scene view panels or changing the editor layout.
- Fixed GLES shaders compilation failing on Windows platform (not a mobile platform) due to uniform count limit.
- Fixed an issue that caused the inverse view and projection matrix to output wrong values in some platforms. [case 1243990](https://issuetracker.unity3d.com/issues/urp-8-dot-1-breaks-unity-matrix-i-vp)
- Fixed an issue where the Render Scale setting of the pipeline asset didn't properly change the resolution when using the 2D Renderer. [case 1241537](https://issuetracker.unity3d.com/issues/render-scale-is-not-applied-to-the-rendered-image-when-2d-renderer-is-used-and-hdr-option-is-disabled)
- Fixed an issue where 2D lights didn't respect the Camera's Culling Mask. [case 1239136](https://issuetracker.unity3d.com/issues/urp-2d-2d-lights-are-ignored-by-camera-culling-mask)
- Fixed an issue where Stencil settings wasn't serialized properly in sub object [case 1241218](https://issuetracker.unity3d.com/issues/stencil-overrides-in-urp-7-dot-3-1-render-objects-does-not-save-or-apply)
- Fixed an issue with not being able to remove Light Mode Tags [case 1240895](https://issuetracker.unity3d.com/issues/urp-unable-to-remove-added-lightmode-tags-of-filters-property-in-render-object)
- Fixed an issue where preset button could still be used, when it is not supposed to. [case 1246261](https://issuetracker.unity3d.com/issues/urp-reset-functionality-does-not-work-for-renderobject-preset-asset)
- Fixed issue with Model Importer materials using the Legacy standard shader instead of URP's Lit shader when import happens at Editor startup.
- Fixed an issue where only unique names of cameras could be added to the camera stack.
- Fixed issue that caused shaders to fail to compile in OpenGL 4.1 or below.

## [7.1.1] - 2019-09-05
### Upgrade Guide
- The render pipeline now handles custom renderers differently. You must now set up renderers for the Camera on the Render Pipeline Asset.
- Render Pipeline Assets upgrades automatically and either creates a default forward renderer in your project or links the existing custom one that you've assigned.
- If you have custom renderers assigned to Cameras, you must now add them to the current Render Pipeline Asset. Then you can select which renderer to use on the Camera.

### Added
- Added shader function `GetMainLightShadowParams`. This returns a half4 for the main light that packs shadow strength in x component and shadow soft property in y component.
- Added shader function `GetAdditionalLightShadowParams`. This returns a half4 for an additional light that packs shadow strength in x component and shadow soft property in y component.
- Added a `Debug Level` option to the Render Pipeline Asset. With this, you can control the amount of debug information generated by the render pipeline.
- Added ability to set the `ScriptableRenderer` that the Camera renders with via C# using `UniversalAdditionalCameraData.SetRenderer(int index)`. This maps to the **Renderer List** on the Render Pipeline Asset.
- Added shadow support for the 2D Renderer. 
- Added ShadowCaster2D, and CompositeShadowCaster2D components.
- Added shadow intensity and shadow volume intensity properties to Light2D.
- Added new Gizmos for Lights.
- Added CinemachineUniversalPixelPerfect, a Cinemachine Virtual Camera Extension that solves some compatibility issues between Cinemachine and Pixel Perfect Camera.
- Added an option that disables the depth/stencil buffer for the 2D Renderer.
- Added manipulation handles for the inner cone angle for spot lights.
- Added documentation for the built-in post-processing solution and Volumes framework (and removed incorrect mention of the PPv2 package). 

### Changed
- Increased visible lights limit for the forward renderer. It now supports 256 visible lights except in mobile platforms. Mobile platforms support 32 visible lights.
- Increased per-object lights limit for the forward renderer. It now supports 8 per-object lights in all platforms except GLES2. GLES2 supports 4 per-object lights.
- The Sprite-Lit-Default shader and the Sprite Lit Shader Graph shaders now use the vertex tangents for tangent space calculations.
- Temporary render textures for cameras rendering to render textures now use the same format and multisampling configuration as camera's target texture.
- All platforms now use R11G11B10_UFloat format for HDR render textures if supported.
- There is now a list of `ScriptableRendererData` on the Render Pipeline Asset as opposed to a renderer type. These are available to all Cameras and are included in builds.
- The renderer override on the Camera is now an enum that maps to the list of `ScriptableRendererData` on the Render Pipeline Asset.
- Pixel Perfect Camera now allows rendering to a render texture.
- Light2D GameObjects that you've created now have a default position with z equal to 0.
- Documentation: Changed the "Getting Started" section into "Install and Configure". Re-arranged the Table of Content.  

### Fixed
- Fixed LightProbe occlusion contribution. [case 1146667](https://issuetracker.unity3d.com/product/unity/issues/guid/1146667/)
- Fixed an issue that caused a log message to be printed in the console when creating a new Material. [case 1173160](https://issuetracker.unity3d.com/product/unity/issues/guid/1173160/)
- Fixed an issue where OnRenderObjectCallback was never invoked. [case 1122420](https://issuetracker.unity3d.com/issues/lwrp-gl-dot-lines-and-debug-dot-drawline-dont-render-when-scriptable-render-pipeline-settings-is-set-to-lwrp)
- Fixed an issue where Sprite Masks didn't function properly when using the 2D Renderer. [case 1163474](https://issuetracker.unity3d.com/issues/lwrp-sprite-renderer-ignores-sprite-mask-when-lightweight-render-pipeline-asset-data-is-set-to-2d-renderer-experimental)
- Fixed memory leaks when using the Frame Debugger with the 2D Renderer.
- Fixed an issue where materials using `_Time` did not animate in the scene. [1175396](https://issuetracker.unity3d.com/product/unity/issues/guid/1175396/)
- Fixed an issue where the Particle Lit shader had artifacts when both soft particles and HDR were enabled. [1136285](https://issuetracker.unity3d.com/product/unity/issues/guid/1136285/)
- Fixed an issue where the Area Lights were set to Realtime, which caused them to not bake. [1159838](https://issuetracker.unity3d.com/issues/lwrp-template-baked-area-lights-do-not-work-if-project-is-created-with-lightweight-rp-template)
- Fixed an issue where the Disc Light did not generate any light. [1175097](https://issuetracker.unity3d.com/issues/using-lwrp-area-light-does-not-generate-light-when-its-shape-is-set-to-disc)
- Fixed an issue where the alpha was killed when an opaque texture was requested on an offscreen camera with HDR enabled [case 1163320](https://issuetracker.unity3d.com/issues/lwrp-mobile-secondary-camera-background-alpha-value-is-lost-when-hdr-and-opaque-texture-are-enabled-in-lwrp-asset).
- Fixed an issue that caused Orthographic camera with far plane set to 0 to span Unity console with errors. [case 1172269](https://issuetracker.unity3d.com/issues/orthographic-camera-with-far-plane-set-to-0-results-in-assertions)
- Fixed an issue causing heap allocation in `RenderPipelineManager.DoRenderLoop` [case 1156241](https://issuetracker.unity3d.com/issues/lwrp-playerloop-renderpipelinemanager-dot-dorenderloop-internal-gc-dot-alloc-allocates-around-2-dot-6kb-for-every-camera-in-the-scene)
- Fixed an issue that caused shadow artifacts when using large spot angle values [case 1136165](https://issuetracker.unity3d.com/issues/lwrp-adjusting-spot-angle-on-a-spotlight-produces-shadowmap-artifacts)
- Fixed an issue that caused self-shadowing artifacts when adjusting shadow near-plane on spot lights.
- Fixed an issue that caused specular highlights to disappear when the smoothness value was set to 1.0. [case 1161827](https://issuetracker.unity3d.com/issues/lwrp-hdrp-lit-shader-max-smoothness-value-is-incosistent-between-pipelines)
- Fixed an issue in the Material upgrader that caused transparent Materials to not upgrade correctly to Universal RP. [case 1170419](https://issuetracker.unity3d.com/issues/shader-conversion-upgrading-project-materials-causes-standard-transparent-materials-to-flicker-when-moving-the-camera).
- Fixed an issue causing shadows to be incorrectly rendered when a light was close to the shadow caster.
- Fixed post-processing for the 2D Renderer.
- Fixed an issue in Light2D that caused a black line to appear for a 360 degree spotlight.
- Fixed a post-processing rendering issue with non-fullscreen viewport. [case 1177660](https://issuetracker.unity3d.com/issues/urp-render-scale-slider-value-modifies-viewport-coordinates-of-the-screen-instead-of-the-resolution)
- Fixed an issue where **Undo** would not undo the creation of Additional Camera Data. [case 1158861](https://issuetracker.unity3d.com/issues/lwrp-additional-camera-data-script-component-appears-on-camera-after-manually-re-picking-use-pipeline-settings)
- Fixed an issue where selecting the same drop-down menu item twice would trigger a change event. [case 1158861](https://issuetracker.unity3d.com/issues/lwrp-additional-camera-data-script-component-appears-on-camera-after-manually-re-picking-use-pipeline-settings)
- Fixed an issue where selecting certain objects that use instancing materials would throw console warnings. [case 1127324](https://issuetracker.unity3d.com/issues/console-warning-is-being-spammed-when-having-lwrp-enabled-and-shader-with-gpu-instancing-present-in-the-scene)
- Fixed a GUID conflict with LWRP. [case 1179895](https://issuetracker.unity3d.com/product/unity/issues/guid/1179895/)
- Fixed an issue where the Terrain shader generated NaNs.
- Fixed an issue that caused the `Opaque Color` pass to never render at half or quarter resolution.
- Fixed and issue where stencil state on a `ForwardRendererData` was reset each time rendering happened.

## [7.0.1] - 2019-07-25
### Changed
- Platform checks now provide more helpful feedback about supported features in the Inspectors.

### Fixed
- Fixed specular lighting related artifacts on Mobile [case 1143049](https://issuetracker.unity3d.com/issues/ios-lwrp-rounded-cubes-has-graphical-artifacts-when-setting-pbr-shaders-smoothness-about-to-0-dot-65-in-shadergraph) and [case 1164822](https://issuetracker.unity3d.com/issues/lwrp-specular-highlight-becomes-hard-edged-when-increasing-the-size-of-an-object).
- Post-processing is no longer enabled in the previews.
- Unity no longer force-enables post-processing on a camera by default.
- Fixed an issue that caused the Scene to render darker in GLES3 and linear color space. [case 1169789](https://issuetracker.unity3d.com/issues/lwrp-android-scene-is-rendered-darker-in-build-when-graphics-api-set-to-gles3-and-color-space-set-to-linear)

## [7.0.0] - 2019-07-17
### Universal Render Pipeline
- LWRP has been renamed to the "Universal Render Pipeline" (UniversalRP).
- UniversalRP is the same as LWRP in terms of features and scope.
- Classes have moved to the Universal namespace (from LWRP).

### Upgrade Guide
- Upgrading to UniversalRP is designed to be almost seamless from the user side.
- LWRP package still exists, this forwards includes and classes to the UniversalRP Package.
- Please see the more involved upgrade guide (https://docs.google.com/document/d/1Xd5bZa8pYZRHri-EnNkyhwrWEzSa15vtnpcg--xUCIs/).

### Added
- Initial Stadia platform support.
- Added a menu option to create a new `ScriptableRendererFeature` script. To do so in the Editor, click on Asset > Create > Rendering > Lightweight Render Pipeline > Renderer Feature.
- Added documentation for SpeedTree Shaders in LWRP.
- Added extended features to LWRP Terrain Shader, so terrain assets can be forward-compatible with HDRP.
- Enabled per-layer advanced or legacy-mode blending in LWRP Terrain Shader. 
- Added the documentation page "Rendering in LWRP", which describes the forward rendering camera loop.
- Added documentation overview for how Post Processing Version 2 works in LWRP.
- Added documentation notes and FAQ entry on the 2D Renderer affecting the LWRP Asset.

### Changed
- Replaced beginCameraRendering callbacks by non obsolete implementation in Light2D
- Updated `ScriptableRendererFeature` and `ScriptableRenderPass` API docs.
- Shader type Real translates to FP16 precision on Nintendo Switch.

### Fixed
- Fixed a case where built-in Shader time values could be out of sync with actual time. [case 1142495](https://fogbugz.unity3d.com/f/cases/1142495/)
- Fixed an issue that caused forward renderer resources to not load properly when you upgraded LWRP from an older version to 7.0.0. [case 1154925](https://issuetracker.unity3d.com/issues/lwrp-upgrading-lwrp-package-to-7-dot-0-0-breaks-forwardrenderdata-asset-in-resource-files)
- Fixed GC spikes caused by LWRP allocating heap memory every frame.
- Fixed distortion effect on particle unlit shader.
- Fixed NullReference exception caused when trying to add a ScriptableRendererFeature.
- Fixed issue with certain LWRP shaders not showing when using forward/2D renderer.
- Fixed the shadow resolve pass and the final pass, so they're not consuming unnecessary bandwidth. [case 1152439](https://issuetracker.unity3d.com/issues/lwrp-mobile-increased-memory-usage-and-extra-rendering-steps) 
- Added missing page for 2D Lights in LWRP.
- Tilemap tiles no longer appear black when you use the 2D renderer.
- Sprites in the preview window are no longer lit by 2D Scene lighting.
- Fixed warnings for unsupported shadow map formats for GLES2 API.
- Disabled shadows for devices that do not support shadow maps or depth textures.
- Fixed support for LWRP per-pixel terrain. [case 1110520](https://fogbugz.unity3d.com/f/cases/1110520)
- Fixed some basic UI/usability issues with LWRP terrain Materials (use of warnings and modal value changes).
- Fixed an issue where using LWRP and Sprite Shape together would produce meta file conflicts.
- Fixed fp16 overflow in Switch in specular calculation
- Fixed shader compilation errors for Android XR projects.
- Updated the pipeline Asset UI to cap the render scale at 2x so that it matches the render pipeline implementation limit.

## [6.7.0] - 2019-05-16
### Added
- Added SpeedTree Shaders.
- Added two Shader Graph master nodes: Lit Sprite and Unlit Sprite. They only work with the 2D renderer.
- Added documentation for the 2D renderer.

### Changed
- The 2D renderer and Light2D component received a number of improvements and are now ready to try as experimental features.
- Updated the [Feature Comparison Table](lwrp-builtin-feature-comparison.md) to reflect the current state of LWRP features.

### Fixed
- When in playmode, the error 'Non matching Profiler.EndSample' no longer appears. [case 1140750](https://fogbugz.unity3d.com/f/cases/1140750/)
- LWRP Particle Shaders now correctly render in stereo rendering modes. [case 1106699](https://fogbugz.unity3d.com/f/cases/1106699/)
- Shaders with 'debug' in the name are no longer stripped automatically. [case 1112983](https://fogbugz.unity3d.com/f/cases/1112983/)
- Fixed tiling issue with selection outline and baked cutout shadows.
- in the Shadergraph Unlit Master node, Premultiply no longer acts the same as Alpha. [case 1114708](https://fogbugz.unity3d.com/f/cases/1114708/)
- Fixed an issue where Lightprobe data was missing if it was needed per-pixel and GPU instancing was enabled.
- The Soft ScreenSpaceShadows Shader variant no longer gets stripped form builds. [case 1138236](https://fogbugz.unity3d.com/f/cases/1138236/)
- Fixed a typo in the Particle Unlit Shader, so Soft Particles now work correctly.
- Fixed emissive Materials not being baked for some meshes. [case 1145297](https://issuetracker.unity3d.com/issues/lwrp-emissive-materials-are-not-baked)
- Camera matrices are now correctly set up when you call rendering functions in EndCameraRendering. [case 1146586](https://issuetracker.unity3d.com/issues/lwrp-drawmeshnow-returns-wrong-positions-slash-scales-when-called-from-endcamerarendering-hook)
- Fixed GI not baking correctly while in gamma color space.
- Fixed a NullReference exception when adding a renderer feature that is contained in a global namespace. [case 1147068](https://issuetracker.unity3d.com/issues/scriptablerenderpipeline-inspector-ui-crashes-when-a-scriptablerenderfeature-is-not-in-a-namespace)
- Shaders are now set up for VR stereo instancing on Vulkan. [case 1142952](https://fogbugz.unity3d.com/f/cases/1142952/).
- VR stereo matrices and vertex inputs are now set up on Vulkan. [case 1142952](https://fogbugz.unity3d.com/f/cases/1142952/).
- Fixed the Material Upgrader so it's now run upon updating the LWRP package. [1148764](https://issuetracker.unity3d.com/product/unity/issues/guid/1148764/)
- Fixed a NullReference exception when you create a new Lightweight Render Pipeline Asset. [case 1153388](https://issuetracker.unity3d.com/product/unity/issues/guid/1153388/) 

## [6.6.0] - 2019-04-01
### Added
- Added support for Baked Indirect mixed lighting.
- You can now use Light Probes for occlusion. This means that baked lights can now occlude dynamic objects.
- Added RenderObjects. You can add RenderObjects to a Renderer to perform custom rendering.
- (WIP) Added an experimental 2D renderer that implements a 2D lighting system.
- (WIP) Added a Light2D component that works with the 2D renderer to add lighting effects to 2D sprites.

### Fixed
- Fixed a project import issue in the LWRP template.
- Fixed the warnings that appear when you create new Unlit Shader Graphs using the Lightweight Render Pipeline.
- Fixed light attenuation precision on mobile platforms.
- Fixed split-screen rendering on mobile platforms.
- Fixed rendering when using an off-screen camera that renders to a depth texture.
- Fixed the exposed stencil render state in the renderer.
- Fixed the default layer mask so it's now applied to a depth pre-pass.
- Made several improvements and fixes to the render pass UI.
- Fixed artifacts that appeared due to precision errors in large scaled objects.
- Fixed an XR rendering issue where Unity required a depth texture.
- Fixed an issue that caused transparent objects to sort incorrectly.

## [6.5.0] - 2019-03-07
### Added
- You can now create a custom forward renderer by clicking on `Assets/Create/Rendering/Lightweight Render Pipeline/Forward Renderer`. This creates an Asset in your Project. You can add additional features to it and drag-n-drop the renderer to either the pipeline Asset or to a camera.
- You can now add `ScriptableRendererFeature`  to the `ScriptableRenderer` to extend it with custom effects. A feature is an `ScriptableObject` that can be drag-n-dropped in the renderer and adds one or more `ScriptableRenderPass` to the renderer.
- `ScriptableRenderer` now exposes interface to configure lights. To do so, implement `SetupLights` when you create a new renderer.
- `ScriptableRenderer` now exposes interface to configure culling. To do so, implement `SetupCullingParameters` when you create a new renderer.
- `ScriptableRendererData` contains rendering resources for `ScriptableRenderer`. A renderer can be overridden globally for all cameras or on a per-camera basis.
- `ScriptableRenderPass` now has a `RenderPassEvents`. This controls where in the pipeline the render pass is added.
- `ScriptableRenderPass` now exposes `ConfigureTarget` and `ConfigureClear`. This allows the renderer to automatically figure out the currently active rendering targets.
- `ScriptableRenderPass` now exposes `Blit`. This performs a blit and sets the active render target in the renderer.
- `ScriptableRenderPass` now exposes `RenderPostProcessing`. This renders post-processing and sets the active render target in the renderer.
- `ScriptableRenderPass` now exposes `CreateDrawingSettings` as a helper for render passes that need to call `ScriptableRenderContext.DrawRenderers`.

### Changed
- Removed `RegisterShaderPassName` from `ScriptableRenderPass`. Instead, `CreateDrawingSettings` now  takes one or a list of `ShaderTagId`. 
- Removed remaining experimental namespace from LWRP. All APIrelated to `ScriptableRenderer`, `ScriptableRenderPass`, and render pass injection is now out of preview.
- Removed `SetRenderTarget` from `ScriptableRenderPass`. You should never call it. Instead, call `ConfigureTarget`, and the renderer automatically sets up targets for you. 
- Removed `RenderFullscreenQuad` from `ScriptableRenderer`. Use `CommandBuffer.DrawMesh` and `RenderingUtils.fullscreenMesh` instead.
- Removed `RenderPostProcess` from `ScriptableRenderer`. Use `ScriptableRenderPass.RenderPostProcessing` instead.
- Removed `postProcessingContext` property from `ScriptableRenderer`. This is now exposed in `RenderingUtils.postProcessingContext`.
- Removed `GetCameraClearFlag` from `ScriptableRenderer`.

### Fixed
- Fixed y-flip in VR when post-processing is active.
- Fixed occlusion mesh for VR not rendering before rendering opaques.
- Enabling or disabling SRP Batcher in runtime works now.
- Fixed video player recorder when post-processing is enabled.

## [6.4.0] - 2019-02-21

## [6.3.0] - 2019-02-18

## [6.2.0] - 2019-02-15

### Changed
- Code refactor: all macros with ARGS have been swapped with macros with PARAM. This is because the ARGS macros were incorrectly named.

## [6.1.0] - 2019-02-13

## [6.0.0] - 2019-02-23
### Added
- You can now implement a custom renderer for LWRP. To do so, implement an `IRendererData` that contains all resources used in rendering. Then create an `IRendererSetup` that creates and queues `ScriptableRenderPass`. Change the renderer type either in the Pipeline Asset or in the Camera Inspector.
- LWRP now uses the Unity recorder extension. You can use this to capture the output of Cameras.
- You can now inject a custom render pass before LWRP renders opaque objects. To do so, implement an `IBeforeRender` interface.
- Distortion support in all Particle Shaders.
- An upgrade system for LWRP Materials with `MaterialPostprocessor`.
- An upgrade path for Unlit shaders
- Tooltips for Shaders.
- SRP Batcher support for Particle Shaders.
- Docs for these Shaders: Baked Lit, Particles Lit, Particles Simple Lit, and Particles Unlit.
- LWRP now supports dynamic resolution scaling. The target platform must also support it.
- LWRP now includes version defines for both C# and Shaders in the format of `LWRP_X_Y_Z_OR_NEWER`. For example, `LWRP_5_3_0_OR_NEWER` defines version 5.3.0.
- The Terrain Lit Shader now samples Spherical Harmonics if you haven't baked any lightmaps for terrain.
- Added a __Priority__ option, which you can use to tweak the rendering order. This is similar to render queue in the built-in render pipeline. These Shaders now have this option: Lit, Simple Lit, Baked Lit, Unlit, and all three Particle Shaders.
- Added support for overriding terrain detail rendering shaders, via the render pipeline editor resources asset.

### Changed
- You can now only initialize a camera by setting a Background Type. The supported options are Skybox, Solid Color, and Don't Care.
- LWRP now uses non-square shadowmap textures when it renders directional shadows with 2 shadow cascades. 
- LWRP now uses RGB111110 as the HDR format on mobile devices, when this format is supported.
- Removed `IAfterDepthPrePass` interface.
- We’ve redesigned the Shader GUI. For example, all property names in Shaders are now inline across the board
- The Simple Lit Shader now has Smoothness, which can be stored in the alpha of specular or albedo maps.
- The Simple Lit and Particles Simple Lit Shaders now take shininess from the length (brightness) of the specular map.
- The __Double sided__ property is now __Render Face__. This means you can also do front face culling.
- Changed the docs for Lit Shader, Simple Lit Shader and Unlit Shader according to Shader GUI changes.
- When you create a new LWRP Asset, it will now be initialized with settings that favor performance on mobile platforms.
- Updated the [FAQ](faq.md) and the [Built-in/LWRP feature comparison table](lwrp-builtin-feature-comparison.md).

### Fixed
- Several tweaks to reduce bandwidth consumption on mobile devices.
- The foldouts in the Lightweight Asset inspector UI now remember their state.
- Added missing meta file for GizmosRenderingPass.cs.
- Fixed artifacts when using multiple or Depth Only cameras. [Case 1072615](https://issuetracker.unity3d.com/issues/ios-using-multiple-cameras-in-the-scene-in-lightweight-render-pipeline-gives-corrupted-image-in-ios-device)
- Fixed a typo in ERROR_ON_UNSUPPORTED_FUNCTION() that was causing the shader compiler to run out of memory in GLES2. [Case 1104271](https://issuetracker.unity3d.com/issues/mobile-os-restarts-because-of-high-memory-usage-when-compiling-shaders-for-opengles2)
- LWRP now renders shadows on scaled objects correctly. [Case 1109017](https://issuetracker.unity3d.com/issues/scaled-objects-render-shadows-and-specularity-incorrectly-in-the-lwrp-on-device)
- LWRP now allows some Asset settings to be changed at runtime. [Case 1105552](https://issuetracker.unity3d.com/issues/lwrp-changing-render-scale-in-runtime-has-no-effect-since-lwrp-3-dot-3-0)
- Realtime shadows now work in GLES2. [Case 1087251](https://issuetracker.unity3d.com/issues/android-lwrp-no-real-time-light-and-shadows-using-gles2)
- Framedebugger now renders correctly when stepping through drawcalls.
- Cameras that request MSAA and Opaque Textures now use less frame bandwidth when they render.
- Fixed rendering in the gamma color space, so it doesn't appear darker.
- Particles SImple Lit and Particles Unlit Shaders now work correctly.
- __Soft Particles__ now work correctly.
- Camera fading for particles.
- Fixed a typo in the Unlit `IgnoreProjector` tag.
- Particles render in both eyes with stereo instancing
- Fixed specular issues on mobile. [case 1109017](https://issuetracker.unity3d.com/issues/scaled-objects-render-shadows-and-specularity-incorrectly-in-the-lwrp-on-device)
- Fixed issue causing LWRP to create MSAA framebuffer even when MSAA setting was disabled.
- Post-processing in mobile VR is now forced to be disabled. It was causing many rendering issues.
- Fixed Editor Previews breaking in Play Mode when VR is enabled. [Case 1109009](https://issuetracker.unity3d.com/issues/lwrp-editor-previews-break-in-play-mode-if-vr-is-enabled)
- A camera's HDR enable flag is now respected when rendering in XR.
- Terrain detail rendering now works correctly when LWRP is installed but inactive.

## [5.2.0] - 2018-11-27
### Added
- LWRP now handles blits that are required by the device when rendering to the backbuffer.
- You can now enable the SRP Batcher. To do so, go to the `Pipeline Asset`. Under `Advanced`, toggle `SRP Batcher`.

### Changed
- Renamed shader variable `unity_LightIndicesOffsetAndCount` to `unity_PerObjectLightData`.
- Shader variables `unity_4LightIndices0` and `unity_4LightIndices1` are now declared as `unity_PerObjectLightIndices` array.

## [5.1.0] - 2018-11-19
### Added
- The user documentation for LWRP is now in this GitHub repo, instead of in the separate GitHub wiki. You can find the most up-to-date pages in the [TableOfContents.md](TableOfCotents.md) file. Pages not listed in that file are still in progress.

### Changed
- The LWRP package is no longer in preview.
- LWRP built-in render passes are now internal.
- Changed namespace from `UnityEngine.Experimental.Rendering.LightweightPipeline` to `UnityEngine.Rendering.LWRP`.
- Changed namespace from `UnityEditor.Experimental.Rendering.LightweightPipeline` to `UnityEditor.Rendering.LWRP`.

### Fixed
- LWRP now respects the iOS Player setting **Force hard shadows**. When you enable this setting, hardware filtering of shadows is disabled.
- Scene view mode now renders baked lightmaps correctly. [Case 1092227](https://issuetracker.unity3d.com/issues/lwrp-scene-view-modes-render-objects-black)
- Shadow bias calculations are now correct for both Shader Graph and Terrain shaders.
- Blit shader now ignores culling.
- When you select __Per Vertex__ option for __Additional Lights__, the __Per Object Limit__ option is not greyed out anymore.
- When you change camera viewport height to values above 1.0, the Unity Editor doesn't freeze anymore. [Case 1097497](https://issuetracker.unity3d.com/issues/macos-lwrp-editor-freezes-after-changing-cameras-viewport-rect-values)
- When you use AR with LWRP, the following error message is not displayed in the console anymore: "The camera list passed to the render pipeline is either null or empty."

## [5.0.0-preview] - 2018-09-28
### Added
- Added occlusion mesh rendering/hookup for VR
- You can now configure default depth and normal shadow bias values in the pipeline asset.
- You can now add the `LWRPAdditionalLightData` component to a `Light` to override the default depth and normal shadow bias.
- You can now log the amount of shader variants in your build. To do so, go to the `Pipeline Asset`. Under `Advanced`, select and set the `Shader Variant Log Level`.
### Changed
- Removed the `supportedShaderFeatures` property from LWRP core. The shader stripper now figures out which variants to strip based on the current assigned pipeline Asset in the Graphics settings.
### Fixed
- The following error does not appear in console anymore: ("Begin/End Profiler section mismatch")
- When you select a material with the Lit shader, this no longer causes the following error in the console: ("Material doesn't have..."). [case 1092354](https://fogbugz.unity3d.com/f/cases/1092354/)
- In the Simple Lit shader, per-vertex additional lights are now shaded properly.
- Shader variant stripping now works when you're building a Project with Cloud Build. This greatly reduces build times from Cloud Build.
- Dynamic Objects now receive lighting when the light mode is set to mixed.
- MSAA now works on Desktop platforms.
- The shadow bias value is now computed correctly for shadow cascades and different shadow resolutions. [case 1076285](https://issuetracker.unity3d.com/issues/lwrp-realtime-directional-light-shadow-maps-exhibit-artifacts)
- When you use __Area Light__ with LWRP, __Cast Shadows__ no longer overlaps with other UI elements in the Inspector. [case 1085363](https://issuetracker.unity3d.com/issues/inspector-area-light-cast-shadows-ui-option-is-obscured-by-render-mode-for-lwrp-regression-in-2018-dot-3a3)

### Changed
Read/write XRGraphicsConfig -> Read-only XRGraphics interface to XRSettings. 

## [4.0.0-preview] - 2018-09-28
### Added
- When you have enabled Gizmos, they now appear correctly in the Game view.
- Added requiresDepthPrepass field to RenderingData struct to tell if the runtime platform requires a depth prepass to generate a camera depth texture.
- The `RenderingData` struct now holds a reference to `CullResults`.
- When __HDR__ is enabled in the Camera but disabled in the Asset, an information box in the Camera Inspector informs you about it.
- When __MSAA__ is enabled in the Camera but disabled in the Asset, an information box in the Camera Inspector informs you about it.
- Enabled instancing on the terrain shader.
- Sorting of opaque objects now respects camera `opaqueSortMode` setting.
- Sorting of opaque objects disables front-to-back sorting flag, when camera settings allow that and the GPU has hidden surface removal.
- LWRP now has a Custom Light Explorer that suits its feature set.
- LWRP now supports Vertex Lit shaders for detail meshes on terrain.
- LWRP now has three interactive Autodesk shaders: Autodesk Interactive, Autodesk Interactive Masked and Autodesk Interactive Transparent.
- [Shader API] The `GetMainLight` and `GetAdditionalLight` functions can now compute shadow attenuation and store it in the new `shadowAttenuation` field in `LightData` struct.
- [Shader API] Added a `VertexPositionInputs` struct that contains vertex position in difference spaces (world, view, hclip).
- [Shader API] Added a `GetVertexPositionInputs` function to get an initialized `VertexPositionInputs`.
- [Shader API] Added a `GetPerObjectLightIndex` function to return the per-object index given a for-loop index.
- [Shader API] Added a `GetShadowCoord` function that takes a `VertexPositionInputs` as input.
- [ShaderLibrary] Added VertexNormalInputs struct that contains data for per-pixel normal computation.
- [ShaderLibrary] Added GetVertexNormalInputs function to return an initialized VertexNormalInputs.

### Changed
- The `RenderingData` struct is now read-only.
- `ScriptableRenderer`always performs a Clear before calling `IRendererSetup::Setup.` 
- `ScriptableRenderPass::Execute` no longer takes `CullResults` as input. Instead, use `RenderingData`as input, since that references `CullResults`.
- `IRendererSetup_Setup` no longer takes `ScriptableRenderContext` and `CullResults` as input.
- Shader includes are now referenced via package relative paths instead of via the deprecated shader export path mechanism https://docs.unity3d.com/2018.3/Documentation/ScriptReference/ShaderIncludePathAttribute.html.
- The LWRP Asset settings were re-organized to be more clear.
- Vertex lighting now controls if additional lights should be shaded per-vertex or per-pixel.
- Renamed all `Local Lights` nomenclature to `Additional Lights`.
- Changed shader naming to conform to our SRP shader code convention.
- [Shader API] Renamed `SpotAttenuation` function to `AngleAttenuation`.
- [Shader API] Renamed `_SHADOWS_ENABLED` keyword to `_MAIN_LIGHT_SHADOWS`
- [Shader API] Renamed `_SHADOWS_CASCADE` keyword to `_MAIN_LIGHT_SHADOWS_CASCADE`
- [Shader API] Renamed `_VERTEX_LIGHTS` keyword to `_ADDITIONAL_LIGHTS_VERTEX`.
- [Shader API] Renamed `_LOCAL_SHADOWS_ENABLED` to `_ADDITIONAL_LIGHT_SHADOWS`
- [Shader API] Renamed `GetLight` function to `GetAdditionalLight`.
- [Shader API] Renamed `GetPixelLightCount` function to `GetAdditionalLightsCount`.
- [Shader API] Renamed `attenuation` to `distanceAttenuation` in `LightData`.
- [Shader API] Renamed `GetLocalLightShadowStrength` function to `GetAdditionalLightShadowStrength`.
- [Shader API] Renamed `SampleScreenSpaceShadowMap` functions to `SampleScreenSpaceShadowmap`.
- [Shader API] Renamed `MainLightRealtimeShadowAttenuation` function to `MainLightRealtimeShadow`.
- [Shader API] Renamed light constants from `Directional` and `Local` to `MainLight` and `AdditionalLights`.
- [Shader API] Renamed `GetLocalLightShadowSamplingData` function to `GetAdditionalLightShadowSamplingData`.
- [Shader API] Removed OUTPUT_NORMAL macro.
- [Shader API] Removed `lightIndex` and `substractiveAttenuation` from `LightData`.
- [Shader API] Removed `ComputeShadowCoord` function. `GetShadowCoord` is provided instead.
- All `LightweightPipeline` references in API and classes are now named `LightweightRenderPipeline`.
- Files no longer have the `Lightweight` prefix.
- Renamed Physically Based shaders to `Lit`, `ParticlesLit`, and `TerrainLit`.
- Renamed Simple Lighting shaders to `SimpleLit`, and `ParticlesSimpleLit`.
- [ShaderLibrary] Renamed `InputSurfacePBR.hlsl`, `InputSurfaceSimple.hlsl`, and `InputSurfaceUnlit` to `LitInput.hlsl`, `SimpleLitInput.hlsl`, and `UnlitInput.hlsl`. These files were moved from the `ShaderLibrary` folder to the`Shaders`.
- [ShaderLibrary] Renamed `LightweightPassLit.hlsl` and `LightweightPassLitSimple.hlsl` to `LitForwardPass.hlsl` and `SimpleLitForwardPass.hlsl`. These files were moved from the `ShaderLibrary` folder to `Shaders`.
- [ShaderLibrary] Renamed `LightweightPassMetaPBR.hlsl`, `LightweightPassMetaSimple.hlsl` and `LighweightPassMetaUnlit` to `LitMetaPass.hlsl`, `SimpleLitMetaPass.hlsl` and `UnlitMetaPass.hlsl`. These files were moved from the `ShaderLibrary` folder to `Shaders`.
- [ShaderLibrary] Renamed `LightweightPassShadow.hlsl` to `ShadowCasterPass.hlsl`. This file was moved to the `Shaders` folder.
- [ShaderLibrary] Renamed `LightweightPassDepthOnly.hlsl` to `DepthOnlyPass.hlsl`. This file was moved to the `Shaders` folder.
- [ShaderLibrary] Renamed `InputSurfaceTerrain.hlsl` to `TerrainLitInput.hlsl`. This file was moved to the `Shaders` folder.
- [ShaderLibrary] Renamed `LightweightPassLitTerrain.hlsl` to `TerrainLitPases.hlsl`. This file was moved to the `Shaders` folder.
- [ShaderLibrary] Renamed `ParticlesPBR.hlsl` to `ParticlesLitInput.hlsl`. This file was moved to the `Shaders` folder.
- [ShaderLibrary] Renamed `InputSurfacePBR.hlsl` to `LitInput.hlsl`. This file was moved to the `Shaders` folder.
- [ShaderLibrary] Renamed `InputSurfaceUnlit.hlsl` to `UnlitInput.hlsl`. This file was moved to the `Shaders` folder.
- [ShaderLibrary] Renamed `InputBuiltin.hlsl` to `UnityInput.hlsl`.
- [ShaderLibrary] Renamed `LightweightPassMetaCommon.hlsl` to `MetaInput.hlsl`.
- [ShaderLibrary] Renamed `InputSurfaceCommon.hlsl` to `SurfaceInput.hlsl`.
- [ShaderLibrary] Removed LightInput struct and GetLightDirectionAndAttenuation. Use GetAdditionalLight function instead.
- [ShaderLibrary] Removed ApplyFog and ApplyFogColor functions. Use MixFog and MixFogColor instead.
- [ShaderLibrary] Removed TangentWorldToNormal function. Use TransformTangentToWorld instead.
- [ShaderLibrary] Removed view direction normalization functions. View direction should always be normalized per pixel for accurate results.
- [ShaderLibrary] Renamed FragmentNormalWS function to NormalizeNormalPerPixel.

### Fixed
- If you have more than 16 lights in a scene, LWRP no longer causes random glitches while rendering lights.
- The Unlit shader now samples Global Illumination correctly.
- The Inspector window for the Unlit shader now displays correctly.
- Reduced GC pressure by removing several per-frame memory allocations.
- The tooltip for the the camera __MSAA__ property now appears correctly.
- Fixed multiple C# code analysis rule violations.
- The fullscreen mesh is no longer recreated upon every call to `ScriptableRenderer.fullscreenMesh`.

## [3.3.0-preview] - 2018-01-01
### Added
- Added callbacks to LWRP that can be attached to a camera (IBeforeCameraRender, IAfterDepthPrePass, IAfterOpaquePass, IAfterOpaquePostProcess, IAfterSkyboxPass, IAfterTransparentPass, IAfterRender)

###Changed
- Clean up LWRP creation of render textures. If we are not going straight to screen ensure that we create both depth and color targets.
- UNITY_DECLARE_FRAMEBUFFER_INPUT and UNITY_READ_FRAMEBUFFER_INPUT macros were added. They are necessary for reading transient attachments.
- UNITY_MATRIX_I_VP is now defined.
- Renamed LightweightForwardRenderer to ScriptableRenderer.
- Moved all light constants to _LightBuffer CBUFFER. Now _PerCamera CBUFFER contains all other per camera constants.
- Change real-time attenuation to inverse square.
- Change attenuation for baked GI to inverse square, to match real-time attenuation.
- Small optimization in light attenuation shader code.

### Fixed
- Lightweight Unlit shader UI doesn't throw an error about missing receive shadow property anymore.

## [3.2.0-preview] - 2018-01-01
### Changed
- Receive Shadows property is now exposed in the material instead of in the renderer.
- The UI for Lightweight asset has been updated with new categories. A more clean structure and foldouts has been added to keep things organized.

### Fixed
- Shadow casters are now properly culled per cascade. (case 1059142)
- Rendering no longer breaks when Android platform is selected in Build Settings. (case 1058812)
- Scriptable passes no longer have missing material references. Now they access cached materials in the renderer.(case 1061353)
- When you change a Shadow Cascade option in the Pipeline Asset, this no longer warns you that you've exceeded the array size for the _WorldToShadow property.
- Terrain shader optimizations.

## [3.1.0-preview] - 2018-01-01

### Fixed
- Fixed assert errors caused by multi spot lights
- Fixed LWRP-DirectionalShadowConstantBuffer params setting

## [3.0.0-preview] - 2018-01-01
### Added
- Added camera additional data component to control shadows, depth and color texture.
- pipeline now uses XRSEttings.eyeTextureResolutionScale as renderScale when in XR.
- New pass architecture. Allows for custom passes to be written and then used on a per camera basis in LWRP

### Changed
- Shadow rendering has been optimized for the Mali Utgard architecture by removing indexing and avoiding divisions for orthographic projections. This reduces the frame time by 25% on the Overdraw benchmark.
- Removed 7x7 tent filtering when using cascades.
- Screenspace shadow resolve is now only done when rendering shadow cascades.
- Updated the UI for the Lighweight pipeline asset.
- Update assembly definitions to output assemblies that match Unity naming convention (Unity.*).

### Fixed
- Post-processing now works with VR on PC.
- PS4 compiler error
- Fixed VR multiview rendering by forcing MSAA to be off. There's a current issue in engine that breaks MSAA and Texture2DArray.
- Fixed UnityPerDraw CB layout
- GLCore compute buffer compiler error
- Occlusion strength not being applied on LW standard shaders
- CopyDepth pass is being called even when a depth from prepass is available
- GLES2 shader compiler error in IntegrationTests
- Can't set RenderScale and ShadowDistance by script
- VR Single Pass Instancing shadows
- Fixed compilation errors on Nintendo Switch (limited XRSetting support).

## [2.0.0-preview] - 2018-01-01

### Added
- Explicit render target load/store actions were added to improve tile utilization
- Camera opaque color can be requested on the pipeline asset. It can be accessed in the shader by defining a _CameraOpaqueTexture. This can be used as an alternative to GrabPass.
- Dynamic Batching can be enabled in the pipeline asset
- Pipeline now strips unused or invalid variants and passes based on selected pipeline capabilities in the asset. This reduces build and memory consuption on target.
- Shader stripping settings were added to pipeline asset

### Changed
#### Pipeline
- Pipeline code is now more modular and extensible. A ForwardRenderer class is initialized by the pipeline with RenderingData and it's responsible for enqueueing and executing passes. In the future pluggable renderers will be supported.
- On mobile 1 directional light + up to 4 local lights (point or spot) are computed
- On other platforms 1 directional light + up to 8 local lights are computed
- Multiple shadow casting lights are supported. Currently only 1 directional + 4 spots light shadows.
#### Shading Framework
- Directional Lights are always considered a main light in shader. They have a fast shading path with no branching and no indexing.
- GetMainLight() is provided in shader to initialize Light struct with main light shading data. 
- Directional lights have a dedicated shadowmap for performance reasons. Shadow coord always comes from interpolator.
- MainLigthRealtimeShadowAttenuation(float4 shadowCoord) is provided to compute main light realtime shadows.
- Spot and Point lights are always shaded in the light loop. Branching on uniform and indexing happens when shading them.
- GetLight(half index, float3 positionWS) is provided in shader to initialize Light struct for spot and point lights.
- Spot light shadows are baked into a single shadow atlas.
- Shadow coord for spot lights is always computed on fragment.
- Use LocalLightShadowAttenuation(int lightIndex, float3 positionWS) to comppute realtime shadows for spot lights.

### Fixed
- Issue that was causing VR on Android to render black
- Camera viewport issues
- UWP build issues
- Prevent nested camera rendering in the pipeline

## [1.1.4-preview] - 2018-01-01

### Added
 - Terrain and grass shaders ported
 - Updated materials and shader default albedo and specular color to midgrey.
 - Exposed _ScaledScreenParams to shader. It works the same as _ScreenParams but takes pipeline RenderScale into consideration
 - Performance Improvements in mobile

### Fixed
 - SRP Shader library issue that was causing all constants to be highp in mobile
 - shader error that prevented LWRP to build to UWP
 - shader compilation errors in Linux due to case sensitive includes
 - Rendering Texture flipping issue
 - Standard Particles shader cutout and blending modes
 - crash caused by using projectors
 - issue that was causing Shadow Strength to not be computed on mobile
 - Material Upgrader issue that caused editor to SoftLocks
 - GI in Unlit shader
 - Null reference in the Unlit material shader GUI

## [1.1.2-preview] - 2018-01-01

### Changed
 - Performance improvements in mobile  

### Fixed
 - Shadows on GLES 2.0
 - CPU performance regression in shadow rendering
 - Alpha clip shadow issues
 - Unmatched command buffer error message
 - Null reference exception caused by missing resource in LWRP
 - Issue that was causing Camera clear flags was being ignored in mobile


## [1.1.1-preview] - 2018-01-01

### Added
 - Added Cascade Split selection UI
 - Added SHADER_HINT_NICE_QUALITY. If user defines this to 1 in the shader Lightweight pipeline will favor quality even on mobile platforms.

### Changed
 - Shadowmap uses 16bit format instead of 32bit.
 - Small shader performance improvements

### Fixed
 - Subtractive Mode
 - Shadow Distance does not accept negative values anymore


## [0.1.24] - 2018-01-01

### Added
 - Added Light abstraction layer on lightweight shader library.
 - Added HDR global setting on pipeline asset. 
 - Added Soft Particles settings on pipeline asset.
 - Ported particles shaders to SRP library

### Changed
 - HDR RT now uses what format is configured in Tier settings.
 - Refactored lightweight standard shaders and shader library to improve ease of use.
 - Optimized tile LOAD op on mobile.
 - Reduced GC pressure
 - Reduced shader variant count by ~56% by improving fog and lightmap keywords
 - Converted LW shader library files to use real/half when necessary.

### Fixed
 - Realtime shadows on OpenGL
 - Shader compiler errors in GLES 2.0
 - Issue sorting issues when BeforeTransparent custom fx was enabled.
 - VR single pass rendering.
 - Viewport rendering issues when rendering to backbuffer.
 - Viewport rendering issues when rendering to with MSAA turned off.
 - Multi-camera rendering.

## [0.1.23] - 2018-01-01

### Added
 - UI Improvements (Rendering features not supported by LW are hidden)

### Changed
 - Shaders were ported to the new SRP shader library. 
 - Constant Buffer refactor to use new Batcher
 - Shadow filtering and bias improved.
 - Pipeline now updates color constants in gamma when in Gamma colorspace.
 - Optimized ALU and CB usage on Shadows.
 - Reduced shader variant count by ~33% by improving shadow and light classification keywords
 - Default resources were removed from the pipeline asset.

### Fixed
 - Fixed shader include path when using SRP from package manager.
 - Fixed spot light attenuation to match Unity Built-in pipeline.
 - Fixed depth pre-pass clearing issue.

## [0.1.12] - 2018-01-01

### Added
 - Standard Unlit shader now has an option to sample GI.
 - Added Material Upgrader for stock Unity Mobile and Legacy Shaders.
 - UI improvements

### Changed
- Realtime shadow filtering was improved. 

### Fixed
 - Fixed an issue that was including unreferenced shaders in the build.
 - Fixed a null reference caused by Particle System component lights.<|MERGE_RESOLUTION|>--- conflicted
+++ resolved
@@ -29,11 +29,8 @@
 - Added support for clear coat material feature in the Lit shader.
 - Added option to disable XR autotests on test settings.
 - Added option to enable/disable Adaptive Performance when it's package is available.
-<<<<<<< HEAD
+- Added support for 3DsMax's 2021 Simplified Physical Material from FBX files in the Model Importer.
 - Added GI to SpeedTree
-=======
-- Added support for 3DsMax's 2021 Simplified Physical Material from FBX files in the Model Importer.
->>>>>>> 4e5b80ff
 
 ### Changed
 
