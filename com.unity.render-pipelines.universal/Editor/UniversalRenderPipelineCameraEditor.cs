using System;
using System.Collections.Generic;
using System.Linq;
using UnityEditor.AnimatedValues;
using UnityEditor.SceneManagement;
using UnityEditorInternal;
using UnityEngine;
using UnityEngine.Rendering;
using UnityEngine.Rendering.Universal;
using Object = UnityEngine.Object;

namespace UnityEditor.Rendering.Universal
{
    [CustomEditorForRenderPipeline(typeof(Camera), typeof(UniversalRenderPipelineAsset))]
    [CanEditMultipleObjects]
    class UniversalRenderPipelineCameraEditor : CameraEditor
    {
        internal enum BackgroundType
        {
            Skybox = 0,
            SolidColor,
            DontCare,
        }

        static class Styles
        {
            // Groups
            public static GUIContent commonCameraSettingsText = EditorGUIUtility.TrTextContent("Projection", "These settings control how the camera views the world.");
            public static GUIContent environmentSettingsText = EditorGUIUtility.TrTextContent("Environment", "These settings control what the camera background looks like.");
            public static GUIContent outputSettingsText = EditorGUIUtility.TrTextContent("Output", "These settings control how the camera output is formatted.");
            public static GUIContent renderingSettingsText = EditorGUIUtility.TrTextContent("Rendering", "These settings control for the specific rendering features for this camera.");
            public static GUIContent stackSettingsText = EditorGUIUtility.TrTextContent("Stack", "The list of overlay cameras assigned to this camera.");

            public static GUIContent backgroundType = EditorGUIUtility.TrTextContent("Background Type", "Controls how to initialize the Camera's background.\n\nSkybox initializes camera with Skybox, defaulting to a background color if no skybox is found.\n\nSolid Color initializes background with the background color.\n\nUninitialized has undefined values for the camera background. Use this only if you are rendering all pixels in the Camera's view.");
            public static GUIContent cameraType = EditorGUIUtility.TrTextContent("Render Type", "Controls which type of camera this is.");
            public static GUIContent renderingShadows = EditorGUIUtility.TrTextContent("Render Shadows", "Makes this camera render shadows.");
            public static GUIContent requireDepthTexture = EditorGUIUtility.TrTextContent("Depth Texture", "On makes this camera create a _CameraDepthTexture, which is a copy of the rendered depth values.\nOff makes the camera not create a depth texture.\nUse Pipeline Settings applies settings from the Render Pipeline Asset.");
            public static GUIContent requireOpaqueTexture = EditorGUIUtility.TrTextContent("Opaque Texture", "On makes this camera create a _CameraOpaqueTexture, which is a copy of the rendered view.\nOff makes the camera not create an opaque texture.\nUse Pipeline Settings applies settings from the Render Pipeline Asset.");
            public static GUIContent allowMSAA = EditorGUIUtility.TrTextContent("MSAA", "Use Multi Sample Anti-Aliasing to reduce aliasing.");
            public static GUIContent allowHDR = EditorGUIUtility.TrTextContent("HDR", "High Dynamic Range gives you a wider range of light intensities, so your lighting looks more realistic. With it, you can still see details and experience less saturation even with bright light.", (Texture) null);
            public static GUIContent priority = EditorGUIUtility.TrTextContent("Priority", "A camera with a higher priority is drawn on top of a camera with a lower priority [ -100, 100 ].");
            public static GUIContent clearDepth = EditorGUIUtility.TrTextContent("Clear Depth", "If enabled, depth from the previous camera will be cleared.");

            public static GUIContent rendererType = EditorGUIUtility.TrTextContent("Renderer", "Controls which renderer this camera uses.");

            public static GUIContent volumeLayerMask = EditorGUIUtility.TrTextContent("Volume Mask", "This camera will only be affected by volumes in the selected scene-layers.");
            public static GUIContent volumeTrigger = EditorGUIUtility.TrTextContent("Volume Trigger", "A transform that will act as a trigger for volume blending. If none is set, the camera itself will act as a trigger.");

            public static GUIContent renderPostProcessing = EditorGUIUtility.TrTextContent("Post Processing", "Enable this to make this camera render post-processing effects.");
            public static GUIContent antialiasing = EditorGUIUtility.TrTextContent("Anti-aliasing", "The anti-aliasing method to use.");
            public static GUIContent antialiasingQuality = EditorGUIUtility.TrTextContent("Quality", "The quality level to use for the selected anti-aliasing method.");
            public static GUIContent stopNaN = EditorGUIUtility.TrTextContent("Stop NaN", "Automatically replaces NaN/Inf in shaders by a black pixel to avoid breaking some effects. This will affect performances and should only be used if you experience NaN issues that you can't fix. Has no effect on GLES2 platforms.");
            public static GUIContent dithering = EditorGUIUtility.TrTextContent("Dithering", "Applies 8-bit dithering to the final render to reduce color banding.");

#if ENABLE_VR && ENABLE_XR_MODULE
            public static GUIContent[] xrTargetEyeOptions =
            {
                new GUIContent("None"),
                new GUIContent("Both"),
            };
            public static int[] xrTargetEyeValues = { 0, 1 };
            public static readonly GUIContent xrTargetEye = EditorGUIUtility.TrTextContent("Target Eye", "Allows XR rendering if target eye sets to both eye. Disable XR for this camera otherwise.");
#endif
            public static readonly GUIContent targetTextureLabel = EditorGUIUtility.TrTextContent("Output Texture", "The texture to render this camera into, if none then this camera renders to screen.");

            public static readonly string hdrDisabledWarning = "HDR rendering is disabled in the Universal Render Pipeline asset.";
            public static readonly string mssaDisabledWarning = "Anti-aliasing is disabled in the Universal Render Pipeline asset.";

            public static readonly string missingRendererWarning = "The currently selected Renderer is missing form the Universal Render Pipeline asset.";
            public static readonly string noRendererError = "There are no valid Renderers available on the Universal Render Pipeline asset.";

            public static GUIContent[] cameraBackgroundType =
            {
                new GUIContent("Skybox"),
                new GUIContent("Solid Color"),
                new GUIContent("Uninitialized"),
            };

            public static int[] cameraBackgroundValues = { 0, 1, 2};

            // Using the pipeline Settings
            public static GUIContent[] displayedCameraOptions =
            {
                new GUIContent("Off"),
                new GUIContent("Use Pipeline Settings"),
            };

            public static int[] cameraOptions = { 0, 1 };

            // Camera Types
            public static List<GUIContent> m_CameraTypeNames = null;
            public static readonly string[] cameraTypeNames = Enum.GetNames(typeof(CameraRenderType));

            // Beautified anti-aliasing options
            public static GUIContent[] antialiasingOptions =
            {
                new GUIContent("None"),
                new GUIContent("Fast Approximate Anti-aliasing (FXAA)"),
                new GUIContent("Subpixel Morphological Anti-aliasing (SMAA)"),
            };
            public static int[] antialiasingValues = { 0, 1, 2};
        }

        ReorderableList m_LayerList;

        public Camera camera { get { return target as Camera; } }
        static List<Camera> k_Cameras;

        List<Camera> validCameras = new List<Camera>();
        // This is the valid list of types, so if we need to add more types we just add it here.
        List<CameraRenderType> validCameraTypes = new List<CameraRenderType>{CameraRenderType.Overlay};
        List<Camera> errorCameras = new List<Camera>();
        Texture2D m_ErrorIcon;

        // Temporary saved bools for foldout header
        SavedBool m_CommonCameraSettingsFoldout;
        SavedBool m_EnvironmentSettingsFoldout;
        SavedBool m_OutputSettingsFoldout;
        SavedBool m_RenderingSettingsFoldout;
        SavedBool m_StackSettingsFoldout;

        // Animation Properties
        public bool isSameClearFlags { get { return !settings.clearFlags.hasMultipleDifferentValues; } }
        public bool isSameOrthographic { get { return !settings.orthographic.hasMultipleDifferentValues; } }

        Dictionary<Object, UniversalAdditionalCameraData> m_AdditionalCameraDatas = new Dictionary<Object, UniversalAdditionalCameraData>();
        SerializedObject m_AdditionalCameraDataSO;

        readonly AnimBool m_ShowBGColorAnim = new AnimBool();
        readonly AnimBool m_ShowOrthoAnim = new AnimBool();
        readonly AnimBool m_ShowTargetEyeAnim = new AnimBool();

        SerializedProperty m_AdditionalCameraDataRenderShadowsProp;
        SerializedProperty m_AdditionalCameraDataRenderDepthProp;
        SerializedProperty m_AdditionalCameraDataRenderOpaqueProp;
        SerializedProperty m_AdditionalCameraDataRendererProp;
        SerializedProperty m_AdditionalCameraDataCameraTypeProp;
		SerializedProperty m_AdditionalCameraDataCameras;
        SerializedProperty m_AdditionalCameraDataVolumeLayerMask;
        SerializedProperty m_AdditionalCameraDataVolumeTrigger;
        SerializedProperty m_AdditionalCameraDataRenderPostProcessing;
        SerializedProperty m_AdditionalCameraDataAntialiasing;
        SerializedProperty m_AdditionalCameraDataAntialiasingQuality;
        SerializedProperty m_AdditionalCameraDataStopNaN;
        SerializedProperty m_AdditionalCameraDataDithering;
        SerializedProperty m_AdditionalCameraClearDepth;
#if ENABLE_VR && ENABLE_XR_MODULE
        SerializedProperty m_AdditionalCameraDataAllowXRRendering;
#endif
        void SetAnimationTarget(AnimBool anim, bool initialize, bool targetValue)
        {
            if (initialize)
            {
                anim.value = targetValue;
                anim.valueChanged.AddListener(Repaint);
            }
            else
            {
                anim.target = targetValue;
            }
        }

        void UpdateAnimationValues(bool initialize)
        {
            SetAnimationTarget(m_ShowBGColorAnim, initialize, isSameClearFlags && (camera.clearFlags == CameraClearFlags.SolidColor || camera.clearFlags == CameraClearFlags.Skybox));
            SetAnimationTarget(m_ShowOrthoAnim, initialize, isSameOrthographic && camera.orthographic);
            SetAnimationTarget(m_ShowTargetEyeAnim, initialize, settings.targetEye.intValue != (int)StereoTargetEyeMask.Both);
        }

        void UpdateCameraTypeIntPopupData()
        {
            if (Styles.m_CameraTypeNames == null)
            {
                Styles.m_CameraTypeNames = new List<GUIContent>();
                foreach (string typeName in Styles.cameraTypeNames)
                {
                    Styles.m_CameraTypeNames.Add(new GUIContent(typeName));
                }
            }
        }

        public new void OnEnable()
        {
            base.OnEnable();

            m_CommonCameraSettingsFoldout = new SavedBool($"{target.GetType()}.CommonCameraSettingsFoldout", false);
            m_EnvironmentSettingsFoldout = new SavedBool($"{target.GetType()}.EnvironmentSettingsFoldout", false);
            m_OutputSettingsFoldout = new SavedBool($"{target.GetType()}.OutputSettingsFoldout", false);
            m_RenderingSettingsFoldout = new SavedBool($"{target.GetType()}.RenderingSettingsFoldout", false);
            m_StackSettingsFoldout = new SavedBool($"{target.GetType()}.StackSettingsFoldout", false);

            var additionalCameraList = new List<Object>();
            foreach (var cameraTarget in targets)
            {
                var additionData = (cameraTarget as Component).gameObject.GetComponent<UniversalAdditionalCameraData>();
                if(additionData == null)
                    additionData = (cameraTarget as Component).gameObject.AddComponent<UniversalAdditionalCameraData>();
                m_AdditionalCameraDatas[cameraTarget] = additionData;
                additionalCameraList.Add(additionData);
            }
            m_ErrorIcon = EditorGUIUtility.Load("icons/console.erroricon.sml.png") as Texture2D;
            validCameras.Clear();
            errorCameras.Clear();
            settings.OnEnable();

            init(additionalCameraList);

            UpdateAnimationValues(true);
            UpdateCameraTypeIntPopupData();

            UpdateCameras();
        }
        void UpdateCameras()
        {
            var o = new PropertyFetcher<UniversalAdditionalCameraData>(m_AdditionalCameraDataSO);
            m_AdditionalCameraDataCameras = o.Find("m_Cameras");

            var camType = (CameraRenderType)m_AdditionalCameraDataCameraTypeProp.intValue;
            if (camType == CameraRenderType.Base)
            {
                m_LayerList = new ReorderableList(m_AdditionalCameraDataSO, m_AdditionalCameraDataCameras, true, false, true, true);

                m_LayerList.drawElementCallback += DrawElementCallback;
                m_LayerList.onSelectCallback += SelectElement;
                m_LayerList.onRemoveCallback = list =>
                {
                    m_AdditionalCameraDataCameras.DeleteArrayElementAtIndex(list.index);
                    ReorderableList.defaultBehaviours.DoRemoveButton(list);
                    m_AdditionalCameraDataSO.ApplyModifiedProperties();
                };

                m_LayerList.onAddDropdownCallback = (rect, list) => AddCameraToCameraList(rect, list);
            }
        }

        void SelectElement(ReorderableList list)
        {
            var element = m_AdditionalCameraDataCameras.GetArrayElementAtIndex(list.index);
            var cam = element.objectReferenceValue as Camera;
            if (Event.current.clickCount == 2)
            {
                Selection.activeObject = cam;
            }

            EditorGUIUtility.PingObject(cam);
        }

        static GUIContent s_TextImage = new GUIContent();
        static GUIContent TempContent(string text, string tooltip, Texture i)
        {
            s_TextImage.image = i;
            s_TextImage.text = text;
            s_TextImage.tooltip = tooltip;
            return s_TextImage;
        }

        GUIContent m_NameContent = new GUIContent();

        void DrawElementCallback(Rect rect, int index, bool isActive, bool isFocused)
        {
            rect.height = EditorGUIUtility.singleLineHeight;
            rect.y += 1;

            var element = m_AdditionalCameraDataCameras.GetArrayElementAtIndex(index);

            var cam = element.objectReferenceValue as Camera;
            if (cam != null)
            {
                bool warning = false;
                string warningInfo = "";
                var type = cam.gameObject.GetComponent<UniversalAdditionalCameraData>().renderType;
                if (!validCameraTypes.Contains(type))
                {
                    warning = true;
                    warningInfo += "Not a supported type";
                    if (!errorCameras.Contains(cam))
                    {
                        errorCameras.Add(cam);
                    }
                }
                else if (errorCameras.Contains(cam))
                {
                    errorCameras.Remove(cam);
                }

                var labelWidth = EditorGUIUtility.labelWidth;
                EditorGUIUtility.labelWidth -= 20f;
                if (warning)
                {
                    GUIStyle errorStyle = new GUIStyle(EditorStyles.label) { padding = new RectOffset { left = -16 } };
                    m_NameContent.text = cam.name;
                    EditorGUI.LabelField(rect, m_NameContent, TempContent(type.GetName(), warningInfo, m_ErrorIcon), errorStyle);
                }
                else
                {
                    EditorGUI.LabelField(rect, cam.name, type.ToString());

                    // Printing if Post Processing is on or not.
                    var isPostActive = cam.gameObject.GetComponent<UniversalAdditionalCameraData>().renderPostProcessing;
                    if (isPostActive)
                    {
                        Rect selectRect = new Rect(rect.width - 20, rect.y, 50, EditorGUIUtility.singleLineHeight);

                        EditorGUI.LabelField(selectRect, "PP");
                    }
                }

                EditorGUIUtility.labelWidth = labelWidth;
            }
            else
            {
                // HIG doesnt allow us to remove data on a re-draw and without a user input.
                GUIStyle errorStyle = new GUIStyle(EditorStyles.label) { padding = new RectOffset { left = -16 } };
                m_NameContent.text = "MISSING CAMERA";
                string warningInfo = "Camera is missing";
                EditorGUI.LabelField(rect, m_NameContent, TempContent("", warningInfo, m_ErrorIcon), errorStyle);

                // Need to clean out the errorCamera list here.
                errorCameras.Clear();
            }
        }

        // Modified version of StageHandle.FindComponentsOfType<T>()
        // This version more closely represents unity object referencing restrictions.
        // I added these restrictions:
        // - Can not reference scene object outside scene
        // - Can not reference cross scenes
        // - Can reference child objects if it is prefab
        Camera[] FindCamerasToReference(GameObject gameObject)
        {
            var scene = gameObject.scene;

            var inScene = !EditorUtility.IsPersistent(camera) || scene.IsValid();
            var inPreviewScene = EditorSceneManager.IsPreviewScene(scene) && scene.IsValid();
            var inCurrentScene = !EditorUtility.IsPersistent(camera) && scene.IsValid();

            Camera[] cameras = Resources.FindObjectsOfTypeAll<Camera>();
            List<Camera> result = new List<Camera>();
            if (!inScene)
            {
                foreach (var camera in cameras)
                {
                    if (camera.transform.IsChildOf(gameObject.transform))
                        result.Add(camera);
                }
            }
            else if (inPreviewScene)
            {
                foreach (var camera in cameras)
                {
                    if (camera.gameObject.scene == scene)
                        result.Add(camera);
                }
            }
            else if (inCurrentScene)
            {
                foreach (var camera in cameras)
                {
                    if (!EditorUtility.IsPersistent(camera) && !EditorSceneManager.IsPreviewScene(camera.gameObject.scene) && camera.gameObject.scene == scene)
                        result.Add(camera);
                }
            }

            return result.ToArray();
        }

        void AddCameraToCameraList(Rect rect, ReorderableList list)
        {
            // Need to do clear the list here otherwise the meu just fills up with more and more entries
            validCameras.Clear();
            var allCameras = FindCamerasToReference(camera.gameObject);
            foreach (var camera in allCameras)
            {
                var component = camera.gameObject.GetComponent<UniversalAdditionalCameraData>();
                if (component != null)
                {
                    if (validCameraTypes.Contains(component.renderType))
                    {
                        validCameras.Add(camera);
                    }
                }
            }

            var names = new GUIContent[validCameras.Count];
            for (int i = 0; i < validCameras.Count; ++i)
            {
                names[i] = new GUIContent((i+1) + " " + validCameras[i].name);
            }

            if (!validCameras.Any())
            {
                names = new GUIContent[1];
                names[0] = new GUIContent("No Overlay Cameras exist.");
            }
            EditorUtility.DisplayCustomMenu(rect, names, -1, AddCameraToCameraListMenuSelected, null);
        }

        void AddCameraToCameraListMenuSelected(object userData, string[] options, int selected)
        {
            if(!validCameras.Any())
                return;

            var length = m_AdditionalCameraDataCameras.arraySize;
            ++m_AdditionalCameraDataCameras.arraySize;
            m_AdditionalCameraDataCameras.serializedObject.ApplyModifiedProperties();
            m_AdditionalCameraDataCameras.GetArrayElementAtIndex(length).objectReferenceValue = validCameras[selected];
            m_AdditionalCameraDataCameras.serializedObject.ApplyModifiedProperties();
        }

        void init(List<Object> additionalCameraData)
        {
            if(additionalCameraData == null)
                return;

            m_AdditionalCameraDataSO = new SerializedObject(additionalCameraData.ToArray());
            m_AdditionalCameraDataRenderShadowsProp = m_AdditionalCameraDataSO.FindProperty("m_RenderShadows");
            m_AdditionalCameraDataRenderDepthProp = m_AdditionalCameraDataSO.FindProperty("m_RequiresDepthTextureOption");
            m_AdditionalCameraDataRenderOpaqueProp = m_AdditionalCameraDataSO.FindProperty("m_RequiresOpaqueTextureOption");
            m_AdditionalCameraDataRendererProp = m_AdditionalCameraDataSO.FindProperty("m_RendererIndex");
            m_AdditionalCameraDataVolumeLayerMask = m_AdditionalCameraDataSO.FindProperty("m_VolumeLayerMask");
            m_AdditionalCameraDataVolumeTrigger = m_AdditionalCameraDataSO.FindProperty("m_VolumeTrigger");
            m_AdditionalCameraDataRenderPostProcessing = m_AdditionalCameraDataSO.FindProperty("m_RenderPostProcessing");
            m_AdditionalCameraDataAntialiasing = m_AdditionalCameraDataSO.FindProperty("m_Antialiasing");
            m_AdditionalCameraDataAntialiasingQuality = m_AdditionalCameraDataSO.FindProperty("m_AntialiasingQuality");
            m_AdditionalCameraDataStopNaN = m_AdditionalCameraDataSO.FindProperty("m_StopNaN");
            m_AdditionalCameraDataDithering = m_AdditionalCameraDataSO.FindProperty("m_Dithering");
            m_AdditionalCameraClearDepth = m_AdditionalCameraDataSO.FindProperty("m_ClearDepth");
            m_AdditionalCameraDataCameraTypeProp = m_AdditionalCameraDataSO.FindProperty("m_CameraType");
            m_AdditionalCameraDataCameras = m_AdditionalCameraDataSO.FindProperty("m_Cameras");
#if ENABLE_VR && ENABLE_XR_MODULE
            m_AdditionalCameraDataAllowXRRendering = m_AdditionalCameraDataSO.FindProperty("m_AllowXRRendering");
#endif
        }

        public new void OnDisable()
        {
            base.OnDisable();
            m_ShowBGColorAnim.valueChanged.RemoveListener(Repaint);
            m_ShowOrthoAnim.valueChanged.RemoveListener(Repaint);
            m_ShowTargetEyeAnim.valueChanged.RemoveListener(Repaint);
        }

        BackgroundType GetBackgroundType(CameraClearFlags clearFlags)
        {
            switch (clearFlags)
            {
                case CameraClearFlags.Skybox:
                    return BackgroundType.Skybox;
                case CameraClearFlags.Nothing:
                    return BackgroundType.DontCare;

                // DepthOnly is not supported by design in UniversalRP. We upgrade it to SolidColor
                default:
                    return BackgroundType.SolidColor;
            }
        }

        public override void OnInspectorGUI()
        {
            var rpAsset = GraphicsSettings.renderPipelineAsset as UniversalRenderPipelineAsset;
            if(rpAsset == null)
			{
                base.OnInspectorGUI();
                return;
			}

            settings.Update();
            m_AdditionalCameraDataSO.Update();
            UpdateAnimationValues(false);

            // Get the type of Camera we are using
            CameraRenderType camType = (CameraRenderType)m_AdditionalCameraDataCameraTypeProp.intValue;

            DrawCameraType();

            EditorGUILayout.Space();
            // If we have different cameras selected that are of different types we do not allow multi editing and we do not draw any more UI.
            if (m_AdditionalCameraDataCameraTypeProp.hasMultipleDifferentValues)
            {
                EditorGUILayout.HelpBox("Cannot multi edit cameras of different types.", MessageType.Info);
                return;
            }

            EditorGUI.indentLevel++;

            DrawCommonSettings();
            DrawRenderingSettings(camType, rpAsset);
            DrawEnvironmentSettings(camType);

            // Settings only relevant to base cameras
            if (camType == CameraRenderType.Base)
            {
                DrawOutputSettings(rpAsset);
                DrawStackSettings();
            }

            EditorGUI.indentLevel--;
	        settings.ApplyModifiedProperties();
            m_AdditionalCameraDataSO.ApplyModifiedProperties();
        }

        void DrawCommonSettings()
        {
            m_CommonCameraSettingsFoldout.value = EditorGUILayout.BeginFoldoutHeaderGroup(m_CommonCameraSettingsFoldout.value, Styles.commonCameraSettingsText);
            if (m_CommonCameraSettingsFoldout.value)
            {
                settings.DrawProjection();
                settings.DrawClippingPlanes();
                EditorGUILayout.Space();
                EditorGUILayout.Space();
            }
            EditorGUILayout.EndFoldoutHeaderGroup();
        }

        void DrawStackSettings()
        {
            m_StackSettingsFoldout.value = EditorGUILayout.BeginFoldoutHeaderGroup(m_StackSettingsFoldout.value, Styles.stackSettingsText);
            if (m_AdditionalCameraDataCameras.hasMultipleDifferentValues)
            {
                EditorGUILayout.HelpBox("Cannot multi edit stack of multiple cameras.", MessageType.Info);
                EditorGUILayout.EndFoldoutHeaderGroup();
                return;
            }

            ScriptableRenderer.RenderingFeatures supportedRenderingFeatures = m_AdditionalCameraDatas[target]?.scriptableRenderer?.supportedRenderingFeatures;

            if (supportedRenderingFeatures != null && supportedRenderingFeatures.cameraStacking == false)
            {
                EditorGUILayout.HelpBox("The renderer used by this camera doesn't support camera stacking. Only Base camera will render.", MessageType.Warning);
                return;
            }

            if (m_StackSettingsFoldout.value)
            {
                m_LayerList.DoLayoutList();
                m_AdditionalCameraDataSO.ApplyModifiedProperties();

                if (errorCameras.Any())
                {
                    string errorString = "These cameras are not of a valid type:\n";
                    string validCameras = "";
                    foreach (var errorCamera in errorCameras)
                    {
                        errorString += errorCamera.name + "\n";
                    }

                    foreach (var validCameraType in validCameraTypes)
                    {
                        validCameras += validCameraType + "  ";
                    }
                    errorString += "Valid types are " + validCameras;
                    EditorGUILayout.HelpBox(errorString, MessageType.Warning);
                }
                EditorGUILayout.Space();
                EditorGUILayout.Space();
            }
            EditorGUILayout.EndFoldoutHeaderGroup();
        }

        void DrawEnvironmentSettings(CameraRenderType camType)
        {
            m_EnvironmentSettingsFoldout.value = EditorGUILayout.BeginFoldoutHeaderGroup(m_EnvironmentSettingsFoldout.value, Styles.environmentSettingsText);
            if (m_EnvironmentSettingsFoldout.value)
            {
                if (camType == CameraRenderType.Base)
                {
                    DrawClearFlags();
                    if (!settings.clearFlags.hasMultipleDifferentValues)
                    {
                        if (GetBackgroundType((CameraClearFlags)settings.clearFlags.intValue) == BackgroundType.SolidColor)
                        {
                            using (var group = new EditorGUILayout.FadeGroupScope(m_ShowBGColorAnim.faded))
                            {
                                if (group.visible)
                                {
                                    settings.DrawBackgroundColor();
                                }
                            }
                        }
                    }
                }
                DrawVolumes();
                EditorGUILayout.Space();
                EditorGUILayout.Space();
            }
            EditorGUILayout.EndFoldoutHeaderGroup();
        }

        void DrawRenderingSettings(CameraRenderType camType, UniversalRenderPipelineAsset rpAsset)
        {
            m_RenderingSettingsFoldout.value = EditorGUILayout.BeginFoldoutHeaderGroup(m_RenderingSettingsFoldout.value, Styles.renderingSettingsText);
            if (m_RenderingSettingsFoldout.value)
            {
                DrawRenderer(rpAsset);

                if (camType == CameraRenderType.Base)
                {
                    DrawPostProcessing();
                }
                else if (camType == CameraRenderType.Overlay)
                {
                    DrawPostProcessingOverlay();
                    EditorGUILayout.PropertyField(m_AdditionalCameraClearDepth, Styles.clearDepth);
                    m_AdditionalCameraDataSO.ApplyModifiedProperties();
                }

                DrawRenderShadows();

                if (camType == CameraRenderType.Base)
                {
                    DrawPriority();
                    DrawOpaqueTexture();
                    DrawDepthTexture();
                }

                settings.DrawCullingMask();
                settings.DrawOcclusionCulling();

                EditorGUILayout.Space();
                EditorGUILayout.Space();
            }
            EditorGUILayout.EndFoldoutHeaderGroup();
        }

        void DrawPostProcessingOverlay()
        {
            EditorGUILayout.PropertyField(m_AdditionalCameraDataRenderPostProcessing, Styles.renderPostProcessing);
        }

        void DrawOutputSettings(UniversalRenderPipelineAsset rpAsset)
        {
            m_OutputSettingsFoldout.value = EditorGUILayout.BeginFoldoutHeaderGroup(m_OutputSettingsFoldout.value, Styles.outputSettingsText);
            if (m_OutputSettingsFoldout.value)
            {
                DrawTargetTexture(rpAsset);

                if (camera.targetTexture == null)
                {
                    DrawHDR();
                    DrawMSAA();
                    settings.DrawNormalizedViewPort();
                    settings.DrawDynamicResolution();
                    settings.DrawMultiDisplay();
                }
                else
                {
                    settings.DrawNormalizedViewPort();
                }
#if ENABLE_VR && ENABLE_XR_MODULE
                DrawXRRendering();
#endif
                EditorGUILayout.Space();
                EditorGUILayout.Space();
            }
            EditorGUILayout.EndFoldoutHeaderGroup();
        }

        void DrawCameraType()
        {
            EditorGUI.BeginChangeCheck();
            EditorGUILayout.PropertyField(m_AdditionalCameraDataCameraTypeProp, Styles.cameraType);
            if (EditorGUI.EndChangeCheck())
            {
                UpdateCameras();
            }
        }

        void DrawClearFlags()
        {
            // Converts between ClearFlags and Background Type.
            BackgroundType backgroundType = GetBackgroundType((CameraClearFlags) settings.clearFlags.intValue);
            EditorGUI.showMixedValue = settings.clearFlags.hasMultipleDifferentValues;

            EditorGUI.BeginChangeCheck();
            Rect controlRect = EditorGUILayout.GetControlRect(true);
            EditorGUI.BeginProperty(controlRect, Styles.backgroundType, settings.clearFlags);

            BackgroundType selectedType = (BackgroundType)EditorGUI.IntPopup(controlRect, Styles.backgroundType, (int)backgroundType,
                Styles.cameraBackgroundType, Styles.cameraBackgroundValues);
            EditorGUI.EndProperty();

            if (EditorGUI.EndChangeCheck())
            {
                CameraClearFlags selectedClearFlags;
                switch (selectedType)
                {
                    case BackgroundType.Skybox:
                        selectedClearFlags = CameraClearFlags.Skybox;
                        break;

                    case BackgroundType.DontCare:
                        selectedClearFlags = CameraClearFlags.Nothing;
                        break;

                    default:
                        selectedClearFlags = CameraClearFlags.SolidColor;
                        break;
                }

                settings.clearFlags.intValue = (int) selectedClearFlags;
            }
        }

        void DrawPriority()
        {
            EditorGUILayout.PropertyField(settings.depth, Styles.priority);
        }

        void DrawHDR()
        {
            Rect controlRect = EditorGUILayout.GetControlRect(true);
            EditorGUI.BeginProperty(controlRect, Styles.allowHDR, settings.HDR);
            int selectedValue = !settings.HDR.boolValue ? 0 : 1;
            settings.HDR.boolValue = EditorGUI.IntPopup(controlRect, Styles.allowHDR, selectedValue, Styles.displayedCameraOptions, Styles.cameraOptions) == 1;
            EditorGUI.EndProperty();
        }

        void DrawMSAA()
        {
            Rect controlRect = EditorGUILayout.GetControlRect(true);
            EditorGUI.BeginProperty(controlRect, Styles.allowMSAA, settings.allowMSAA);
            int selectedValue = !settings.allowMSAA.boolValue ? 0 : 1;
            settings.allowMSAA.boolValue = EditorGUI.IntPopup(controlRect, Styles.allowMSAA, selectedValue, Styles.displayedCameraOptions, Styles.cameraOptions) == 1;
            EditorGUI.EndProperty();
        }

#if ENABLE_VR && ENABLE_XR_MODULE
        void DrawXRRendering()
        {
            Rect controlRect = EditorGUILayout.GetControlRect(true);
            EditorGUI.BeginProperty(controlRect, Styles.xrTargetEye, m_AdditionalCameraDataAllowXRRendering);
            int selectedValue = !m_AdditionalCameraDataAllowXRRendering.boolValue ? 0 : 1;
            m_AdditionalCameraDataAllowXRRendering.boolValue = EditorGUI.IntPopup(controlRect, Styles.xrTargetEye, selectedValue, Styles.xrTargetEyeOptions, Styles.xrTargetEyeValues) == 1;
            EditorGUI.EndProperty();
        }
#endif

        void DrawTargetTexture(UniversalRenderPipelineAsset rpAsset)
        {
            EditorGUILayout.PropertyField(settings.targetTexture, Styles.targetTextureLabel);

            if (!settings.targetTexture.hasMultipleDifferentValues && rpAsset != null)
            {
                var texture = settings.targetTexture.objectReferenceValue as RenderTexture;
                int pipelineSamplesCount = rpAsset.msaaSampleCount;

                if (texture && texture.antiAliasing > pipelineSamplesCount)
                {
                    string pipelineMSAACaps = (pipelineSamplesCount > 1)
                        ? String.Format("is set to support {0}x", pipelineSamplesCount)
                        : "has MSAA disabled";
                    EditorGUILayout.HelpBox(String.Format("Camera target texture requires {0}x MSAA. Universal pipeline {1}.", texture.antiAliasing, pipelineMSAACaps),
                        MessageType.Warning, true);
                }
            }
        }

        void DrawVolumes()
        {
            bool hasChanged = false;
            LayerMask selectedVolumeLayerMask;
            Transform selectedVolumeTrigger;
            if (m_AdditionalCameraDataSO == null)
            {
                selectedVolumeLayerMask = 1; // "Default"
                selectedVolumeTrigger = null;
            }
            else
            {
                selectedVolumeLayerMask = m_AdditionalCameraDataVolumeLayerMask.intValue;
                selectedVolumeTrigger = (Transform)m_AdditionalCameraDataVolumeTrigger.objectReferenceValue;
            }

            hasChanged |= DrawLayerMask(m_AdditionalCameraDataVolumeLayerMask, ref selectedVolumeLayerMask, Styles.volumeLayerMask);
            hasChanged |= DrawObjectField(m_AdditionalCameraDataVolumeTrigger, ref selectedVolumeTrigger, Styles.volumeTrigger);

            if (hasChanged)
            {
                m_AdditionalCameraDataVolumeLayerMask.intValue = selectedVolumeLayerMask;
                m_AdditionalCameraDataVolumeTrigger.objectReferenceValue = selectedVolumeTrigger;
                m_AdditionalCameraDataSO.ApplyModifiedProperties();
            }
        }

        void DrawRenderer(UniversalRenderPipelineAsset rpAsset)
        {
            int selectedRendererOption = m_AdditionalCameraDataRendererProp.intValue;
            EditorGUI.BeginChangeCheck();

            Rect controlRect = EditorGUILayout.GetControlRect(true);
            EditorGUI.BeginProperty(controlRect, Styles.rendererType, m_AdditionalCameraDataRendererProp);

            EditorGUI.showMixedValue = m_AdditionalCameraDataRendererProp.hasMultipleDifferentValues;
<<<<<<< HEAD
            int selectedRenderer = EditorGUILayout.IntPopup(Styles.rendererType, selectedRendererOption, rpAsset.rendererDisplayList, UniversalRenderPipeline.asset.rendererIndexList);

            if (!rpAsset.ValidateRendererDataList())
=======
            int selectedRenderer = EditorGUI.IntPopup(controlRect, Styles.rendererType, selectedRendererOption, m_UniversalRenderPipeline.rendererDisplayList, UniversalRenderPipeline.asset.rendererIndexList);

            EditorGUI.EndProperty();
            if (!m_UniversalRenderPipeline.ValidateRendererDataList())
>>>>>>> 60076ace
            {
                EditorGUILayout.HelpBox(Styles.noRendererError, MessageType.Error);
            }
            else if (!rpAsset.ValidateRendererData(selectedRendererOption))
            {
                EditorGUILayout.HelpBox(Styles.missingRendererWarning, MessageType.Warning);
            }

            if (EditorGUI.EndChangeCheck())
            {
                m_AdditionalCameraDataRendererProp.intValue = selectedRenderer;
                m_AdditionalCameraDataSO.ApplyModifiedProperties();
            }
        }

        void DrawPostProcessing()
        {
            EditorGUILayout.PropertyField(m_AdditionalCameraDataRenderPostProcessing, Styles.renderPostProcessing);

            // Draw Final Post-processing
            DrawIntPopup(m_AdditionalCameraDataAntialiasing, Styles.antialiasing, Styles.antialiasingOptions, Styles.antialiasingValues);

            // If AntiAliasing has mixed value we do not draw the sub menu
            if (m_AdditionalCameraDataAntialiasing.hasMultipleDifferentValues)
            {
                return;
            }

            var selectedAntialiasing = (AntialiasingMode)m_AdditionalCameraDataAntialiasing.intValue;

            if (selectedAntialiasing == AntialiasingMode.SubpixelMorphologicalAntiAliasing)
            {
                EditorGUI.indentLevel++;
                EditorGUILayout.PropertyField(m_AdditionalCameraDataAntialiasingQuality, Styles.antialiasingQuality);
                if (CoreEditorUtils.buildTargets.Contains(GraphicsDeviceType.OpenGLES2))
                    EditorGUILayout.HelpBox("Sub-pixel Morphological Anti-Aliasing isn't supported on GLES2 platforms.", MessageType.Warning);
                EditorGUI.indentLevel--;
            }

            EditorGUILayout.PropertyField(m_AdditionalCameraDataStopNaN, Styles.stopNaN);
            EditorGUILayout.PropertyField(m_AdditionalCameraDataDithering, Styles.dithering);
        }

        bool DrawLayerMask(SerializedProperty prop, ref LayerMask mask, GUIContent style)
        {
            var layers = InternalEditorUtility.layers;
            bool hasChanged = false;
            var controlRect = BeginProperty(prop, style);

            EditorGUI.BeginChangeCheck();

            // LayerMask needs to be converted to be used in a MaskField...
            int field = 0;
            for (int c = 0; c < layers.Length; c++)
                if ((mask & (1 << LayerMask.NameToLayer(layers[c]))) != 0)
                    field |= 1 << c;

            field = EditorGUI.MaskField(controlRect, style, field, InternalEditorUtility.layers);
            if (EditorGUI.EndChangeCheck())
                hasChanged = true;

            // ...and converted back.
            mask = 0;
            for (int c = 0; c < layers.Length; c++)
                if ((field & (1 << c)) != 0)
                    mask |= 1 << LayerMask.NameToLayer(layers[c]);

            EndProperty();
            return hasChanged;
        }

        bool DrawObjectField<T>(SerializedProperty prop, ref T value, GUIContent style)
            where T : Object
        {
            var defaultVal = value;
            bool hasChanged = false;
            var controlRect = BeginProperty(prop, style);

            EditorGUI.BeginChangeCheck();
            value = (T)EditorGUI.ObjectField(controlRect, style, value, typeof(T), true);
            if (EditorGUI.EndChangeCheck() && !Equals(defaultVal, value))
            {
                hasChanged = true;
            }

            EndProperty();
            return hasChanged;
		}

        void DrawDepthTexture()
        {
            EditorGUILayout.PropertyField(m_AdditionalCameraDataRenderDepthProp, Styles.requireDepthTexture);
        }

        void DrawOpaqueTexture()
        {
            EditorGUILayout.PropertyField(m_AdditionalCameraDataRenderOpaqueProp, Styles.requireOpaqueTexture);
        }

        void DrawIntPopup(SerializedProperty prop, GUIContent style, GUIContent[] optionNames, int[] optionValues)
        {
            var controlRect = BeginProperty(prop, style);

            EditorGUI.BeginChangeCheck();
            var value = EditorGUI.IntPopup(controlRect, style, prop.intValue, optionNames, optionValues);
            if (EditorGUI.EndChangeCheck())
            {
                prop.intValue = value;
            }

            EndProperty();
        }

        Rect BeginProperty(SerializedProperty prop, GUIContent style)
        {
            var controlRect = EditorGUILayout.GetControlRect(true);
            EditorGUI.BeginProperty(controlRect, style, prop);
            return controlRect;
		}

        void DrawRenderShadows()
        {
            EditorGUILayout.PropertyField(m_AdditionalCameraDataRenderShadowsProp, Styles.renderingShadows);
        }

        void EndProperty()
        {
            if (m_AdditionalCameraDataSO != null)
                EditorGUI.EndProperty();
        }
    }

    [ScriptableRenderPipelineExtension(typeof(UniversalRenderPipelineAsset))]
    class UniversalRenderPipelineCameraContextualMenu : IRemoveAdditionalDataContextualMenu<Camera>
    {
        //The call is delayed to the dispatcher to solve conflict with other SRP
        public void RemoveComponent(Camera camera, IEnumerable<Component> dependencies)
        {
            // do not use keyword is to remove the additional data. It will not work
            dependencies = dependencies.Where(c => c.GetType() != typeof(UniversalAdditionalCameraData));
            if (dependencies.Any())
            {
                EditorUtility.DisplayDialog("Can't remove component", $"Can't remove Camera because {dependencies.First().GetType().Name} depends on it.", "Ok");
                return;
            }

            Undo.SetCurrentGroupName("Remove Universal Camera");
            var additionalCameraData = camera.GetComponent<UniversalAdditionalCameraData>();
            if (additionalCameraData)
            {
                Undo.DestroyObjectImmediate(additionalCameraData);
            }
            Undo.DestroyObjectImmediate(camera);
        }
    }
}<|MERGE_RESOLUTION|>--- conflicted
+++ resolved
@@ -791,16 +791,9 @@
             EditorGUI.BeginProperty(controlRect, Styles.rendererType, m_AdditionalCameraDataRendererProp);
 
             EditorGUI.showMixedValue = m_AdditionalCameraDataRendererProp.hasMultipleDifferentValues;
-<<<<<<< HEAD
-            int selectedRenderer = EditorGUILayout.IntPopup(Styles.rendererType, selectedRendererOption, rpAsset.rendererDisplayList, UniversalRenderPipeline.asset.rendererIndexList);
+            int selectedRenderer = EditorGUI.IntPopup(controlRect, Styles.rendererType, selectedRendererOption, rpAsset.rendererDisplayList, UniversalRenderPipeline.asset.rendererIndexList);
 
             if (!rpAsset.ValidateRendererDataList())
-=======
-            int selectedRenderer = EditorGUI.IntPopup(controlRect, Styles.rendererType, selectedRendererOption, m_UniversalRenderPipeline.rendererDisplayList, UniversalRenderPipeline.asset.rendererIndexList);
-
-            EditorGUI.EndProperty();
-            if (!m_UniversalRenderPipeline.ValidateRendererDataList())
->>>>>>> 60076ace
             {
                 EditorGUILayout.HelpBox(Styles.noRendererError, MessageType.Error);
             }
