﻿using System;
using System.Linq;
using UnityEditor.Graphing.Util;
using UnityEngine;
using UnityEngine.Experimental.UIElements;
using UnityEngine.Experimental.UIElements.StyleEnums;
using UnityEngine.Experimental.UIElements.StyleSheets;
using UnityEngine.Graphing;
using UnityEngine.MaterialGraph;

namespace UnityEditor.MaterialGraph.Drawing.Inspector
{
    public class GraphInspectorView : VisualElement, IDisposable
    {
        [SerializeField]
        GraphInspectorPresenter m_Presenter;

        int m_SelectionHash;

        VisualElement m_Title;
        VisualElement m_PropertyItems;
        VisualElement m_LayerItems;
        VisualElement m_ContentContainer;
        AbstractNodeEditorView m_EditorView;

        TypeMapper m_TypeMapper;
        Image m_Preview;
        VisualElement m_TopContainer;

        public GraphInspectorView()
        {
            AddStyleSheetPath("Styles/MaterialGraph");

            m_TopContainer = new VisualElement { name = "top" };
            {
                var headerContainer = new VisualElement { name = "header" };
                {
                    m_Title = new VisualElement() { name = "title" };
                    headerContainer.Add(m_Title);
                }
                m_TopContainer.Add(headerContainer);

                m_ContentContainer = new VisualElement { name = "content" };
                m_TopContainer.Add(m_ContentContainer);
            }
            Add(m_TopContainer);

            var bottomContainer = new VisualElement { name = "bottom" };
            {
                var propertiesContainer = new VisualElement { name = "properties" };
                {
                    var header = new VisualElement { name = "header" };
                    {
                        var title = new VisualElement { name = "title", text = "Properties" };
                        header.Add(title);

                        var addPropertyButton = new Button(OnAddProperty) { text = "Add", name = "addButton" };
                        header.Add(addPropertyButton);
                    }
                    propertiesContainer.Add(header);

                    m_PropertyItems = new VisualContainer { name = "items" };
                    propertiesContainer.Add(m_PropertyItems);
                }
                bottomContainer.Add(propertiesContainer);

<<<<<<< HEAD
                m_Preview = new Image { name = "preview", image = Texture2D.blackTexture };
=======
                //if (m_Presenter.graph is LayeredShaderGraph)
                {
                    var layersContainer = new VisualElement {name = "properties"};
                    {
                        var header = new VisualElement {name = "header"};
                        {
                            var title = new VisualElement {name = "title", text = "Layers"};
                            header.Add(title);

                            var addLayerButton = new Button(OnAddLayer) {text = "Add", name = "addButton"};
                            header.Add(addLayerButton);
                        }
                        propertiesContainer.Add(header);

                        m_LayerItems = new VisualContainer {name = "items"};
                        propertiesContainer.Add(m_LayerItems);
                    }
                    bottomContainer.Add(layersContainer);
                }

                m_Preview = new Image { name = "preview", image = Texture2D.blackTexture};
>>>>>>> 21c5e38a
                bottomContainer.Add(m_Preview);
            }
            Add(bottomContainer);

            // Nodes missing custom editors:
            // - PropertyNode
            // - SubGraphInputNode
            // - SubGraphOutputNode
            m_TypeMapper = new TypeMapper(typeof(INode), typeof(AbstractNodeEditorView), typeof(StandardNodeEditorView))
            {
                // { typeof(AbstractSurfaceMasterNode), typeof(SurfaceMasterNodeEditorView) }
            };
        }

        void OnAddProperty()
        {
            var gm = new GenericMenu();
<<<<<<< HEAD
            gm.AddItem(new GUIContent("Float"), false, () => AddProperty(new FloatShaderProperty()));
            gm.AddItem(new GUIContent("Vector2"), false, () => AddProperty(new Vector2ShaderProperty()));
            gm.AddItem(new GUIContent("Vector3"), false, () => AddProperty(new Vector3ShaderProperty()));
            gm.AddItem(new GUIContent("Vector4"), false, () => AddProperty(new Vector4ShaderProperty()));
            gm.AddItem(new GUIContent("Color"), false, () => AddProperty(new ColorShaderProperty()));
            gm.AddItem(new GUIContent("Texture"), false, () => AddProperty(new TextureShaderProperty()));
            gm.ShowAsContext();
        }

        void AddProperty(IShaderProperty property)
        {
            m_Presenter.graph.owner.RegisterCompleteObjectUndo("Add Property");
            m_Presenter.graph.AddShaderProperty(property);
=======
            gm.AddItem(new GUIContent("Float"), false, () => m_Presenter.graph.AddShaderProperty(new FloatShaderProperty()));
            gm.AddItem(new GUIContent("Vector2"), false, () => m_Presenter.graph.AddShaderProperty(new Vector2ShaderProperty()));
            gm.AddItem(new GUIContent("Vector3"), false, () => m_Presenter.graph.AddShaderProperty(new Vector3ShaderProperty()));
            gm.AddItem(new GUIContent("Vector4"), false, () => m_Presenter.graph.AddShaderProperty(new Vector4ShaderProperty()));
            gm.AddItem(new GUIContent("Color"), false, () => m_Presenter.graph.AddShaderProperty(new ColorShaderProperty()));
            gm.AddItem(new GUIContent("Texture"), false, () => m_Presenter.graph.AddShaderProperty(new TextureShaderProperty()));
            gm.ShowAsContext();
        }

        void OnAddLayer()
        {
            var layerGraph = m_Presenter.graph as LayeredShaderGraph;
            if (layerGraph == null)
                return;

            layerGraph.AddLayer();
>>>>>>> 21c5e38a
        }

        public void OnChange(GraphInspectorPresenter.ChangeType changeType)
        {
            if (presenter == null)
            {
                m_ContentContainer.Clear();
                m_SelectionHash = 0;
                return;
            }

            if ((changeType & GraphInspectorPresenter.ChangeType.AssetName) != 0)
                m_Title.text = presenter.assetName;

            if ((changeType & GraphInspectorPresenter.ChangeType.SelectedNodes) != 0)
            {
                var selectionHash = UIUtilities.GetHashCode(presenter.selectedNodes.Count, presenter.selectedNodes != null ? presenter.selectedNodes.FirstOrDefault() : null);
                if (selectionHash != m_SelectionHash)
                {
                    m_SelectionHash = selectionHash;
                    m_ContentContainer.Clear();
                    if (presenter.selectedNodes.Count > 1)
                    {
                        var element = new VisualElement {name = "selectionCount", text = string.Format("{0} nodes selected.", presenter.selectedNodes.Count)};
                        m_ContentContainer.Add(element);
                    }
                    else if (presenter.selectedNodes.Count == 1)
                    {
                        var node = presenter.selectedNodes.First();
                        var view = (AbstractNodeEditorView) Activator.CreateInstance(m_TypeMapper.MapType(node.GetType()));
                        view.node = node;
                        m_ContentContainer.Add(view);
                    }
                }
            }

            if ((changeType & GraphInspectorPresenter.ChangeType.PreviewTexture) != 0)
            {
                m_Preview.image = presenter.previewTexture ?? Texture2D.blackTexture;
            }

            if ((changeType & GraphInspectorPresenter.ChangeType.Graph) != 0)
            {
                if (m_Graph != null)
                {
                    m_Graph.onChange -= OnGraphChange;
                    m_PropertyItems.Clear();
                    m_LayerItems.Clear();
                    m_Graph = null;
                }
                if (m_Presenter.graph != null)
                {
                    m_Graph = m_Presenter.graph;
                    foreach (var property in m_Graph.properties)
                        m_PropertyItems.Add(new ShaderPropertyView(m_Graph, property));

                    var layerGraph = m_Presenter.graph as LayeredShaderGraph;
                    if (layerGraph != null)
                        foreach (var layer in layerGraph.layers)
                            m_LayerItems.Add(new ShaderLayerView(layerGraph, layer));
                    m_Graph.onChange += OnGraphChange;
                }
            }
        }

        void OnGraphChange(GraphChange change)
        {
            var propertyAdded = change as ShaderPropertyAdded;
            if (propertyAdded != null)
                m_PropertyItems.Add(new ShaderPropertyView(m_Graph, propertyAdded.shaderProperty));

            var propertyRemoved = change as ShaderPropertyRemoved;
            if (propertyRemoved != null)
            {
                var propertyView = m_PropertyItems.OfType<ShaderPropertyView>().FirstOrDefault(v => v.property.guid == propertyRemoved.guid);
                if (propertyView != null)
                    m_PropertyItems.Remove(propertyView);
            }

            var layerGraph = m_Graph as LayeredShaderGraph;
            if (layerGraph == null)
                return;

            var layerAdded = change as LayerAdded;
            if (layerAdded != null)
                    m_LayerItems.Add(new ShaderLayerView(layerGraph, layerAdded.layer));

            var layerRemoved = change as LayerRemoved;
            if (layerRemoved != null)
            {
                var view = m_LayerItems.OfType<ShaderLayerView>().FirstOrDefault(v => v.layer.guid == layerRemoved.id);
                if (view != null)
                    m_LayerItems.Remove(view);
            }
        }

        AbstractMaterialGraph m_Graph;

        public GraphInspectorPresenter presenter
        {
            get { return m_Presenter; }
            set
            {
                if (m_Presenter == value)
                    return;
                if (m_Presenter != null)
                    m_Presenter.onChange -= OnChange;
                m_Presenter = value;
                OnChange(GraphInspectorPresenter.ChangeType.All);
                m_Presenter.onChange += OnChange;
            }
        }

        public void Dispose()
        {
            if (m_Presenter != null)
                m_Presenter.onChange -= OnChange;
        }
    }
}<|MERGE_RESOLUTION|>--- conflicted
+++ resolved
@@ -3,9 +3,9 @@
 using UnityEditor.Graphing.Util;
 using UnityEngine;
 using UnityEngine.Experimental.UIElements;
-using UnityEngine.Experimental.UIElements.StyleEnums;
-using UnityEngine.Experimental.UIElements.StyleSheets;
-using UnityEngine.Graphing;
+ using UnityEngine.Experimental.UIElements.StyleEnums;
+ using UnityEngine.Experimental.UIElements.StyleSheets;
+ using UnityEngine.Graphing;
 using UnityEngine.MaterialGraph;
 
 namespace UnityEditor.MaterialGraph.Drawing.Inspector
@@ -64,9 +64,6 @@
                 }
                 bottomContainer.Add(propertiesContainer);
 
-<<<<<<< HEAD
-                m_Preview = new Image { name = "preview", image = Texture2D.blackTexture };
-=======
                 //if (m_Presenter.graph is LayeredShaderGraph)
                 {
                     var layersContainer = new VisualElement {name = "properties"};
@@ -88,7 +85,6 @@
                 }
 
                 m_Preview = new Image { name = "preview", image = Texture2D.blackTexture};
->>>>>>> 21c5e38a
                 bottomContainer.Add(m_Preview);
             }
             Add(bottomContainer);
@@ -99,35 +95,26 @@
             // - SubGraphOutputNode
             m_TypeMapper = new TypeMapper(typeof(INode), typeof(AbstractNodeEditorView), typeof(StandardNodeEditorView))
             {
-                // { typeof(AbstractSurfaceMasterNode), typeof(SurfaceMasterNodeEditorView) }
+                  // { typeof(AbstractSurfaceMasterNode), typeof(SurfaceMasterNodeEditorView) }
             };
         }
 
         void OnAddProperty()
         {
             var gm = new GenericMenu();
-<<<<<<< HEAD
             gm.AddItem(new GUIContent("Float"), false, () => AddProperty(new FloatShaderProperty()));
             gm.AddItem(new GUIContent("Vector2"), false, () => AddProperty(new Vector2ShaderProperty()));
             gm.AddItem(new GUIContent("Vector3"), false, () => AddProperty(new Vector3ShaderProperty()));
             gm.AddItem(new GUIContent("Vector4"), false, () => AddProperty(new Vector4ShaderProperty()));
             gm.AddItem(new GUIContent("Color"), false, () => AddProperty(new ColorShaderProperty()));
             gm.AddItem(new GUIContent("Texture"), false, () => AddProperty(new TextureShaderProperty()));
-            gm.ShowAsContext();
-        }
+                gm.ShowAsContext();
+            }
 
         void AddProperty(IShaderProperty property)
         {
             m_Presenter.graph.owner.RegisterCompleteObjectUndo("Add Property");
             m_Presenter.graph.AddShaderProperty(property);
-=======
-            gm.AddItem(new GUIContent("Float"), false, () => m_Presenter.graph.AddShaderProperty(new FloatShaderProperty()));
-            gm.AddItem(new GUIContent("Vector2"), false, () => m_Presenter.graph.AddShaderProperty(new Vector2ShaderProperty()));
-            gm.AddItem(new GUIContent("Vector3"), false, () => m_Presenter.graph.AddShaderProperty(new Vector3ShaderProperty()));
-            gm.AddItem(new GUIContent("Vector4"), false, () => m_Presenter.graph.AddShaderProperty(new Vector4ShaderProperty()));
-            gm.AddItem(new GUIContent("Color"), false, () => m_Presenter.graph.AddShaderProperty(new ColorShaderProperty()));
-            gm.AddItem(new GUIContent("Texture"), false, () => m_Presenter.graph.AddShaderProperty(new TextureShaderProperty()));
-            gm.ShowAsContext();
         }
 
         void OnAddLayer()
@@ -137,7 +124,6 @@
                 return;
 
             layerGraph.AddLayer();
->>>>>>> 21c5e38a
         }
 
         public void OnChange(GraphInspectorPresenter.ChangeType changeType)
@@ -161,13 +147,13 @@
                     m_ContentContainer.Clear();
                     if (presenter.selectedNodes.Count > 1)
                     {
-                        var element = new VisualElement {name = "selectionCount", text = string.Format("{0} nodes selected.", presenter.selectedNodes.Count)};
+                        var element = new VisualElement { name = "selectionCount", text = string.Format("{0} nodes selected.", presenter.selectedNodes.Count) };
                         m_ContentContainer.Add(element);
                     }
                     else if (presenter.selectedNodes.Count == 1)
                     {
                         var node = presenter.selectedNodes.First();
-                        var view = (AbstractNodeEditorView) Activator.CreateInstance(m_TypeMapper.MapType(node.GetType()));
+                        var view = (AbstractNodeEditorView)Activator.CreateInstance(m_TypeMapper.MapType(node.GetType()));
                         view.node = node;
                         m_ContentContainer.Add(view);
                     }
@@ -200,7 +186,7 @@
                             m_LayerItems.Add(new ShaderLayerView(layerGraph, layer));
                     m_Graph.onChange += OnGraphChange;
                 }
-            }
+        }
         }
 
         void OnGraphChange(GraphChange change)
