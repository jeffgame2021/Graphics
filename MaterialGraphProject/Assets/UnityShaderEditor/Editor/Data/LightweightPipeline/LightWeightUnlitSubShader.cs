using System.Collections.Generic;
using System.IO;
using System.Linq;
using UnityEditor.Graphing;

namespace UnityEditor.ShaderGraph
{
    public class LightWeightUnlitSubShader
    {
        Pass m_UnlitPass = new Pass()
        {
            Name = "Unlit",
            PixelShaderSlots = new List<int>()
            {
                UnlitMasterNode.ColorSlotId,
                UnlitMasterNode.AlphaSlotId
            }
        };

        struct Pass
        {
            public string Name;
            public List<int> VertexShaderSlots;
            public List<int> PixelShaderSlots;
        }

        private static string GetShaderPassFromTemplate(string template, UnlitMasterNode masterNode, Pass pass, GenerationMode mode)
        {
            var builder = new ShaderStringBuilder();
            builder.IncreaseIndent();
            builder.IncreaseIndent();
            var vertexInputs = new ShaderGenerator();
            var surfaceVertexShader = new ShaderGenerator();
            var surfaceDescriptionFunction = new ShaderGenerator();
            var surfaceDescriptionStruct = new ShaderGenerator();
            var functionRegistry = new FunctionRegistry(builder);
            var surfaceInputs = new ShaderGenerator();

            var shaderProperties = new PropertyCollector();

<<<<<<< HEAD
            var graphVertexInput = @"
struct GraphVertexInput
{
     float4 vertex : POSITION;
     float3 normal : NORMAL;
     float4 tangent : TANGENT;
     float4 color : COLOR;
     float4 texcoord0 : TEXCOORD0;
     float4 lightmapUV : TEXCOORD1;
};";

=======
>>>>>>> 521a94fb
            surfaceInputs.AddShaderChunk("struct SurfaceInputs{", false);
            surfaceInputs.Indent();

            var activeNodeList = ListPool<INode>.Get();
            NodeUtils.DepthFirstCollectNodesFromNode(activeNodeList, masterNode, NodeUtils.IncludeSelf.Include, pass.PixelShaderSlots);

            var requirements = ShaderGraphRequirements.FromNodes(activeNodeList);
            GraphUtil.GenerateApplicationVertexInputs(requirements, vertexInputs, 0, 8);
            ShaderGenerator.GenerateSpaceTranslationSurfaceInputs(requirements.requiresNormal, InterpolatorType.Normal, surfaceInputs);
            ShaderGenerator.GenerateSpaceTranslationSurfaceInputs(requirements.requiresTangent, InterpolatorType.Tangent, surfaceInputs);
            ShaderGenerator.GenerateSpaceTranslationSurfaceInputs(requirements.requiresBitangent, InterpolatorType.BiTangent, surfaceInputs);
            ShaderGenerator.GenerateSpaceTranslationSurfaceInputs(requirements.requiresViewDir, InterpolatorType.ViewDirection, surfaceInputs);
            ShaderGenerator.GenerateSpaceTranslationSurfaceInputs(requirements.requiresPosition, InterpolatorType.Position, surfaceInputs);

            if (requirements.requiresVertexColor)
                surfaceInputs.AddShaderChunk(string.Format("float4 {0};", ShaderGeneratorNames.VertexColor), false);

            if (requirements.requiresScreenPosition)
                surfaceInputs.AddShaderChunk(string.Format("float4 {0};", ShaderGeneratorNames.ScreenPosition), false);

            foreach (var channel in requirements.requiresMeshUVs.Distinct())
                surfaceInputs.AddShaderChunk(string.Format("half4 {0};", channel.GetUVName()), false);

            surfaceInputs.Deindent();
            surfaceInputs.AddShaderChunk("};", false);

            surfaceVertexShader.AddShaderChunk("GraphVertexInput PopulateVertexData(GraphVertexInput v){", false);
            surfaceVertexShader.Indent();
            surfaceVertexShader.AddShaderChunk("return v;", false);
            surfaceVertexShader.Deindent();
            surfaceVertexShader.AddShaderChunk("}", false);

            var slots = new List<MaterialSlot>();
            foreach (var id in pass.PixelShaderSlots)
            {
                var slot = masterNode.FindSlot<MaterialSlot>(id);
                if (slot != null)
                    slots.Add(slot);
            }
            GraphUtil.GenerateSurfaceDescriptionStruct(surfaceDescriptionStruct, slots, true);

            var usedSlots = new List<MaterialSlot>();
            foreach (var id in pass.PixelShaderSlots)
                usedSlots.Add(masterNode.FindSlot<MaterialSlot>(id));

            GraphUtil.GenerateSurfaceDescription(
                activeNodeList,
                masterNode,
                masterNode.owner as AbstractMaterialGraph,
                surfaceDescriptionFunction,
                functionRegistry,
                shaderProperties,
                requirements,
                mode,
                "PopulateSurfaceData",
                "SurfaceDescription",
                null,
                null,
                usedSlots);

            var graph = new ShaderGenerator();
            graph.AddShaderChunk(builder.ToString(), false);
            graph.AddShaderChunk(vertexInputs.GetShaderString(2), false);
            graph.AddShaderChunk(surfaceInputs.GetShaderString(2), false);
            graph.AddShaderChunk(surfaceDescriptionStruct.GetShaderString(2), false);
            graph.AddShaderChunk(shaderProperties.GetPropertiesDeclaration(2), false);
            graph.AddShaderChunk(surfaceVertexShader.GetShaderString(2), false);
            graph.AddShaderChunk(surfaceDescriptionFunction.GetShaderString(2), false);

            var tagsVisitor = new ShaderGenerator();
            var blendingVisitor = new ShaderGenerator();
            var cullingVisitor = new ShaderGenerator();
            var zTestVisitor = new ShaderGenerator();
            var zWriteVisitor = new ShaderGenerator();

            var materialOptions = new SurfaceMaterialOptions();
            materialOptions.GetTags(tagsVisitor);
            materialOptions.GetBlend(blendingVisitor);
            materialOptions.GetCull(cullingVisitor);
            materialOptions.GetDepthTest(zTestVisitor);
            materialOptions.GetDepthWrite(zWriteVisitor);

            var interpolators = new ShaderGenerator();
            var localVertexShader = new ShaderGenerator();
            var localPixelShader = new ShaderGenerator();
            var localSurfaceInputs = new ShaderGenerator();
            var surfaceOutputRemap = new ShaderGenerator();

            var reqs = ShaderGraphRequirements.none;
            reqs.requiresNormal |= NeededCoordinateSpace.World;
            reqs.requiresTangent |= NeededCoordinateSpace.World;
            reqs.requiresBitangent |= NeededCoordinateSpace.World;
            reqs.requiresPosition |= NeededCoordinateSpace.World;
            reqs.requiresViewDir |= NeededCoordinateSpace.World;

            ShaderGenerator.GenerateStandardTransforms(
                3,
                10,
                interpolators,
                localVertexShader,
                localPixelShader,
                localSurfaceInputs,
                requirements,
                reqs,
                CoordinateSpace.World);

            ShaderGenerator defines = new ShaderGenerator();
            var templateLocation = ShaderGenerator.GetTemplatePath(template);

            foreach (var slot in usedSlots)
            {
                surfaceOutputRemap.AddShaderChunk(slot.shaderOutputName
                    + " = surf."
                    + slot.shaderOutputName + ";", true);
            }

            if (!File.Exists(templateLocation))
                return string.Empty;

            var subShaderTemplate = File.ReadAllText(templateLocation);
            var resultPass = subShaderTemplate.Replace("${Defines}", defines.GetShaderString(3));
            resultPass = resultPass.Replace("${Graph}", graph.GetShaderString(3));
            resultPass = resultPass.Replace("${Interpolators}", interpolators.GetShaderString(3));
            resultPass = resultPass.Replace("${VertexShader}", localVertexShader.GetShaderString(3));
            resultPass = resultPass.Replace("${LocalPixelShader}", localPixelShader.GetShaderString(3));
            resultPass = resultPass.Replace("${SurfaceInputs}", localSurfaceInputs.GetShaderString(3));
            resultPass = resultPass.Replace("${SurfaceOutputRemap}", surfaceOutputRemap.GetShaderString(3));


            resultPass = resultPass.Replace("${Tags}", tagsVisitor.GetShaderString(2));
            resultPass = resultPass.Replace("${Blending}", blendingVisitor.GetShaderString(2));
            resultPass = resultPass.Replace("${Culling}", cullingVisitor.GetShaderString(2));
            resultPass = resultPass.Replace("${ZTest}", zTestVisitor.GetShaderString(2));
            resultPass = resultPass.Replace("${ZWrite}", zWriteVisitor.GetShaderString(2));
            resultPass = resultPass.Replace("${LOD}", "" + materialOptions.lod);
            return resultPass;
        }

        public IEnumerable<string> GetSubshader(UnlitMasterNode masterNode, GenerationMode mode)
        {
            var subShader = new ShaderGenerator();
            subShader.AddShaderChunk("SubShader", true);
            subShader.AddShaderChunk("{", true);
            subShader.Indent();
            subShader.AddShaderChunk("Tags{ \"RenderType\" = \"Opaque\" \"RenderPipeline\" = \"LightweightPipeline\"}", true);

            subShader.AddShaderChunk(
                GetShaderPassFromTemplate(
                    "lightweightUnlitPass.template",
                    masterNode,
                    m_UnlitPass,
                    mode),
                true);

            subShader.Deindent();
            subShader.AddShaderChunk("}", true);

            return new[] { subShader.GetShaderString(0) };
        }
    }
}<|MERGE_RESOLUTION|>--- conflicted
+++ resolved
@@ -38,20 +38,6 @@
 
             var shaderProperties = new PropertyCollector();
 
-<<<<<<< HEAD
-            var graphVertexInput = @"
-struct GraphVertexInput
-{
-     float4 vertex : POSITION;
-     float3 normal : NORMAL;
-     float4 tangent : TANGENT;
-     float4 color : COLOR;
-     float4 texcoord0 : TEXCOORD0;
-     float4 lightmapUV : TEXCOORD1;
-};";
-
-=======
->>>>>>> 521a94fb
             surfaceInputs.AddShaderChunk("struct SurfaceInputs{", false);
             surfaceInputs.Indent();
 
