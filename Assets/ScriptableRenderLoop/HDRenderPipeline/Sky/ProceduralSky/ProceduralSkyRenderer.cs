using UnityEngine.Rendering;

namespace UnityEngine.Experimental.Rendering.HDPipeline
{
    public class ProceduralSkyRenderer : SkyRenderer
    {
        Material m_ProceduralSkyMaterial = null; // Renders a cubemap into a render texture (can be cube or 2D)
        private ProceduralSkyParameters m_ProceduralSkyParameters;


        public ProceduralSkyRenderer(ProceduralSkyParameters proceduralSkyParameters)
        {
            m_ProceduralSkyParameters = proceduralSkyParameters;
        }

        public override void Build()
        {
            m_ProceduralSkyMaterial = Utilities.CreateEngineMaterial("Hidden/HDRenderPipeline/Sky/SkyProcedural");
        }

        public override void Cleanup()
        {
            Utilities.Destroy(m_ProceduralSkyMaterial);
        }

        public override bool IsSkyValid()
        {
            if (m_ProceduralSkyMaterial == null || m_ProceduralSkyParameters == null)
                return false;

            return m_ProceduralSkyParameters.skyHDRI != null &&
                   m_ProceduralSkyParameters.worldMieColorRamp != null &&
                   m_ProceduralSkyParameters.worldRayleighColorRamp != null;
        }

        public override void SetRenderTargets(BuiltinSkyParameters builtinParams)
        {
            // We do not bind the depth buffer as a depth-stencil target since it is
            // bound as a color texture which is then sampled from within the shader.
            Utilities.SetRenderTarget(builtinParams.renderContext, builtinParams.colorBuffer);
        }

        void SetKeywords(BuiltinSkyParameters builtinParams, ProceduralSkyParameters param, bool renderForCubemap)
        {
            // Ensure that all preprocessor symbols are initially undefined.
            m_ProceduralSkyMaterial.DisableKeyword("ATMOSPHERICS");
            m_ProceduralSkyMaterial.DisableKeyword("ATMOSPHERICS_PER_PIXEL");
            m_ProceduralSkyMaterial.DisableKeyword("ATMOSPHERICS_DEBUG");
            m_ProceduralSkyMaterial.DisableKeyword("ATMOSPHERICS_OCCLUSION");
            m_ProceduralSkyMaterial.DisableKeyword("ATMOSPHERICS_OCCLUSION_EDGE_FIXUP");
            m_ProceduralSkyMaterial.DisableKeyword("ATMOSPHERICS_OCCLUSION_FULLSKY");
            m_ProceduralSkyMaterial.DisableKeyword("ATMOSPHERICS_SUNRAYS");
            m_ProceduralSkyMaterial.DisableKeyword("PERFORM_SKY_OCCLUSION_TEST");

            m_ProceduralSkyMaterial.EnableKeyword("ATMOSPHERICS_PER_PIXEL");

            /*
            if (useOcclusion)
            {
                m_ProceduralSkyMaterial.EnableKeyword("ATMOSPHERICS_OCCLUSION");
                if(occlusionDepthFixup && occlusionDownscale != OcclusionDownscale.x1)
                    m_ProceduralSkyMaterial.EnableKeyword("ATMOSPHERICS_OCCLUSION_EDGE_FIXUP");
                if(occlusionFullSky)
                    m_ProceduralSkyMaterial.EnableKeyword("ATMOSPHERICS_OCCLUSION_FULLSKY");
            }
            */

            // Expected to be valid for the sky pass, and invalid for the cube map generation pass.
            if (!renderForCubemap)
            {
                m_ProceduralSkyMaterial.EnableKeyword("PERFORM_SKY_OCCLUSION_TEST");
            }

            if (param.debugMode != ProceduralSkyParameters.ScatterDebugMode.None)
            {
                m_ProceduralSkyMaterial.EnableKeyword("ATMOSPHERICS_DEBUG");
            }
        }

        void SetUniforms(BuiltinSkyParameters builtinParams, ProceduralSkyParameters param, bool renderForCubemap, ref MaterialPropertyBlock properties)
        {
            properties.SetTexture("_Cubemap", param.skyHDRI);
            properties.SetVector("_SkyParam", new Vector4(param.exposure, param.multiplier, param.rotation, 0.0f));

            properties.SetMatrix("_InvViewProjMatrix", builtinParams.invViewProjMatrix);
            properties.SetVector("_CameraPosWS", builtinParams.cameraPosWS);
            properties.SetVector("_ScreenSize", builtinParams.screenSize);

            m_ProceduralSkyMaterial.SetInt("_AtmosphericsDebugMode", (int)param.debugMode);

            Vector3 sunDirection = (builtinParams.sunLight != null) ? -builtinParams.sunLight.transform.forward : Vector3.zero;
            m_ProceduralSkyMaterial.SetVector("_SunDirection", sunDirection);

            var pixelRect = new Rect(0f, 0f, builtinParams.screenSize.x, builtinParams.screenSize.y);
            var scale = 1.0f; //(float)(int)occlusionDownscale;
            var depthTextureScaledTexelSize = new Vector4(scale / pixelRect.width,
                                                          scale / pixelRect.height,
                                                         -scale / pixelRect.width,
                                                         -scale / pixelRect.height);
            properties.SetVector("_DepthTextureScaledTexelSize", depthTextureScaledTexelSize);

            /*
            m_ProceduralSkyMaterial.SetFloat("_ShadowBias", useOcclusion ? occlusionBias : 1f);
            m_ProceduralSkyMaterial.SetFloat("_ShadowBiasIndirect", useOcclusion ? occlusionBiasIndirect : 1f);
            m_ProceduralSkyMaterial.SetFloat("_ShadowBiasClouds", useOcclusion ? occlusionBiasClouds : 1f);
            m_ProceduralSkyMaterial.SetVector("_ShadowBiasSkyRayleighMie", useOcclusion ? new Vector4(occlusionBiasSkyRayleigh, occlusionBiasSkyMie, 0f, 0f) : Vector4.zero);
            m_ProceduralSkyMaterial.SetFloat("_OcclusionDepthThreshold", occlusionDepthThreshold);
            m_ProceduralSkyMaterial.SetVector("_OcclusionTexture_TexelSize", ???);
            */

            m_ProceduralSkyMaterial.SetFloat("_WorldScaleExponent", param.worldScaleExponent);
            m_ProceduralSkyMaterial.SetFloat("_WorldNormalDistanceRcp", 1f / param.worldNormalDistance);
            m_ProceduralSkyMaterial.SetFloat("_WorldMieNearScatterPush", -Mathf.Pow(Mathf.Abs(param.worldMieNearScatterPush), param.worldScaleExponent) * Mathf.Sign(param.worldMieNearScatterPush));
            m_ProceduralSkyMaterial.SetFloat("_WorldRayleighNearScatterPush", -Mathf.Pow(Mathf.Abs(param.worldRayleighNearScatterPush), param.worldScaleExponent) * Mathf.Sign(param.worldRayleighNearScatterPush));
            m_ProceduralSkyMaterial.SetFloat("_WorldRayleighDensity", -param.worldRayleighDensity / 100000f);
            m_ProceduralSkyMaterial.SetFloat("_WorldMieDensity", -param.worldMieDensity / 100000f);

            var rayleighColorM20 = param.worldRayleighColorRamp.Evaluate(0.00f);
            var rayleighColorM10 = param.worldRayleighColorRamp.Evaluate(0.25f);
            var rayleighColorO00 = param.worldRayleighColorRamp.Evaluate(0.50f);
            var rayleighColorP10 = param.worldRayleighColorRamp.Evaluate(0.75f);
            var rayleighColorP20 = param.worldRayleighColorRamp.Evaluate(1.00f);

            var mieColorM20 = param.worldMieColorRamp.Evaluate(0.00f);
            var mieColorO00 = param.worldMieColorRamp.Evaluate(0.50f);
            var mieColorP20 = param.worldMieColorRamp.Evaluate(1.00f);

            m_ProceduralSkyMaterial.SetVector("_RayleighColorM20", (Vector4)rayleighColorM20 * param.worldRayleighColorIntensity);
            m_ProceduralSkyMaterial.SetVector("_RayleighColorM10", (Vector4)rayleighColorM10 * param.worldRayleighColorIntensity);
            m_ProceduralSkyMaterial.SetVector("_RayleighColorO00", (Vector4)rayleighColorO00 * param.worldRayleighColorIntensity);
            m_ProceduralSkyMaterial.SetVector("_RayleighColorP10", (Vector4)rayleighColorP10 * param.worldRayleighColorIntensity);
            m_ProceduralSkyMaterial.SetVector("_RayleighColorP20", (Vector4)rayleighColorP20 * param.worldRayleighColorIntensity);

            m_ProceduralSkyMaterial.SetVector("_MieColorM20", (Vector4)mieColorM20 * param.worldMieColorIntensity);
            m_ProceduralSkyMaterial.SetVector("_MieColorO00", (Vector4)mieColorO00 * param.worldMieColorIntensity);
            m_ProceduralSkyMaterial.SetVector("_MieColorP20", (Vector4)mieColorP20 * param.worldMieColorIntensity);

            m_ProceduralSkyMaterial.SetFloat("_HeightNormalDistanceRcp", 1f / param.heightNormalDistance);
            m_ProceduralSkyMaterial.SetFloat("_HeightMieNearScatterPush", -Mathf.Pow(Mathf.Abs(param.heightMieNearScatterPush), param.worldScaleExponent) * Mathf.Sign(param.heightMieNearScatterPush));
            m_ProceduralSkyMaterial.SetFloat("_HeightRayleighNearScatterPush", -Mathf.Pow(Mathf.Abs(param.heightRayleighNearScatterPush), param.worldScaleExponent) * Mathf.Sign(param.heightRayleighNearScatterPush));
            // m_ProceduralSkyMaterial.SetFloat("_HeightRayleighDensity", -param.heightRayleighDensity / 100000f);
            // m_ProceduralSkyMaterial.SetFloat("_HeightMieDensity", -param.heightMieDensity / 100000f);
            m_ProceduralSkyMaterial.SetFloat("_HeightSeaLevel", param.heightSeaLevel);
            m_ProceduralSkyMaterial.SetVector("_HeightPlaneShift", param.heightPlaneShift);
            m_ProceduralSkyMaterial.SetFloat("_HeightDistanceRcp", 1f / param.heightDistance);
            m_ProceduralSkyMaterial.SetVector("_HeightRayleighColor", (Vector4)param.heightRayleighColor * param.heightRayleighIntensity);
            m_ProceduralSkyMaterial.SetFloat("_HeightExtinctionFactor", param.heightExtinctionFactor);

            m_ProceduralSkyMaterial.SetVector("_RayleighInScatterPct", new Vector4(1f - param.worldRayleighIndirectScatter, param.worldRayleighIndirectScatter, 0f, 0f));
            m_ProceduralSkyMaterial.SetFloat("_RayleighExtinctionFactor", param.worldRayleighExtinctionFactor);

            m_ProceduralSkyMaterial.SetFloat("_MiePhaseAnisotropy", param.worldMiePhaseAnisotropy);
            m_ProceduralSkyMaterial.SetFloat("_MieExtinctionFactor", param.worldMieExtinctionFactor);

            // Since we use the material for rendering the sky both into the cubemap, and
            // during the fullscreen pass, setting the 'PERFORM_SKY_OCCLUSION_TEST' keyword has no effect.
            properties.SetFloat("_DisableSkyOcclusionTest", renderForCubemap ? 1.0f : 0.0f);
            // We flip the screens-space Y axis in case we follow the D3D convention.
            properties.SetFloat("_FlipY",                   renderForCubemap ? 1.0f : 0.0f);
            // We do not render the height fog into the sky IBL cubemap.
            properties.SetFloat("_HeightRayleighDensity",   renderForCubemap ? -0.0f : -param.heightRayleighDensity / 100000f);
            properties.SetFloat("_HeightMieDensity",        renderForCubemap ? -0.0f : -param.heightMieDensity / 100000f);
        }

        override public void RenderSky(BuiltinSkyParameters builtinParams, SkyParameters skyParameters, bool renderForCubemap)
        {

            MaterialPropertyBlock properties = new MaterialPropertyBlock();

            // Define select preprocessor symbols.
<<<<<<< HEAD
            SetKeywords(builtinParams, m_ProceduralSkyParameters);

            // Set shader constants.
            SetUniforms(builtinParams, m_ProceduralSkyParameters, ref properties);
=======
            SetKeywords(builtinParams, proceduralSkyParams, renderForCubemap);

            // Set shader constants.
            SetUniforms(builtinParams, proceduralSkyParams, renderForCubemap, ref properties);
>>>>>>> e9426141

            var cmd = new CommandBuffer { name = "" };

            if (!renderForCubemap)
            {
                cmd.SetGlobalTexture("_CameraDepthTexture", builtinParams.depthBuffer);
            }

            cmd.DrawMesh(builtinParams.skyMesh, Matrix4x4.identity, m_ProceduralSkyMaterial, 0, 0, properties);
            builtinParams.renderContext.ExecuteCommandBuffer(cmd);
            cmd.Dispose();
        }

    }
}<|MERGE_RESOLUTION|>--- conflicted
+++ resolved
@@ -168,17 +168,10 @@
             MaterialPropertyBlock properties = new MaterialPropertyBlock();
 
             // Define select preprocessor symbols.
-<<<<<<< HEAD
-            SetKeywords(builtinParams, m_ProceduralSkyParameters);
+            SetKeywords(builtinParams, m_ProceduralSkyParameters, renderForCubemap);
 
             // Set shader constants.
-            SetUniforms(builtinParams, m_ProceduralSkyParameters, ref properties);
-=======
-            SetKeywords(builtinParams, proceduralSkyParams, renderForCubemap);
-
-            // Set shader constants.
-            SetUniforms(builtinParams, proceduralSkyParams, renderForCubemap, ref properties);
->>>>>>> e9426141
+            SetUniforms(builtinParams, m_ProceduralSkyParameters, renderForCubemap, ref properties);
 
             var cmd = new CommandBuffer { name = "" };
 
