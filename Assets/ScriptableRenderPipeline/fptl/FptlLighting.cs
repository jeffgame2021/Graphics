﻿//#define SHADOWS_OLD
using UnityEngine.Rendering;
using System;
using System.Collections.Generic;

namespace UnityEngine.Experimental.Rendering.Fptl
{
#if !SHADOWS_OLD
    using UnityEngine.Experimental.Rendering.ShadowExp;
    class ShadowSetup : IDisposable
    {
        // shadow related stuff
        const int k_MaxShadowDataSlots              = 64;
        const int k_MaxPayloadSlotsPerShadowData    =  4;
        ShadowmapBase[]         m_Shadowmaps;
        ShadowManager           m_ShadowMgr;
        static ComputeBuffer    s_ShadowDataBuffer;
        static ComputeBuffer    s_ShadowPayloadBuffer;

        public ShadowSetup(ShadowSettings shadowSettings, out IShadowManager shadowManager)
        {
            s_ShadowDataBuffer = new ComputeBuffer(k_MaxShadowDataSlots, System.Runtime.InteropServices.Marshal.SizeOf(typeof(ShadowExp.ShadowData)));
            s_ShadowPayloadBuffer = new ComputeBuffer(k_MaxShadowDataSlots * k_MaxPayloadSlotsPerShadowData, System.Runtime.InteropServices.Marshal.SizeOf(typeof(ShadowExp.ShadowPayload)));
            ShadowAtlas.AtlasInit atlasInit;
            atlasInit.baseInit.width                  = (uint)shadowSettings.shadowAtlasWidth;
            atlasInit.baseInit.height                 = (uint)shadowSettings.shadowAtlasHeight;
            atlasInit.baseInit.slices                 = 1;
            atlasInit.baseInit.shadowmapBits          = 32;
            atlasInit.baseInit.shadowmapFormat        = RenderTextureFormat.Shadowmap;
            atlasInit.baseInit.samplerState           = SamplerState.Default();
            atlasInit.baseInit.comparisonSamplerState = ComparisonSamplerState.Default();
            atlasInit.baseInit.clearColor             = new Vector4(0.0f, 0.0f, 0.0f, 0.0f);
            atlasInit.baseInit.maxPayloadCount        = 0;
            atlasInit.baseInit.shadowSupport          = ShadowmapBase.ShadowSupport.Directional | ShadowmapBase.ShadowSupport.Point | ShadowmapBase.ShadowSupport.Spot;
            atlasInit.shaderKeyword                   = null;
            atlasInit.cascadeCount                    = shadowSettings.directionalLightCascadeCount;
            atlasInit.cascadeRatios                   = shadowSettings.directionalLightCascades;

            m_Shadowmaps = new ShadowmapBase[] { new ShadowExp.ShadowAtlas(ref atlasInit) };

            ShadowContext.SyncDel syncer = (ShadowContext sc) =>
                {
                    // update buffers
                    uint offset, count;
                    ShadowExp.ShadowData[] sds;
                    sc.GetShadowDatas(out sds, out offset, out count);
                    Debug.Assert(offset == 0);
                    s_ShadowDataBuffer.SetData(sds); // unfortunately we can't pass an offset or count to this function
                    ShadowPayload[] payloads;
                    sc.GetPayloads(out payloads, out offset, out count);
                    Debug.Assert(offset == 0);
                    s_ShadowPayloadBuffer.SetData(payloads);
                };

            // binding code. This needs to be in sync with ShadowContext.hlsl
            ShadowContext.BindDel binder = (ShadowContext sc, CommandBuffer cb) =>
                {
                    // bind buffers
                    cb.SetGlobalBuffer("_ShadowDatasExp", s_ShadowDataBuffer);
                    cb.SetGlobalBuffer("_ShadowPayloads", s_ShadowPayloadBuffer);
                    // bind textures
                    uint offset, count;
                    RenderTargetIdentifier[] tex;
                    sc.GetTex2DArrays(out tex, out offset, out count);
                    cb.SetGlobalTexture("_ShadowmapExp_PCF", tex[0]);
                    // TODO: Currently samplers are hard coded in ShadowContext.hlsl, so we can't really set them here
                };

            ShadowContext.CtxtInit scInit;
            scInit.storage.maxShadowDataSlots        = k_MaxShadowDataSlots;
            scInit.storage.maxPayloadSlots           = k_MaxShadowDataSlots * k_MaxPayloadSlotsPerShadowData;
            scInit.storage.maxTex2DArraySlots        = 1;
            scInit.storage.maxTexCubeArraySlots      = 0;
            scInit.storage.maxComparisonSamplerSlots = 1;
            scInit.storage.maxSamplerSlots           = 0;
            scInit.dataSyncer                        = syncer;
            scInit.resourceBinder                    = binder;

            m_ShadowMgr = new ShadowExp.ShadowManager(shadowSettings, ref scInit, m_Shadowmaps);
            shadowManager = m_ShadowMgr;
        }
        public void Dispose()
        {
            if (m_Shadowmaps != null)
            {
                (m_Shadowmaps[0] as ShadowAtlas).Dispose();
                m_Shadowmaps = null;
            }
            m_ShadowMgr = null;

            if( s_ShadowDataBuffer != null )
                s_ShadowDataBuffer.Release();
            if( s_ShadowPayloadBuffer != null )
                s_ShadowPayloadBuffer.Release();
        }
    }
#endif

    public class FptlLightingInstance : RenderPipeline
    {
        private readonly FptlLighting m_Owner;

        public FptlLightingInstance(FptlLighting owner)
        {
            m_Owner = owner;

            if (m_Owner != null)
                m_Owner.Build();
        }

        public override void Dispose()
        {
            base.Dispose();
            if (m_Owner != null)
                m_Owner.Cleanup();
        }

        public override void Render(ScriptableRenderContext renderContext, Camera[] cameras)
        {
            base.Render(renderContext, cameras);
            m_Owner.Render(renderContext, cameras);
        }
    }

    [ExecuteInEditMode]
    public class FptlLighting : RenderPipelineAsset
    {
#if UNITY_EDITOR
        [UnityEditor.MenuItem("RenderPipeline/Create FPTLRenderPipeline")]
        static void CreateRenderLoopFPTL()
        {
            var instance = ScriptableObject.CreateInstance<FptlLighting>();
            UnityEditor.AssetDatabase.CreateAsset(instance, "Assets/ScriptableRenderPipeline/fptl/FPTLRenderPipeline.asset");
            //AssetDatabase.CreateAsset(instance, "Assets/ScriptableRenderPipeline/fptl/FPTLRenderPipeline.asset");
        }

#endif
        protected override IRenderPipeline InternalCreatePipeline()
        {
            return new FptlLightingInstance(this);
        }

        [SerializeField]
        ShadowSettings m_ShadowSettings = ShadowSettings.Default;
#if SHADOWS_OLD
        ShadowRenderPass m_ShadowPass;
#else
        ShadowSetup      m_ShadowSetup;
        IShadowManager   m_ShadowMgr;
        FrameId          m_FrameId;

        List<int>               m_ShadowRequests = new List<int>();
        Dictionary<int, int>    m_ShadowIndices = new Dictionary<int,int>();

        void InitShadowSystem(ShadowSettings shadowSettings)
        {
            m_ShadowSetup = new ShadowSetup(shadowSettings, out m_ShadowMgr);
        }

        void DeinitShadowSystem()
        {
            if (m_ShadowSetup != null)
            {
                m_ShadowSetup.Dispose();
                m_ShadowSetup = null;
                m_ShadowMgr = null;
            }
        }
#endif

        [SerializeField]
        TextureSettings m_TextureSettings = TextureSettings.Default;

        public Shader deferredShader;
        public Shader deferredReflectionShader;
        public ComputeShader deferredComputeShader;
        public Shader finalPassShader;
        public Shader debugLightBoundsShader;

        public ComputeShader buildScreenAABBShader;
        public ComputeShader buildPerTileLightListShader;     // FPTL
        public ComputeShader buildPerBigTileLightListShader;

        public ComputeShader buildPerVoxelLightListShader;    // clustered

        private Material m_DeferredMaterial;
        private Material m_DeferredReflectionMaterial;
        private static int s_GBufferAlbedo;
        private static int s_GBufferSpecRough;
        private static int s_GBufferNormal;
        private static int s_GBufferEmission;
        private static int s_GBufferZ;
        private static int s_CameraTarget;
        private static int s_CameraDepthTexture;

        private static int s_GenAABBKernel;
        private static int s_GenListPerTileKernel;
        private static int s_GenListPerVoxelKernel;
        private static int s_ClearVoxelAtomicKernel;
        private static ComputeBuffer s_LightDataBuffer;
        private static ComputeBuffer s_ConvexBoundsBuffer;
        private static ComputeBuffer s_AABBBoundsBuffer;
        private static ComputeBuffer s_LightList;
        private static ComputeBuffer s_DirLightList;

        private static ComputeBuffer s_BigTileLightList;        // used for pre-pass coarse culling on 64x64 tiles
        private static int s_GenListPerBigTileKernel;

        // clustered light list specific buffers and data begin
        public bool enableClustered = false;
        public bool disableFptlWhenClustered = false;    // still useful on opaques
        public bool enableBigTilePrepass = true;
        public bool enableDrawLightBoundsDebug = false;
        public bool enableDrawTileDebug = false;
        public bool enableReflectionProbeDebug = false;
        public bool enableComputeLightEvaluation = false;
        const bool k_UseDepthBuffer = true;//      // only has an impact when EnableClustered is true (requires a depth-prepass)
        const bool k_UseAsyncCompute = true;        // should not use on mobile

        const int k_Log2NumClusters = 6;     // accepted range is from 0 to 6. NumClusters is 1<<g_iLog2NumClusters
        const float k_ClustLogBase = 1.02f;     // each slice 2% bigger than the previous
        float m_ClustScale;
        private static ComputeBuffer s_PerVoxelLightLists;
        private static ComputeBuffer s_PerVoxelOffset;
        private static ComputeBuffer s_PerTileLogBaseTweak;
        private static ComputeBuffer s_GlobalLightListAtomic;
        // clustered light list specific buffers and data end

        private static int s_WidthOnRecord;
        private static int s_HeightOnRecord;

        Matrix4x4[] m_MatWorldToShadow = new Matrix4x4[k_MaxLights * k_MaxShadowmapPerLights];
        Vector4[] m_DirShadowSplitSpheres = new Vector4[k_MaxDirectionalSplit];
        Vector4[] m_Shadow3X3PCFTerms = new Vector4[4];

        public const int MaxNumLights = 1024;
        public const int MaxNumDirLights = 2;
        public const float FltMax = 3.402823466e+38F;

        const int k_MaxLights = 10;
        const int k_MaxShadowmapPerLights = 6;
        const int k_MaxDirectionalSplit = 4;
        // Directional lights become spotlights at a far distance. This is the distance we pull back to set the spotlight origin.
        const float k_DirectionalLightPullbackDistance = 10000.0f;

        [NonSerialized]
        private int m_WarnedTooManyLights = 0;

        private TextureCache2D m_CookieTexArray;
        private TextureCacheCubemap m_CubeCookieTexArray;
        private TextureCacheCubemap m_CubeReflTexArray;

        private SkyboxHelper m_SkyboxHelper;

        private Material m_BlitMaterial;
        private Material m_DebugLightBoundsMaterial;

        private Texture2D m_NHxRoughnessTexture;
        private Texture2D m_LightAttentuationTexture;
        private int m_shadowBufferID;

        public void Cleanup()
        {
            if (m_DeferredMaterial) DestroyImmediate(m_DeferredMaterial);
            if (m_DeferredReflectionMaterial) DestroyImmediate(m_DeferredReflectionMaterial);
            if (m_BlitMaterial) DestroyImmediate(m_BlitMaterial);
            if (m_DebugLightBoundsMaterial) DestroyImmediate(m_DebugLightBoundsMaterial);
            if (m_NHxRoughnessTexture) DestroyImmediate(m_NHxRoughnessTexture);
            if (m_LightAttentuationTexture) DestroyImmediate(m_LightAttentuationTexture);

            m_CookieTexArray.Release();
            m_CubeCookieTexArray.Release();
            m_CubeReflTexArray.Release();

            s_AABBBoundsBuffer.Release();
            s_ConvexBoundsBuffer.Release();
            s_LightDataBuffer.Release();
            ReleaseResolutionDependentBuffers();
            s_DirLightList.Release();

            if (enableClustered)
            {
                if (s_GlobalLightListAtomic != null)
                    s_GlobalLightListAtomic.Release();
            }

            ClearComputeBuffers();

#if !SHADOWS_OLD
            DeinitShadowSystem();
#endif
        }

        void ClearComputeBuffers()
        {
            if (s_AABBBoundsBuffer != null)
                s_AABBBoundsBuffer.Release();

            if (s_ConvexBoundsBuffer != null)
                s_ConvexBoundsBuffer.Release();

            if (s_LightDataBuffer != null)
                s_LightDataBuffer.Release();

            ReleaseResolutionDependentBuffers();

            if (s_DirLightList != null)
                s_DirLightList.Release();

            if (enableClustered)
            {
                if (s_GlobalLightListAtomic != null)
                    s_GlobalLightListAtomic.Release();
            }
        }

        public void Build()
        {
            s_GBufferAlbedo = Shader.PropertyToID("_CameraGBufferTexture0");
            s_GBufferSpecRough = Shader.PropertyToID("_CameraGBufferTexture1");
            s_GBufferNormal = Shader.PropertyToID("_CameraGBufferTexture2");
            s_GBufferEmission = Shader.PropertyToID("_CameraGBufferTexture3");
            s_GBufferZ = Shader.PropertyToID("_CameraGBufferZ"); // used while rendering into G-buffer+
            s_CameraDepthTexture = Shader.PropertyToID("_CameraDepthTexture"); // copy of that for later sampling in shaders
            s_CameraTarget = Shader.PropertyToID("_CameraTarget");

            m_DeferredMaterial = new Material(deferredShader);
            m_DeferredReflectionMaterial = new Material(deferredReflectionShader);
            m_DeferredMaterial.hideFlags = HideFlags.HideAndDontSave;
            m_DeferredReflectionMaterial.hideFlags = HideFlags.HideAndDontSave;

            s_GenAABBKernel = buildScreenAABBShader.FindKernel("ScreenBoundsAABB");
            s_GenListPerTileKernel = buildPerTileLightListShader.FindKernel(enableBigTilePrepass ? "TileLightListGen_SrcBigTile" : "TileLightListGen");
            s_AABBBoundsBuffer = new ComputeBuffer(2 * MaxNumLights, 3 * sizeof(float));
            s_ConvexBoundsBuffer = new ComputeBuffer(MaxNumLights, System.Runtime.InteropServices.Marshal.SizeOf(typeof(SFiniteLightBound)));
            s_LightDataBuffer = new ComputeBuffer(MaxNumLights, System.Runtime.InteropServices.Marshal.SizeOf(typeof(SFiniteLightData)));
            s_DirLightList = new ComputeBuffer(MaxNumDirLights, System.Runtime.InteropServices.Marshal.SizeOf(typeof(DirectionalLight)));

            buildScreenAABBShader.SetBuffer(s_GenAABBKernel, "g_data", s_ConvexBoundsBuffer);
            //m_BuildScreenAABBShader.SetBuffer(kGenAABBKernel, "g_vBoundsBuffer", m_aabbBoundsBuffer);
            m_DeferredMaterial.SetBuffer("g_vLightData", s_LightDataBuffer);
            m_DeferredMaterial.SetBuffer("g_dirLightData", s_DirLightList);
            m_DeferredReflectionMaterial.SetBuffer("g_vLightData", s_LightDataBuffer);

            buildPerTileLightListShader.SetBuffer(s_GenListPerTileKernel, "g_vBoundsBuffer", s_AABBBoundsBuffer);
            buildPerTileLightListShader.SetBuffer(s_GenListPerTileKernel, "g_vLightData", s_LightDataBuffer);
            buildPerTileLightListShader.SetBuffer(s_GenListPerTileKernel, "g_data", s_ConvexBoundsBuffer);

            if (enableClustered)
            {
                var kernelName = enableBigTilePrepass ? (k_UseDepthBuffer ? "TileLightListGen_DepthRT_SrcBigTile" : "TileLightListGen_NoDepthRT_SrcBigTile") : (k_UseDepthBuffer ? "TileLightListGen_DepthRT" : "TileLightListGen_NoDepthRT");
                s_GenListPerVoxelKernel = buildPerVoxelLightListShader.FindKernel(kernelName);
                s_ClearVoxelAtomicKernel = buildPerVoxelLightListShader.FindKernel("ClearAtomic");
                buildPerVoxelLightListShader.SetBuffer(s_GenListPerVoxelKernel, "g_vBoundsBuffer", s_AABBBoundsBuffer);
                buildPerVoxelLightListShader.SetBuffer(s_GenListPerVoxelKernel, "g_vLightData", s_LightDataBuffer);
                buildPerVoxelLightListShader.SetBuffer(s_GenListPerVoxelKernel, "g_data", s_ConvexBoundsBuffer);

                s_GlobalLightListAtomic = new ComputeBuffer(1, sizeof(uint));
            }

            if (enableBigTilePrepass)
            {
                s_GenListPerBigTileKernel = buildPerBigTileLightListShader.FindKernel("BigTileLightListGen");
                buildPerBigTileLightListShader.SetBuffer(s_GenListPerBigTileKernel, "g_vBoundsBuffer", s_AABBBoundsBuffer);
                buildPerBigTileLightListShader.SetBuffer(s_GenListPerBigTileKernel, "g_vLightData", s_LightDataBuffer);
                buildPerBigTileLightListShader.SetBuffer(s_GenListPerBigTileKernel, "g_data", s_ConvexBoundsBuffer);
            }

            m_CookieTexArray = new TextureCache2D();
            m_CubeCookieTexArray = new TextureCacheCubemap();
            m_CubeReflTexArray = new TextureCacheCubemap();
            m_CookieTexArray.AllocTextureArray(8, m_TextureSettings.spotCookieSize, m_TextureSettings.spotCookieSize, TextureFormat.RGBA32, true);
            m_CubeCookieTexArray.AllocTextureArray(4, m_TextureSettings.pointCookieSize, TextureFormat.RGBA32, true);
            m_CubeReflTexArray.AllocTextureArray(64, m_TextureSettings.reflectionCubemapSize, TextureCache.GetPreferredCompressedTextureFormat, true);

            //m_DeferredMaterial.SetTexture("_spotCookieTextures", m_cookieTexArray.GetTexCache());
            //m_DeferredMaterial.SetTexture("_pointCookieTextures", m_cubeCookieTexArray.GetTexCache());
            //m_DeferredReflectionMaterial.SetTexture("_reflCubeTextures", m_cubeReflTexArray.GetTexCache());

            m_MatWorldToShadow = new Matrix4x4[k_MaxLights * k_MaxShadowmapPerLights];
            m_DirShadowSplitSpheres = new Vector4[k_MaxDirectionalSplit];
            m_Shadow3X3PCFTerms = new Vector4[4];
#if SHADOWS_OLD
            m_ShadowPass = new ShadowRenderPass(m_ShadowSettings);
#else
            InitShadowSystem(m_ShadowSettings);
#endif

            m_SkyboxHelper = new SkyboxHelper();
            m_SkyboxHelper.CreateMesh();

            m_BlitMaterial = new Material(finalPassShader) { hideFlags = HideFlags.HideAndDontSave };
            m_DebugLightBoundsMaterial = new Material(debugLightBoundsShader) { hideFlags = HideFlags.HideAndDontSave };

            m_NHxRoughnessTexture = GenerateRoughnessTexture();
            m_LightAttentuationTexture = GenerateLightAttenuationTexture();


            s_LightList = null;
            s_BigTileLightList = null;

            m_shadowBufferID = Shader.PropertyToID("g_tShadowBuffer");
        }

        static void SetupGBuffer(int width, int height, CommandBuffer cmd)
        {
            var format10 = RenderTextureFormat.ARGB32;
            if (SystemInfo.SupportsRenderTextureFormat(RenderTextureFormat.ARGB2101010))
                format10 = RenderTextureFormat.ARGB2101010;
            var formatHDR = RenderTextureFormat.DefaultHDR;

            //@TODO: cleanup, right now only because we want to use unmodified Standard shader that encodes emission differently based on HDR or not,
            // so we make it think we always render in HDR
            cmd.EnableShaderKeyword("UNITY_HDR_ON");

            //@TODO: GetGraphicsCaps().buggyMRTSRGBWriteFlag
            cmd.GetTemporaryRT(s_GBufferAlbedo, width, height, 0, FilterMode.Point, RenderTextureFormat.ARGB32, RenderTextureReadWrite.Default);
            cmd.GetTemporaryRT(s_GBufferSpecRough, width, height, 0, FilterMode.Point, RenderTextureFormat.ARGB32, RenderTextureReadWrite.Default);
            cmd.GetTemporaryRT(s_GBufferNormal, width, height, 0, FilterMode.Point, format10, RenderTextureReadWrite.Linear);
            cmd.GetTemporaryRT(s_GBufferEmission, width, height, 0, FilterMode.Point, formatHDR, RenderTextureReadWrite.Linear);
            cmd.GetTemporaryRT(s_GBufferZ, width, height, 24, FilterMode.Point, RenderTextureFormat.Depth);
            cmd.GetTemporaryRT(s_CameraDepthTexture, width, height, 24, FilterMode.Point, RenderTextureFormat.Depth);
            cmd.GetTemporaryRT(s_CameraTarget, width, height, 0, FilterMode.Point, formatHDR, RenderTextureReadWrite.Default, 1, true); // rtv/uav

            var colorMRTs = new RenderTargetIdentifier[4] { s_GBufferAlbedo, s_GBufferSpecRough, s_GBufferNormal, s_GBufferEmission };
            cmd.SetRenderTarget(colorMRTs, new RenderTargetIdentifier(s_GBufferZ));
            cmd.ClearRenderTarget(true, true, new Color(0, 0, 0, 0));

            //@TODO: render VR occlusion mesh
        }

        static void RenderGBuffer(CullResults cull, Camera camera, ScriptableRenderContext loop)
        {
            // setup GBuffer for rendering
            var cmd = new CommandBuffer { name = "Create G-Buffer" };
            SetupGBuffer(camera.pixelWidth, camera.pixelHeight, cmd);
            loop.ExecuteCommandBuffer(cmd);
            cmd.Dispose();

            // render opaque objects using Deferred pass
            var settings = new DrawRendererSettings(cull, camera, new ShaderPassName("Deferred"))
            {
                sorting = { flags = SortFlags.CommonOpaque },
                rendererConfiguration = RendererConfiguration.PerObjectLightmaps
            };

            //@TODO: need to get light probes + LPPV too?
            settings.inputFilter.SetQueuesOpaque();
            settings.rendererConfiguration = RendererConfiguration.PerObjectLightmaps | RendererConfiguration.PerObjectLightProbe;
            loop.DrawRenderers(ref settings);
        }

        void RenderForward(CullResults cull, Camera camera, ScriptableRenderContext loop, bool opaquesOnly)
        {
            var cmd = new CommandBuffer { name = opaquesOnly ? "Prep Opaques Only Forward Pass" : "Prep Forward Pass" };

            bool useFptl = opaquesOnly && usingFptl;     // requires depth pre-pass for forward opaques!

            bool haveTiledSolution = opaquesOnly || enableClustered;
            cmd.EnableShaderKeyword(haveTiledSolution ? "TILED_FORWARD" : "REGULAR_FORWARD");
            cmd.SetGlobalFloat("g_isOpaquesOnlyEnabled", useFptl ? 1 : 0);      // leaving this as a dynamic toggle for now for forward opaques to keep shader variants down.
            cmd.SetGlobalBuffer("g_vLightListGlobal", useFptl ? s_LightList : s_PerVoxelLightLists);

            loop.ExecuteCommandBuffer(cmd);
            cmd.Dispose();

            // render opaque objects using Deferred pass
            var settings = new DrawRendererSettings(cull, camera, new ShaderPassName("ForwardSinglePass"))
            {
                sorting = { flags = SortFlags.CommonOpaque }
            };
            settings.rendererConfiguration = RendererConfiguration.PerObjectLightmaps | RendererConfiguration.PerObjectLightProbe;
            if (opaquesOnly) settings.inputFilter.SetQueuesOpaque();
            else settings.inputFilter.SetQueuesTransparent();

            loop.DrawRenderers(ref settings);
        }

        static void DepthOnlyForForwardOpaques(CullResults cull, Camera camera, ScriptableRenderContext loop)
        {
            var cmd = new CommandBuffer { name = "Forward Opaques - Depth Only" };
            cmd.SetRenderTarget(new RenderTargetIdentifier(s_GBufferZ));
            loop.ExecuteCommandBuffer(cmd);
            cmd.Dispose();

            // render opaque objects using Deferred pass
            var settings = new DrawRendererSettings(cull, camera, new ShaderPassName("DepthOnly"))
            {
                sorting = { flags = SortFlags.CommonOpaque }
            };
            settings.inputFilter.SetQueuesOpaque();
            loop.DrawRenderers(ref settings);
        }

        bool usingFptl
        {
            get
            {
                bool isEnabledMSAA = false;
                Debug.Assert(!isEnabledMSAA || enableClustered);
                bool disableFptl = (disableFptlWhenClustered && enableClustered) || isEnabledMSAA;
                return !disableFptl;
            }
        }

        static void CopyDepthAfterGBuffer(ScriptableRenderContext loop)
        {
            var cmd = new CommandBuffer { name = "Copy depth" };
            cmd.CopyTexture(new RenderTargetIdentifier(s_GBufferZ), new RenderTargetIdentifier(s_CameraDepthTexture));
            loop.ExecuteCommandBuffer(cmd);
            cmd.Dispose();
        }

        void DoTiledDeferredLighting(Camera camera, ScriptableRenderContext loop, int numLights, int numDirLights)
        {
            var bUseClusteredForDeferred = !usingFptl;
            var cmd = new CommandBuffer();

            m_DeferredMaterial.EnableKeyword(bUseClusteredForDeferred ? "USE_CLUSTERED_LIGHTLIST" : "USE_FPTL_LIGHTLIST");
            m_DeferredReflectionMaterial.EnableKeyword(bUseClusteredForDeferred ? "USE_CLUSTERED_LIGHTLIST" : "USE_FPTL_LIGHTLIST");
<<<<<<< HEAD
            if (enableDrawTileDebug) {
                m_DeferredMaterial.EnableKeyword ("ENABLE_DEBUG");
            } else {
                m_DeferredMaterial.DisableKeyword ("ENABLE_DEBUG");
            }

            if (enableReflectionProbeDebug) {
                m_DeferredReflectionMaterial.EnableKeyword ("ENABLE_DEBUG");
            } else {
                m_DeferredReflectionMaterial.DisableKeyword ("ENABLE_DEBUG");
=======
            if (enableDrawTileDebug)
            {
                m_DeferredMaterial.EnableKeyword("ENABLE_DEBUG");
            }
            else
            {
                m_DeferredMaterial.DisableKeyword("ENABLE_DEBUG");
            }

            if (enableReflectionProbeDebug)
            {
                m_DeferredReflectionMaterial.EnableKeyword("ENABLE_DEBUG");
            }
            else
            {
                m_DeferredReflectionMaterial.DisableKeyword("ENABLE_DEBUG");
>>>>>>> 37964d70
            }

            cmd.SetGlobalBuffer("g_vLightListGlobal", bUseClusteredForDeferred ? s_PerVoxelLightLists : s_LightList);       // opaques list (unless MSAA possibly)

            // In case of bUseClusteredForDeferred disable toggle option since we're using m_perVoxelLightLists as opposed to lightList
            if (bUseClusteredForDeferred)
            {
                cmd.SetGlobalFloat("g_isOpaquesOnlyEnabled", 0);
            }

            cmd.name = "DoTiledDeferredLighting";

            //cmd.SetRenderTarget(new RenderTargetIdentifier(kGBufferEmission), new RenderTargetIdentifier(kGBufferZ));
            //cmd.Blit (kGBufferNormal, (RenderTexture)null); // debug: display normals

            if (enableComputeLightEvaluation)  //TODO: temporary workaround for "All kernels must use same constant buffer layouts"
            {
                var w = camera.pixelWidth;
                var h = camera.pixelHeight;
                var numTilesX = (w + 7) / 8;
                var numTilesY = (h + 7) / 8;

                string kernelName = "ShadeDeferred" + (bUseClusteredForDeferred ? "_Clustered" : "_Fptl") + (enableDrawTileDebug ? "_Debug" : "");
                int kernel = deferredComputeShader.FindKernel(kernelName);

                cmd.SetComputeTextureParam(deferredComputeShader, kernel, "_CameraDepthTexture", new RenderTargetIdentifier(s_CameraDepthTexture));
                cmd.SetComputeTextureParam(deferredComputeShader, kernel, "_CameraGBufferTexture0", new RenderTargetIdentifier(s_GBufferAlbedo));
                cmd.SetComputeTextureParam(deferredComputeShader, kernel, "_CameraGBufferTexture1", new RenderTargetIdentifier(s_GBufferSpecRough));
                cmd.SetComputeTextureParam(deferredComputeShader, kernel, "_CameraGBufferTexture2", new RenderTargetIdentifier(s_GBufferNormal));
                cmd.SetComputeTextureParam(deferredComputeShader, kernel, "_CameraGBufferTexture3", new RenderTargetIdentifier(s_GBufferEmission));
                cmd.SetComputeTextureParam(deferredComputeShader, kernel, "_spotCookieTextures", m_CookieTexArray.GetTexCache());
                cmd.SetComputeTextureParam(deferredComputeShader, kernel, "_pointCookieTextures", m_CubeCookieTexArray.GetTexCache());
                cmd.SetComputeTextureParam(deferredComputeShader, kernel, "_reflCubeTextures", m_CubeReflTexArray.GetTexCache());
                cmd.SetComputeTextureParam(deferredComputeShader, kernel, "_reflRootCubeTexture", ReflectionProbe.defaultTexture);
                cmd.SetComputeTextureParam(deferredComputeShader, kernel, "g_tShadowBuffer", new RenderTargetIdentifier(m_shadowBufferID));
                cmd.SetComputeTextureParam(deferredComputeShader, kernel, "unity_NHxRoughness", m_NHxRoughnessTexture);
                cmd.SetComputeTextureParam(deferredComputeShader, kernel, "_LightTextureB0", m_LightAttentuationTexture);

                cmd.SetComputeBufferParam(deferredComputeShader, kernel, "g_vLightListGlobal", bUseClusteredForDeferred ? s_PerVoxelLightLists : s_LightList);
                cmd.SetComputeBufferParam(deferredComputeShader, kernel, "g_vLightData", s_LightDataBuffer);
                cmd.SetComputeBufferParam(deferredComputeShader, kernel, "g_dirLightData", s_DirLightList);

                var defdecode = ReflectionProbe.defaultTextureHDRDecodeValues;
                cmd.SetComputeFloatParam(deferredComputeShader, "_reflRootHdrDecodeMult", defdecode.x);
                cmd.SetComputeFloatParam(deferredComputeShader, "_reflRootHdrDecodeExp", defdecode.y);

                cmd.SetComputeFloatParam(deferredComputeShader, "g_fClustScale", m_ClustScale);
                cmd.SetComputeFloatParam(deferredComputeShader, "g_fClustBase", k_ClustLogBase);
                cmd.SetComputeFloatParam(deferredComputeShader, "g_fNearPlane", camera.nearClipPlane);
                cmd.SetComputeFloatParam(deferredComputeShader, "g_fFarPlane", camera.farClipPlane);
                cmd.SetComputeIntParam(deferredComputeShader, "g_iLog2NumClusters", k_Log2NumClusters);
                cmd.SetComputeIntParam(deferredComputeShader, "g_isLogBaseBufferEnabled", k_UseDepthBuffer ? 1 : 0);
                cmd.SetComputeIntParam(deferredComputeShader, "g_isOpaquesOnlyEnabled", 0);


                //
                var proj = camera.projectionMatrix;
                var temp = new Matrix4x4();
                temp.SetRow(0, new Vector4(1.0f, 0.0f, 0.0f, 0.0f));
                temp.SetRow(1, new Vector4(0.0f, 1.0f, 0.0f, 0.0f));
                temp.SetRow(2, new Vector4(0.0f, 0.0f, 0.5f, 0.5f));
                temp.SetRow(3, new Vector4(0.0f, 0.0f, 0.0f, 1.0f));
                var projh = temp * proj;
                var invProjh = projh.inverse;

                temp.SetRow(0, new Vector4(0.5f * w, 0.0f, 0.0f, 0.5f * w));
                temp.SetRow(1, new Vector4(0.0f, 0.5f * h, 0.0f, 0.5f * h));
                temp.SetRow(2, new Vector4(0.0f, 0.0f, 0.5f, 0.5f));
                temp.SetRow(3, new Vector4(0.0f, 0.0f, 0.0f, 1.0f));
                var projscr = temp * proj;
                var invProjscr = projscr.inverse;

                cmd.SetComputeIntParam(deferredComputeShader, "g_iNrVisibLights", numLights);
                SetMatrixCS(cmd, deferredComputeShader, "g_mScrProjection", projscr);
                SetMatrixCS(cmd, deferredComputeShader, "g_mInvScrProjection", invProjscr);
                SetMatrixCS(cmd, deferredComputeShader, "g_mViewToWorld", camera.cameraToWorldMatrix);


                if (bUseClusteredForDeferred)
                {
                    cmd.SetComputeBufferParam(deferredComputeShader, kernel, "g_vLayeredOffsetsBuffer", s_PerVoxelOffset);
                    if (k_UseDepthBuffer)
                    {
                        cmd.SetComputeBufferParam(deferredComputeShader, kernel, "g_logBaseBuffer", s_PerTileLogBaseTweak);
                    }
                }

                cmd.SetComputeIntParam(deferredComputeShader, "g_widthRT", w);
                cmd.SetComputeIntParam(deferredComputeShader, "g_heightRT", h);
                cmd.SetComputeIntParam(deferredComputeShader, "g_nNumDirLights", numDirLights);
                cmd.SetComputeBufferParam(deferredComputeShader, kernel, "g_dirLightData", s_DirLightList);
                cmd.SetComputeTextureParam(deferredComputeShader, kernel, "uavOutput", new RenderTargetIdentifier(s_CameraTarget));

                SetMatrixArrayCS(cmd, deferredComputeShader, "g_matWorldToShadow", m_MatWorldToShadow);
                SetVectorArrayCS(cmd, deferredComputeShader, "g_vDirShadowSplitSpheres", m_DirShadowSplitSpheres);
                cmd.SetComputeVectorParam(deferredComputeShader, "g_vShadow3x3PCFTerms0", m_Shadow3X3PCFTerms[0]);
                cmd.SetComputeVectorParam(deferredComputeShader, "g_vShadow3x3PCFTerms1", m_Shadow3X3PCFTerms[1]);
                cmd.SetComputeVectorParam(deferredComputeShader, "g_vShadow3x3PCFTerms2", m_Shadow3X3PCFTerms[2]);
                cmd.SetComputeVectorParam(deferredComputeShader, "g_vShadow3x3PCFTerms3", m_Shadow3X3PCFTerms[3]);

                cmd.DispatchCompute(deferredComputeShader, kernel, numTilesX, numTilesY, 1);
            }
            else
            {
                cmd.Blit(BuiltinRenderTextureType.CameraTarget, s_CameraTarget, m_DeferredMaterial, 0);
                cmd.Blit(BuiltinRenderTextureType.CameraTarget, s_CameraTarget, m_DeferredReflectionMaterial, 0);
            }


            // Set the intermediate target for compositing (skybox, etc)
            cmd.SetRenderTarget(new RenderTargetIdentifier(s_CameraTarget), new RenderTargetIdentifier(s_CameraDepthTexture));

            loop.ExecuteCommandBuffer(cmd);
            cmd.Dispose();
        }

        private static void SetMatrixCS(CommandBuffer cmd, ComputeShader shadercs, string name, Matrix4x4 mat)
        {
            var data = new float[16];

            for (int c = 0; c < 4; c++)
                for (int r = 0; r < 4; r++)
                    data[4 * c + r] = mat[r, c];

            cmd.SetComputeFloatParams(shadercs, name, data);
        }

        private static void SetMatrixArrayCS(CommandBuffer cmd, ComputeShader shadercs, string name, Matrix4x4[] matArray)
        {
            int numMatrices = matArray.Length;
            var data = new float[numMatrices * 16];

            for (int n = 0; n < numMatrices; n++)
                for (int c = 0; c < 4; c++)
                    for (int r = 0; r < 4; r++)
                        data[16 * n + 4 * c + r] = matArray[n][r, c];

            cmd.SetComputeFloatParams(shadercs, name, data);
        }

        private static void SetVectorArrayCS(CommandBuffer cmd, ComputeShader shadercs, string name, Vector4[] vecArray)
        {
            int numVectors = vecArray.Length;
            var data = new float[numVectors * 4];

            for (int n = 0; n < numVectors; n++)
                for (int i = 0; i < 4; i++)
                    data[4 * n + i] = vecArray[n][i];

            cmd.SetComputeFloatParams(shadercs, name, data);
        }

        static Matrix4x4 GetFlipMatrix()
        {
            Matrix4x4 flip = Matrix4x4.identity;
            bool isLeftHand = ((int)LightDefinitions.USE_LEFTHAND_CAMERASPACE) != 0;
            if (isLeftHand) flip.SetColumn(2, new Vector4(0.0f, 0.0f, -1.0f, 0.0f));
            return flip;
        }

        static Matrix4x4 WorldToCamera(Camera camera)
        {
            return GetFlipMatrix() * camera.worldToCameraMatrix;
        }

        static Matrix4x4 CameraToWorld(Camera camera)
        {
            return camera.cameraToWorldMatrix * GetFlipMatrix();
        }

        static Matrix4x4 CameraProjection(Camera camera)
        {
            return camera.projectionMatrix * GetFlipMatrix();
        }

        static int UpdateDirectionalLights(Camera camera, IList<VisibleLight> visibleLights, Dictionary<int,int> shadowIndices)
        {
            var dirLightCount = 0;
            var lights = new List<DirectionalLight>();
            var worldToView = WorldToCamera(camera);

            for (int nLight = 0; nLight < visibleLights.Count; nLight++)
            {
                var light = visibleLights[nLight];
                if (light.lightType == LightType.Directional)
                {
                    Debug.Assert(dirLightCount < MaxNumDirLights, "Too many directional lights.");

                    var l = new DirectionalLight();

                    var lightToWorld = light.localToWorld;

                    Vector3 lightDir = lightToWorld.GetColumn(2);   // Z axis in world space

                    // represents a left hand coordinate system in world space
                    Vector3 vx = lightToWorld.GetColumn(0);     // X axis in world space
                    Vector3 vy = lightToWorld.GetColumn(1);     // Y axis in world space
                    var vz = lightDir;                      // Z axis in world space

                    vx = worldToView.MultiplyVector(vx);
                    vy = worldToView.MultiplyVector(vy);
                    vz = worldToView.MultiplyVector(vz);
#if !SHADOWS_OLD
                    int shadowIdx;
                    l.shadowLightIndex = shadowIndices.TryGetValue((int)nLight, out shadowIdx) ? (uint)shadowIdx : 0x80000000;
#else
                    l.shadowLightIndex = (light.light.shadows != LightShadows.None) ? (uint)nLight : 0xffffffff;
#endif
                    l.lightAxisX = vx;
                    l.lightAxisY = vy;
                    l.lightAxisZ = vz;

                    l.color.Set(light.finalColor.r, light.finalColor.g, light.finalColor.b);
                    l.intensity = light.light.intensity;

                    lights.Add(l);
                    dirLightCount++;
                }
            }
            s_DirLightList.SetData(lights.ToArray());

            return dirLightCount;
        }
#if SHADOWS_OLD
        void UpdateShadowConstants(IList<VisibleLight> visibleLights, ref ShadowOutput shadow)
        {
            var nNumLightsIncludingTooMany = 0;

            var numLights = 0;

            var lightShadowIndex_LightParams = new Vector4[k_MaxLights];
            var lightFalloffParams = new Vector4[k_MaxLights];

            for (int nLight = 0; nLight < visibleLights.Count; nLight++)
            {
                nNumLightsIncludingTooMany++;
                if (nNumLightsIncludingTooMany > k_MaxLights)
                    continue;

                var light = visibleLights[nLight];
                var lightType = light.lightType;
                var position = light.light.transform.position;
                var lightDir = light.light.transform.forward.normalized;

                // Setup shadow data arrays
                var hasShadows = shadow.GetShadowSliceCountLightIndex(nLight) != 0;

                if (lightType == LightType.Directional)
                {
                    lightShadowIndex_LightParams[numLights] = new Vector4(0, 0, 1, 1);
                    lightFalloffParams[numLights] = new Vector4(0.0f, 0.0f, float.MaxValue, (float)lightType);

                    if (hasShadows)
                    {
                        for (int s = 0; s < k_MaxDirectionalSplit; ++s)
                        {
                            m_DirShadowSplitSpheres[s] = shadow.directionalShadowSplitSphereSqr[s];
                        }
                    }
                }
                else if (lightType == LightType.Point)
                {
                    lightShadowIndex_LightParams[numLights] = new Vector4(0, 0, 1, 1);
                    lightFalloffParams[numLights] = new Vector4(1.0f, 0.0f, light.range * light.range, (float)lightType);
                }
                else if (lightType == LightType.Spot)
                {
                    lightShadowIndex_LightParams[numLights] = new Vector4(0, 0, 1, 1);
                    lightFalloffParams[numLights] = new Vector4(1.0f, 0.0f, light.range * light.range, (float)lightType);
                }

                if (hasShadows)
                {
                    // Enable shadows
                    lightShadowIndex_LightParams[numLights].x = 1;
                    for (int s = 0; s < shadow.GetShadowSliceCountLightIndex(nLight); ++s)
                    {
                        var shadowSliceIndex = shadow.GetShadowSliceIndex(nLight, s);
                        m_MatWorldToShadow[numLights * k_MaxShadowmapPerLights + s] = shadow.shadowSlices[shadowSliceIndex].shadowTransform.transpose;
                    }
                }

                numLights++;
            }

            // Warn if too many lights found
            if (nNumLightsIncludingTooMany > k_MaxLights)
            {
                if (nNumLightsIncludingTooMany > m_WarnedTooManyLights)
                {
                    Debug.LogError("ERROR! Found " + nNumLightsIncludingTooMany + " runtime lights! Valve renderer supports up to " + k_MaxLights +
                        " active runtime lights at a time!\nDisabling " + (nNumLightsIncludingTooMany - k_MaxLights) + " runtime light" +
                        ((nNumLightsIncludingTooMany - k_MaxLights) > 1 ? "s" : "") + "!\n");
                }
                m_WarnedTooManyLights = nNumLightsIncludingTooMany;
            }
            else
            {
                if (m_WarnedTooManyLights > 0)
                {
                    m_WarnedTooManyLights = 0;
                    Debug.Log("SUCCESS! Found " + nNumLightsIncludingTooMany + " runtime lights which is within the supported number of lights, " + k_MaxLights + ".\n\n");
                }
            }

            // PCF 3x3 Shadows
            var flTexelEpsilonX = 1.0f / m_ShadowSettings.shadowAtlasWidth;
            var flTexelEpsilonY = 1.0f / m_ShadowSettings.shadowAtlasHeight;
            m_Shadow3X3PCFTerms[0] = new Vector4(20.0f / 267.0f, 33.0f / 267.0f, 55.0f / 267.0f, 0.0f);
            m_Shadow3X3PCFTerms[1] = new Vector4(flTexelEpsilonX, flTexelEpsilonY, -flTexelEpsilonX, -flTexelEpsilonY);
            m_Shadow3X3PCFTerms[2] = new Vector4(flTexelEpsilonX, flTexelEpsilonY, 0.0f, 0.0f);
            m_Shadow3X3PCFTerms[3] = new Vector4(-flTexelEpsilonX, -flTexelEpsilonY, 0.0f, 0.0f);
        }
#endif
        int GenerateSourceLightBuffers(Camera camera, CullResults inputs)
        {
#if !SHADOWS_OLD
            // 0. deal with shadows
            {
                m_FrameId.frameCount++;
                // get the indices for all lights that want to have shadows
                m_ShadowRequests.Clear();
                m_ShadowRequests.Capacity = inputs.visibleLights.Length;
                int lcnt = inputs.visibleLights.Length;
                for (int i = 0; i < lcnt; ++i)
                {
                    VisibleLight vl = inputs.visibleLights[i];
                    if (vl.light.shadows != LightShadows.None && vl.light.GetComponent<AdditionalLightData>().shadowDimmer > 0.0f)
                        m_ShadowRequests.Add(i);
                }
                // pass this list to a routine that assigns shadows based on some heuristic
                uint shadowRequestCount = (uint)m_ShadowRequests.Count;
                int[] shadowRequests = m_ShadowRequests.ToArray();
                int[] shadowDataIndices;
                uint originalRequestCount = shadowRequestCount;
                m_ShadowMgr.ProcessShadowRequests(m_FrameId, inputs, camera, inputs.visibleLights,
                    ref shadowRequestCount, shadowRequests, out shadowDataIndices);

                // update the visibleLights with the shadow information
                m_ShadowIndices.Clear();
                for (uint i = 0; i < shadowRequestCount; i++)
                {
                    m_ShadowIndices.Add(shadowRequests[i], shadowDataIndices[i]);
                }
            }
#endif

            var probes = inputs.visibleReflectionProbes;
            //ReflectionProbe[] probes = Object.FindObjectsOfType<ReflectionProbe>();

            var numModels = (int)LightDefinitions.NR_LIGHT_MODELS;
            var numVolTypes = (int)LightDefinitions.MAX_TYPES;
            var numEntries = new int[numModels, numVolTypes];
            var offsets = new int[numModels, numVolTypes];
            var numEntries2nd = new int[numModels, numVolTypes];

            // first pass. Figure out how much we have of each and establish offsets
            foreach (var cl in inputs.visibleLights)
            {
                var volType = cl.lightType == LightType.Spot ? LightDefinitions.SPOT_LIGHT : (cl.lightType == LightType.Point ? LightDefinitions.SPHERE_LIGHT : -1);
                if (volType >= 0) ++numEntries[LightDefinitions.DIRECT_LIGHT, volType];
            }

            foreach (var rl in probes)
            {
                var volType = LightDefinitions.BOX_LIGHT;       // always a box for now
                if (rl.texture != null) ++numEntries[LightDefinitions.REFLECTION_LIGHT, volType];
            }

            // add decals here too similar to the above

            // establish offsets
            for (var m = 0; m < numModels; m++)
            {
                offsets[m, 0] = m == 0 ? 0 : (numEntries[m - 1, numVolTypes - 1] + offsets[m - 1, numVolTypes - 1]);
                for (var v = 1; v < numVolTypes; v++) offsets[m, v] = numEntries[m, v - 1] + offsets[m, v - 1];
            }


            var numLights = inputs.visibleLights.Length;
            var numProbes = probes.Length;
            var numVolumes = numLights + numProbes;


            var lightData = new SFiniteLightData[numVolumes];
            var boundData = new SFiniteLightBound[numVolumes];
            var worldToView = WorldToCamera(camera);
            bool isNegDeterminant = Vector3.Dot(worldToView.GetColumn(0), Vector3.Cross(worldToView.GetColumn(1), worldToView.GetColumn(2))) < 0.0f;      // 3x3 Determinant.

            uint shadowLightIndex = 0;
            foreach (var cl in inputs.visibleLights)
            {
                var range = cl.range;

                var lightToWorld = cl.localToWorld;

                Vector3 lightPos = lightToWorld.GetColumn(3);

                var bound = new SFiniteLightBound();
                var light = new SFiniteLightData();

                bound.boxAxisX.Set(1, 0, 0);
                bound.boxAxisY.Set(0, 1, 0);
                bound.boxAxisZ.Set(0, 0, 1);
                bound.scaleXY.Set(1.0f, 1.0f);
                bound.radius = range;

                light.flags = 0;
                light.recipRange = 1.0f / range;
                light.color.Set(cl.finalColor.r, cl.finalColor.g, cl.finalColor.b);
                light.sliceIndex = 0;
                light.lightModel = (uint)LightDefinitions.DIRECT_LIGHT;
#if !SHADOWS_OLD
                int shadowIdx;
                light.shadowLightIndex = m_ShadowIndices.TryGetValue( (int) shadowLightIndex, out shadowIdx ) ? (uint) shadowIdx : 0x80000000;
#else
                light.shadowLightIndex = shadowLightIndex;
#endif
                shadowLightIndex++;

                var bHasCookie = cl.light.cookie != null;
                var bHasShadow = cl.light.shadows != LightShadows.None;

                var idxOut = 0;

                if (cl.lightType == LightType.Spot)
                {
                    var isCircularSpot = !bHasCookie;
                    if (!isCircularSpot)    // square spots always have cookie
                    {
                        light.sliceIndex = m_CookieTexArray.FetchSlice(cl.light.cookie);
                    }

                    Vector3 lightDir = lightToWorld.GetColumn(2);   // Z axis in world space

                    // represents a left hand coordinate system in world space
                    Vector3 vx = lightToWorld.GetColumn(0);     // X axis in world space
                    Vector3 vy = lightToWorld.GetColumn(1);     // Y axis in world space
                    var vz = lightDir;                      // Z axis in world space

                    // transform to camera space (becomes a left hand coordinate frame in Unity since Determinant(worldToView)<0)
                    vx = worldToView.MultiplyVector(vx);
                    vy = worldToView.MultiplyVector(vy);
                    vz = worldToView.MultiplyVector(vz);


                    const float pi = 3.1415926535897932384626433832795f;
                    const float degToRad = (float)(pi / 180.0);


                    var sa = cl.light.spotAngle;

                    var cs = Mathf.Cos(0.5f * sa * degToRad);
                    var si = Mathf.Sin(0.5f * sa * degToRad);
                    var ta = cs > 0.0f ? (si / cs) : FltMax;

                    var cota = si > 0.0f ? (cs / si) : FltMax;

                    //const float cotasa = l.GetCotanHalfSpotAngle();

                    // apply nonuniform scale to OBB of spot light
                    var squeeze = true;//sa < 0.7f * 90.0f;      // arb heuristic
                    var fS = squeeze ? ta : si;
                    bound.center = worldToView.MultiplyPoint(lightPos + ((0.5f * range) * lightDir));    // use mid point of the spot as the center of the bounding volume for building screen-space AABB for tiled lighting.

                    light.lightAxisX = vx;
                    light.lightAxisY = vy;
                    light.lightAxisZ = vz;

                    // scale axis to match box or base of pyramid
                    bound.boxAxisX = (fS * range) * vx;
                    bound.boxAxisY = (fS * range) * vy;
                    bound.boxAxisZ = (0.5f * range) * vz;

                    // generate bounding sphere radius
                    var fAltDx = si;
                    var fAltDy = cs;
                    fAltDy = fAltDy - 0.5f;
                    //if(fAltDy<0) fAltDy=-fAltDy;

                    fAltDx *= range; fAltDy *= range;

                    var altDist = Mathf.Sqrt(fAltDy * fAltDy + (isCircularSpot ? 1.0f : 2.0f) * fAltDx * fAltDx);
                    bound.radius = altDist > (0.5f * range) ? altDist : (0.5f * range);       // will always pick fAltDist
                    bound.scaleXY = squeeze ? new Vector2(0.01f, 0.01f) : new Vector2(1.0f, 1.0f);

                    // fill up ldata
                    light.lightType = (uint)LightDefinitions.SPOT_LIGHT;
                    light.lightPos = worldToView.MultiplyPoint(lightPos);
                    light.radiusSq = range * range;
                    light.penumbra = cs;
                    light.cotan = cota;
                    light.flags |= (isCircularSpot ? LightDefinitions.IS_CIRCULAR_SPOT_SHAPE : 0);

                    light.flags |= (bHasCookie ? LightDefinitions.HAS_COOKIE_TEXTURE : 0);
                    light.flags |= (bHasShadow ? LightDefinitions.HAS_SHADOW : 0);

                    int i = LightDefinitions.DIRECT_LIGHT, j = LightDefinitions.SPOT_LIGHT;
                    idxOut = numEntries2nd[i, j] + offsets[i, j]; ++numEntries2nd[i, j];
                }
                else if (cl.lightType == LightType.Point)
                {
                    if (bHasCookie)
                    {
                        light.sliceIndex = m_CubeCookieTexArray.FetchSlice(cl.light.cookie);
                    }

                    bound.center = worldToView.MultiplyPoint(lightPos);
                    bound.boxAxisX.Set(range, 0, 0);
                    bound.boxAxisY.Set(0, range, 0);
                    bound.boxAxisZ.Set(0, 0, isNegDeterminant ? (-range) : range);    // transform to camera space (becomes a left hand coordinate frame in Unity since Determinant(worldToView)<0)
                    bound.scaleXY.Set(1.0f, 1.0f);
                    bound.radius = range;

                    // represents a left hand coordinate system in world space since det(worldToView)<0
                    var lightToView = worldToView * lightToWorld;
                    Vector3 vx = lightToView.GetColumn(0);
                    Vector3 vy = lightToView.GetColumn(1);
                    Vector3 vz = lightToView.GetColumn(2);

                    // fill up ldata
                    light.lightType = (uint)LightDefinitions.SPHERE_LIGHT;
                    light.lightPos = bound.center;
                    light.radiusSq = range * range;

                    light.lightAxisX = vx;
                    light.lightAxisY = vy;
                    light.lightAxisZ = vz;

                    light.flags |= (bHasCookie ? LightDefinitions.HAS_COOKIE_TEXTURE : 0);
                    light.flags |= (bHasShadow ? LightDefinitions.HAS_SHADOW : 0);

                    int i = LightDefinitions.DIRECT_LIGHT, j = LightDefinitions.SPHERE_LIGHT;
                    idxOut = numEntries2nd[i, j] + offsets[i, j]; ++numEntries2nd[i, j];
                }
                else
                {
                    //Assert(false);
                }

                // next light
                if (cl.lightType == LightType.Spot || cl.lightType == LightType.Point)
                {
                    boundData[idxOut] = bound;
                    lightData[idxOut] = light;
                }
            }
            var numLightsOut = offsets[LightDefinitions.DIRECT_LIGHT, numVolTypes - 1] + numEntries[LightDefinitions.DIRECT_LIGHT, numVolTypes - 1];

            // probe.m_BlendDistance
            // Vector3f extents = 0.5*Abs(probe.m_BoxSize);
            // C center of rendered refl box <-- GetComponent (Transform).GetPosition() + m_BoxOffset;
            // cube map capture point: GetComponent (Transform).GetPosition()
            // shader parameter min and max are C+/-(extents+blendDistance)
            foreach (var rl in probes)
            {
                var cubemap = rl.texture;

                // always a box for now
                if (cubemap == null)
                    continue;

                var bndData = new SFiniteLightBound();
                var lgtData = new SFiniteLightData();

                var idxOut = 0;
                lgtData.flags = 0;

                var bnds = rl.bounds;
                var boxOffset = rl.center;                  // reflection volume offset relative to cube map capture point
                var blendDistance = rl.blendDistance;

                var mat = rl.localToWorld;

                // implicit in CalculateHDRDecodeValues() --> float ints = rl.intensity;
                var boxProj = (rl.boxProjection != 0);
                var decodeVals = rl.hdr;
                //Vector4 decodeVals = rl.CalculateHDRDecodeValues();

                // C is reflection volume center in world space (NOT same as cube map capture point)
                var e = bnds.extents;       // 0.5f * Vector3.Max(-boxSizes[p], boxSizes[p]);
                //Vector3 C = bnds.center;        // P + boxOffset;
                var C = mat.MultiplyPoint(boxOffset);       // same as commented out line above when rot is identity

                var combinedExtent = e + new Vector3(blendDistance, blendDistance, blendDistance);

                Vector3 vx = mat.GetColumn(0);
                Vector3 vy = mat.GetColumn(1);
                Vector3 vz = mat.GetColumn(2);

                // transform to camera space (becomes a left hand coordinate frame in Unity since Determinant(worldToView)<0)
                vx = worldToView.MultiplyVector(vx);
                vy = worldToView.MultiplyVector(vy);
                vz = worldToView.MultiplyVector(vz);

                var Cw = worldToView.MultiplyPoint(C);

                if (boxProj) lgtData.flags |= LightDefinitions.IS_BOX_PROJECTED;

                lgtData.lightPos = Cw;
                lgtData.lightAxisX = vx;
                lgtData.lightAxisY = vy;
                lgtData.lightAxisZ = vz;
                lgtData.localCubeCapturePoint = -boxOffset;
                lgtData.probeBlendDistance = blendDistance;

                lgtData.lightIntensity = decodeVals.x;
                lgtData.decodeExp = decodeVals.y;

                lgtData.sliceIndex = m_CubeReflTexArray.FetchSlice(cubemap);

                var delta = combinedExtent - e;
                lgtData.boxInnerDist = e;
                lgtData.boxInvRange.Set(1.0f / delta.x, 1.0f / delta.y, 1.0f / delta.z);

                bndData.center = Cw;
                bndData.boxAxisX = combinedExtent.x * vx;
                bndData.boxAxisY = combinedExtent.y * vy;
                bndData.boxAxisZ = combinedExtent.z * vz;
                bndData.scaleXY.Set(1.0f, 1.0f);
                bndData.radius = combinedExtent.magnitude;

                // fill up ldata
                lgtData.lightType = (uint)LightDefinitions.BOX_LIGHT;
                lgtData.lightModel = (uint)LightDefinitions.REFLECTION_LIGHT;


                int i = LightDefinitions.REFLECTION_LIGHT, j = LightDefinitions.BOX_LIGHT;
                idxOut = numEntries2nd[i, j] + offsets[i, j]; ++numEntries2nd[i, j];
                boundData[idxOut] = bndData;
                lightData[idxOut] = lgtData;
            }

            var numProbesOut = offsets[LightDefinitions.REFLECTION_LIGHT, numVolTypes - 1] + numEntries[LightDefinitions.REFLECTION_LIGHT, numVolTypes - 1];
            for (var m = 0; m < numModels; m++)
            {
                for (var v = 0; v < numVolTypes; v++)
                    Debug.Assert(numEntries[m, v] == numEntries2nd[m, v], "count mismatch on second pass!");
            }

            s_ConvexBoundsBuffer.SetData(boundData);
            s_LightDataBuffer.SetData(lightData);


            return numLightsOut + numProbesOut;
        }

        public void Render(ScriptableRenderContext renderContext, IEnumerable<Camera> cameras)
        {
            foreach (var camera in cameras)
            {
                CullingParameters cullingParams;
                if (!CullResults.GetCullingParameters(camera, out cullingParams))
                    continue;

#if SHADOWS_OLD
                m_ShadowPass.UpdateCullingParameters(ref cullingParams);
#else
                m_ShadowMgr.UpdateCullingParameters( ref cullingParams );
#endif

                var cullResults = CullResults.Cull(ref cullingParams, renderContext);
                ExecuteRenderLoop(camera, cullResults, renderContext);
            }

            renderContext.Submit();
        }

        void FinalPass(ScriptableRenderContext loop)
        {
            var cmd = new CommandBuffer { name = "FinalPass" };
            cmd.Blit(s_CameraTarget, BuiltinRenderTextureType.CameraTarget, m_BlitMaterial, 0);
            loop.ExecuteCommandBuffer(cmd);
            cmd.Dispose();
        }

        void ExecuteRenderLoop(Camera camera, CullResults cullResults, ScriptableRenderContext loop)
        {
            var w = camera.pixelWidth;
            var h = camera.pixelHeight;

            ResizeIfNecessary(w, h);

            // do anything we need to do upon a new frame.
            NewFrame();

#pragma warning disable 162 // warning CS0162: Unreachable code detected
            if (!k_UseAsyncCompute) RenderShadowMaps(cullResults, loop);
#pragma warning restore 162
            // generate g-buffer before shadows to leverage async compute
            // forward opaques just write to depth.
            loop.SetupCameraProperties(camera);
            RenderGBuffer(cullResults, camera, loop);
            DepthOnlyForForwardOpaques(cullResults, camera, loop);
            CopyDepthAfterGBuffer(loop);

            // camera to screen matrix (and it's inverse)
            var proj = CameraProjection(camera);
            var temp = new Matrix4x4();
            temp.SetRow(0, new Vector4(0.5f * w, 0.0f, 0.0f, 0.5f * w));
            temp.SetRow(1, new Vector4(0.0f, 0.5f * h, 0.0f, 0.5f * h));
            temp.SetRow(2, new Vector4(0.0f, 0.0f, 0.5f, 0.5f));
            temp.SetRow(3, new Vector4(0.0f, 0.0f, 0.0f, 1.0f));
            var projscr = temp * proj;
            var invProjscr = projscr.inverse;


            // build per tile light lists
            var numLights = GenerateSourceLightBuffers(camera, cullResults);
            BuildPerTileLightLists(camera, loop, numLights, projscr, invProjscr);

            // render shadow maps (for mobile shadow map rendering should happen before we render g-buffer).
            // on GCN it needs to be after to leverage async compute since we need the depth-buffer for optimal light list building.
            if (k_UseAsyncCompute)
            {
                RenderShadowMaps(cullResults, loop);
                loop.SetupCameraProperties(camera);
            }

#if !SHADOW_OLD
            m_ShadowMgr.RenderShadows( m_FrameId, loop, cullResults, cullResults.visibleLights );
            m_ShadowMgr.SyncData();
            m_ShadowMgr.BindResources( loop );
#endif

            // Push all global params
            var numDirLights = UpdateDirectionalLights(camera, cullResults.visibleLights, m_ShadowIndices);
            PushGlobalParams(camera, loop, CameraToWorld(camera), projscr, invProjscr, numDirLights);

            // do deferred lighting
            DoTiledDeferredLighting(camera, loop, numLights, numDirLights);

            // render opaques using tiled forward
            RenderForward(cullResults, camera, loop, true);    // opaques only (requires a depth pre-pass)

            // render the backdrop/canvas
            m_SkyboxHelper.Draw(loop, camera);

            // transparencies atm. requires clustered until we get traditional forward
            if (enableClustered) RenderForward(cullResults, camera, loop, false);

            // debug views.
            if (enableDrawLightBoundsDebug) DrawLightBoundsDebug(loop, cullResults.visibleLights.Length);

            // present frame buffer.
            FinalPass(loop);

            // bind depth surface for editor grid/gizmo/selection rendering
            if (camera.cameraType == CameraType.SceneView)
            {
                var cmd = new CommandBuffer();
                cmd.SetRenderTarget(BuiltinRenderTextureType.CameraTarget, new RenderTargetIdentifier(s_CameraDepthTexture));
                loop.ExecuteCommandBuffer(cmd);
                cmd.Dispose();
            }
            loop.Submit();
        }

        void DrawLightBoundsDebug(ScriptableRenderContext loop, int numLights)
        {
            var cmd = new CommandBuffer { name = "DrawLightBoundsDebug" };
            m_DebugLightBoundsMaterial.SetBuffer("g_data", s_ConvexBoundsBuffer);
            cmd.DrawProcedural(Matrix4x4.identity, m_DebugLightBoundsMaterial, 0, MeshTopology.Triangles, 12 * 3 * numLights);
            loop.ExecuteCommandBuffer(cmd);
            cmd.Dispose();
        }

        void NewFrame()
        {
            // update texture caches
            m_CookieTexArray.NewFrame();
            m_CubeCookieTexArray.NewFrame();
            m_CubeReflTexArray.NewFrame();
        }

        void RenderShadowMaps(CullResults cullResults, ScriptableRenderContext loop)
        {
#if SHADOWS_OLD
            ShadowOutput shadows;
            m_ShadowPass.Render(loop, cullResults, out shadows);
<<<<<<< HEAD
            UpdateShadowConstants (cullResults.visibleLights, ref shadows);
#endif
=======
            UpdateShadowConstants(cullResults.visibleLights, ref shadows);
>>>>>>> 37964d70
        }

        void ResizeIfNecessary(int curWidth, int curHeight)
        {
            if (curWidth != s_WidthOnRecord || curHeight != s_HeightOnRecord || s_LightList == null ||
                (s_BigTileLightList == null && enableBigTilePrepass) || (s_PerVoxelLightLists == null && enableClustered))
            {
                if (s_WidthOnRecord > 0 && s_HeightOnRecord > 0)
                    ReleaseResolutionDependentBuffers();

                AllocResolutionDependentBuffers(curWidth, curHeight);

                // update recorded window resolution
                s_WidthOnRecord = curWidth;
                s_HeightOnRecord = curHeight;
            }
        }

        void ReleaseResolutionDependentBuffers()
        {
            if (s_LightList != null)
                s_LightList.Release();

            if (enableClustered)
            {
                if (s_PerVoxelLightLists != null)
                    s_PerVoxelLightLists.Release();

                if (s_PerVoxelOffset != null)
                    s_PerVoxelOffset.Release();

                if (k_UseDepthBuffer && s_PerTileLogBaseTweak != null)
                    s_PerTileLogBaseTweak.Release();
            }

            if (enableBigTilePrepass)
            {
                if (s_BigTileLightList != null) s_BigTileLightList.Release();
            }
        }

        int NumLightIndicesPerClusteredTile()
        {
            return 8 * (1 << k_Log2NumClusters);       // total footprint for all layers of the tile (measured in light index entries)
        }

        void AllocResolutionDependentBuffers(int width, int height)
        {
            var nrTilesX = (width + 15) / 16;
            var nrTilesY = (height + 15) / 16;
            var nrTiles = nrTilesX * nrTilesY;
            const int capacityUShortsPerTile = 32;
            const int dwordsPerTile = (capacityUShortsPerTile + 1) >> 1;        // room for 31 lights and a nrLights value.

            s_LightList = new ComputeBuffer(LightDefinitions.NR_LIGHT_MODELS * dwordsPerTile * nrTiles, sizeof(uint));       // enough list memory for a 4k x 4k display

            if (enableClustered)
            {
                var tileSizeClust = LightDefinitions.TILE_SIZE_CLUSTERED;
                var nrTilesClustX = (width + (tileSizeClust - 1)) / tileSizeClust;
                var nrTilesClustY = (height + (tileSizeClust - 1)) / tileSizeClust;
                var nrTilesClust = nrTilesClustX * nrTilesClustY;

                s_PerVoxelOffset = new ComputeBuffer(LightDefinitions.NR_LIGHT_MODELS * (1 << k_Log2NumClusters) * nrTilesClust, sizeof(uint));
                s_PerVoxelLightLists = new ComputeBuffer(NumLightIndicesPerClusteredTile() * nrTilesClust, sizeof(uint));

                if (k_UseDepthBuffer)
                {
                    s_PerTileLogBaseTweak = new ComputeBuffer(nrTilesClust, sizeof(float));
                }
            }

            if (enableBigTilePrepass)
            {
                var nrBigTilesX = (width + 63) / 64;
                var nrBigTilesY = (height + 63) / 64;
                var nrBigTiles = nrBigTilesX * nrBigTilesY;
                s_BigTileLightList = new ComputeBuffer(LightDefinitions.MAX_NR_BIGTILE_LIGHTS_PLUSONE * nrBigTiles, sizeof(uint));
            }
        }

        void VoxelLightListGeneration(CommandBuffer cmd, Camera camera, int numLights, Matrix4x4 projscr, Matrix4x4 invProjscr)
        {
            // clear atomic offset index
            cmd.SetComputeBufferParam(buildPerVoxelLightListShader, s_ClearVoxelAtomicKernel, "g_LayeredSingleIdxBuffer", s_GlobalLightListAtomic);
            cmd.DispatchCompute(buildPerVoxelLightListShader, s_ClearVoxelAtomicKernel, 1, 1, 1);

            cmd.SetComputeIntParam(buildPerVoxelLightListShader, "g_iNrVisibLights", numLights);
            SetMatrixCS(cmd, buildPerVoxelLightListShader, "g_mScrProjection", projscr);
            SetMatrixCS(cmd, buildPerVoxelLightListShader, "g_mInvScrProjection", invProjscr);

            cmd.SetComputeIntParam(buildPerVoxelLightListShader, "g_iLog2NumClusters", k_Log2NumClusters);

            //Vector4 v2_near = invProjscr * new Vector4(0.0f, 0.0f, 0.0f, 1.0f);
            //Vector4 v2_far = invProjscr * new Vector4(0.0f, 0.0f, 1.0f, 1.0f);
            //float nearPlane2 = -(v2_near.z/v2_near.w);
            //float farPlane2 = -(v2_far.z/v2_far.w);
            var nearPlane = camera.nearClipPlane;
            var farPlane = camera.farClipPlane;
            cmd.SetComputeFloatParam(buildPerVoxelLightListShader, "g_fNearPlane", nearPlane);
            cmd.SetComputeFloatParam(buildPerVoxelLightListShader, "g_fFarPlane", farPlane);

            const float C = (float)(1 << k_Log2NumClusters);
            var geomSeries = (1.0 - Mathf.Pow(k_ClustLogBase, C)) / (1 - k_ClustLogBase);        // geometric series: sum_k=0^{C-1} base^k
            m_ClustScale = (float)(geomSeries / (farPlane - nearPlane));

            cmd.SetComputeFloatParam(buildPerVoxelLightListShader, "g_fClustScale", m_ClustScale);
            cmd.SetComputeFloatParam(buildPerVoxelLightListShader, "g_fClustBase", k_ClustLogBase);

            cmd.SetComputeTextureParam(buildPerVoxelLightListShader, s_GenListPerVoxelKernel, "g_depth_tex", new RenderTargetIdentifier(s_CameraDepthTexture));
            cmd.SetComputeBufferParam(buildPerVoxelLightListShader, s_GenListPerVoxelKernel, "g_vLayeredLightList", s_PerVoxelLightLists);
            cmd.SetComputeBufferParam(buildPerVoxelLightListShader, s_GenListPerVoxelKernel, "g_LayeredOffset", s_PerVoxelOffset);
            cmd.SetComputeBufferParam(buildPerVoxelLightListShader, s_GenListPerVoxelKernel, "g_LayeredSingleIdxBuffer", s_GlobalLightListAtomic);
            if (enableBigTilePrepass) cmd.SetComputeBufferParam(buildPerVoxelLightListShader, s_GenListPerVoxelKernel, "g_vBigTileLightList", s_BigTileLightList);

            if (k_UseDepthBuffer)
            {
                cmd.SetComputeBufferParam(buildPerVoxelLightListShader, s_GenListPerVoxelKernel, "g_logBaseBuffer", s_PerTileLogBaseTweak);
            }

            var tileSizeClust = LightDefinitions.TILE_SIZE_CLUSTERED;
            var nrTilesClustX = (camera.pixelWidth + (tileSizeClust - 1)) / tileSizeClust;
            var nrTilesClustY = (camera.pixelHeight + (tileSizeClust - 1)) / tileSizeClust;

            cmd.DispatchCompute(buildPerVoxelLightListShader, s_GenListPerVoxelKernel, nrTilesClustX, nrTilesClustY, 1);
        }

        void BuildPerTileLightLists(Camera camera, ScriptableRenderContext loop, int numLights, Matrix4x4 projscr, Matrix4x4 invProjscr)
        {
            var w = camera.pixelWidth;
            var h = camera.pixelHeight;
            var numTilesX = (w + 15) / 16;
            var numTilesY = (h + 15) / 16;
            var numBigTilesX = (w + 63) / 64;
            var numBigTilesY = (h + 63) / 64;

            var cmd = new CommandBuffer() { name = "Build light list" };

            // generate screen-space AABBs (used for both fptl and clustered).
            if (numLights != 0)
            {
                var proj = CameraProjection(camera);
                var temp = new Matrix4x4();
                temp.SetRow(0, new Vector4(1.0f, 0.0f, 0.0f, 0.0f));
                temp.SetRow(1, new Vector4(0.0f, 1.0f, 0.0f, 0.0f));
                temp.SetRow(2, new Vector4(0.0f, 0.0f, 0.5f, 0.5f));
                temp.SetRow(3, new Vector4(0.0f, 0.0f, 0.0f, 1.0f));
                var projh = temp * proj;
                var invProjh = projh.inverse;

                cmd.SetComputeIntParam(buildScreenAABBShader, "g_iNrVisibLights", numLights);
                SetMatrixCS(cmd, buildScreenAABBShader, "g_mProjection", projh);
                SetMatrixCS(cmd, buildScreenAABBShader, "g_mInvProjection", invProjh);
                cmd.SetComputeBufferParam(buildScreenAABBShader, s_GenAABBKernel, "g_vBoundsBuffer", s_AABBBoundsBuffer);
                cmd.DispatchCompute(buildScreenAABBShader, s_GenAABBKernel, (numLights + 7) / 8, 1, 1);
            }

            // enable coarse 2D pass on 64x64 tiles (used for both fptl and clustered).
            if (enableBigTilePrepass)
            {
                cmd.SetComputeIntParams(buildPerBigTileLightListShader, "g_viDimensions", new int[2] { w, h });
                cmd.SetComputeIntParam(buildPerBigTileLightListShader, "g_iNrVisibLights", numLights);
                SetMatrixCS(cmd, buildPerBigTileLightListShader, "g_mScrProjection", projscr);
                SetMatrixCS(cmd, buildPerBigTileLightListShader, "g_mInvScrProjection", invProjscr);
                cmd.SetComputeFloatParam(buildPerBigTileLightListShader, "g_fNearPlane", camera.nearClipPlane);
                cmd.SetComputeFloatParam(buildPerBigTileLightListShader, "g_fFarPlane", camera.farClipPlane);
                cmd.SetComputeBufferParam(buildPerBigTileLightListShader, s_GenListPerBigTileKernel, "g_vLightList", s_BigTileLightList);
                cmd.DispatchCompute(buildPerBigTileLightListShader, s_GenListPerBigTileKernel, numBigTilesX, numBigTilesY, 1);
            }

            if (usingFptl)        // optimized for opaques only
            {
                cmd.SetComputeIntParams(buildPerTileLightListShader, "g_viDimensions", new int[2] { w, h });
                cmd.SetComputeIntParam(buildPerTileLightListShader, "g_iNrVisibLights", numLights);
                SetMatrixCS(cmd, buildPerTileLightListShader, "g_mScrProjection", projscr);
                SetMatrixCS(cmd, buildPerTileLightListShader, "g_mInvScrProjection", invProjscr);
                cmd.SetComputeTextureParam(buildPerTileLightListShader, s_GenListPerTileKernel, "g_depth_tex", new RenderTargetIdentifier(s_CameraDepthTexture));
                cmd.SetComputeBufferParam(buildPerTileLightListShader, s_GenListPerTileKernel, "g_vLightList", s_LightList);
                if (enableBigTilePrepass) cmd.SetComputeBufferParam(buildPerTileLightListShader, s_GenListPerTileKernel, "g_vBigTileLightList", s_BigTileLightList);
                cmd.DispatchCompute(buildPerTileLightListShader, s_GenListPerTileKernel, numTilesX, numTilesY, 1);
            }

            if (enableClustered)        // works for transparencies too.
            {
                VoxelLightListGeneration(cmd, camera, numLights, projscr, invProjscr);
            }

            loop.ExecuteCommandBuffer(cmd);
            cmd.Dispose();
        }

        void PushGlobalParams(Camera camera, ScriptableRenderContext loop, Matrix4x4 viewToWorld, Matrix4x4 scrProj, Matrix4x4 incScrProj, int numDirLights)
        {
            var cmd = new CommandBuffer { name = "Push Global Parameters" };

            cmd.SetGlobalFloat("g_widthRT", (float)camera.pixelWidth);
            cmd.SetGlobalFloat("g_heightRT", (float)camera.pixelHeight);

            cmd.SetGlobalMatrix("g_mViewToWorld", viewToWorld);
            cmd.SetGlobalMatrix("g_mWorldToView", viewToWorld.inverse);
            cmd.SetGlobalMatrix("g_mScrProjection", scrProj);
            cmd.SetGlobalMatrix("g_mInvScrProjection", incScrProj);

            cmd.SetGlobalBuffer("g_vLightData", s_LightDataBuffer);

            cmd.SetGlobalTexture("_spotCookieTextures", m_CookieTexArray.GetTexCache());
            cmd.SetGlobalTexture("_pointCookieTextures", m_CubeCookieTexArray.GetTexCache());
            cmd.SetGlobalTexture("_reflCubeTextures", m_CubeReflTexArray.GetTexCache());

            var topCube = ReflectionProbe.defaultTexture;
            var defdecode = ReflectionProbe.defaultTextureHDRDecodeValues;
            cmd.SetGlobalTexture("_reflRootCubeTexture", topCube);
            cmd.SetGlobalFloat("_reflRootHdrDecodeMult", defdecode.x);
            cmd.SetGlobalFloat("_reflRootHdrDecodeExp", defdecode.y);

            if (enableBigTilePrepass)
                cmd.SetGlobalBuffer("g_vBigTileLightList", s_BigTileLightList);

            if (enableClustered)
            {
                cmd.SetGlobalFloat("g_fClustScale", m_ClustScale);
                cmd.SetGlobalFloat("g_fClustBase", k_ClustLogBase);
                cmd.SetGlobalFloat("g_fNearPlane", camera.nearClipPlane);
                cmd.SetGlobalFloat("g_fFarPlane", camera.farClipPlane);
                cmd.SetGlobalFloat("g_iLog2NumClusters", k_Log2NumClusters);


                cmd.SetGlobalFloat("g_isLogBaseBufferEnabled", k_UseDepthBuffer ? 1 : 0);

                cmd.SetGlobalBuffer("g_vLayeredOffsetsBuffer", s_PerVoxelOffset);
                if (k_UseDepthBuffer)
                {
                    cmd.SetGlobalBuffer("g_logBaseBuffer", s_PerTileLogBaseTweak);
                }
            }

            cmd.SetGlobalFloat("g_nNumDirLights", numDirLights);
            cmd.SetGlobalBuffer("g_dirLightData", s_DirLightList);

            // Shadow constants
            cmd.SetGlobalMatrixArray("g_matWorldToShadow", m_MatWorldToShadow);
            cmd.SetGlobalVectorArray("g_vDirShadowSplitSpheres", m_DirShadowSplitSpheres);
            cmd.SetGlobalVector("g_vShadow3x3PCFTerms0", m_Shadow3X3PCFTerms[0]);
            cmd.SetGlobalVector("g_vShadow3x3PCFTerms1", m_Shadow3X3PCFTerms[1]);
            cmd.SetGlobalVector("g_vShadow3x3PCFTerms2", m_Shadow3X3PCFTerms[2]);
            cmd.SetGlobalVector("g_vShadow3x3PCFTerms3", m_Shadow3X3PCFTerms[3]);

            loop.ExecuteCommandBuffer(cmd);
            cmd.Dispose();
        }

        private float PerceptualRoughnessToBlinnPhongPower(float perceptualRoughness)
        {
#pragma warning disable 162 // warning CS0162: Unreachable code detected
            // There is two code here, by default the code corresponding for UNITY_GLOSS_MATCHES_MARMOSET_TOOLBAG2 was use for cloud reasons
            // The other code (not marmoset) is not matching the shader code for cloud reasons.
            // As none of this solution match BRDF 1 or 2, I let the Marmoset code to avoid to break current test. But ideally, all this should be rewrite to match BRDF1
            if (true)
            {
                // from https://s3.amazonaws.com/docs.knaldtech.com/knald/1.0.0/lys_power_drops.html
                float n = 10.0f / Mathf.Log((1.0f - perceptualRoughness) * 0.968f + 0.03f) / Mathf.Log(2.0f);

                return n * n;
            }
            else
            {
                // NOTE: another approximate approach to match Marmoset gloss curve is to
                // multiply roughness by 0.7599 in the code below (makes SpecPower range 4..N instead of 1..N)
                const float UNITY_SPECCUBE_LOD_EXPONENT = 1.5f;

                float m = Mathf.Pow(perceptualRoughness, 2.0f * UNITY_SPECCUBE_LOD_EXPONENT) + 1e-4f;
                // follow the same curve as unity_SpecCube
                float n = (2.0f / m) - 2.0f;                                            // https://dl.dropbox.com/u/55891920/papers/mm_brdf.pdf
                n = Mathf.Max(n, 1.0e-5f);                                              // prevent possible cases of pow(0,0), which could happen when roughness is 1.0 and NdotH is zero

                return n;
            }
#pragma warning restore 162
        }

        private float PerceptualRoughnessToPhongPower(float perceptualRoughness)
        {
            return PerceptualRoughnessToBlinnPhongPower(perceptualRoughness) * 0.25f;
        }

        private float PhongNormalizedTerm(float NdotH, float n)
        {
            // Normalization for Phong when used as RDF (outside a micro-facet model)
            // http://www.thetenthplanet.de/archives/255
            float normTerm = (n + 2.0f) / (2.0f * Mathf.PI);
            float specTerm = Mathf.Pow(NdotH, n);
            return specTerm * normTerm;
        }

        private float EvalNHxRoughness(int x, int y, int maxX, int maxY)
        {
            // both R.L or N.H (cosine) are not linear and approach 1.0 very quickly
            // since we want more resolution closer to where highlight is (close to 1)
            // we warp LUT across horizontal axis
            // NOTE: warp function ^4 or ^5 can be executed in the same instruction as Shlick fresnel approximation (handy for SM2.0 platforms with <=64 instr. limit)
            const float kHorizontalWarpExp = 4.0f;
            float rdotl = Mathf.Pow(((float)x) / ((float)maxX - 1.0f), 1.0f / kHorizontalWarpExp);
            float perceptualRoughness = ((float)y) / ((float)maxY - .5f);
            float specTerm = PhongNormalizedTerm(rdotl, PerceptualRoughnessToPhongPower(perceptualRoughness));

            // Lookup table values are evaluated in Linear space
            // but converted and stored as sRGB to support low-end platforms

            float range = Mathf.GammaToLinearSpace(16.0f);
            float val = Mathf.Clamp01(specTerm / range);    // store in sRGB range of [0..16]
                                                            // OKish range to 'counteract' multiplication by N.L (as in BRDF*N.L)
                                                            // while retaining bright specular spot at both grazing and incident angles
                                                            // and allows some precision in case if AlphaLum16 is not supported
            val = Mathf.LinearToGammaSpace(val);

            // As there is not enough resolution in LUT for tiny highlights,
            // fadeout intensity of the highlight when roughness approaches 0 and N.H approaches 1
            // Prevents from overly big bright highlight on mirror surfaces
            const float fadeOutPerceptualRoughness = .05f;
            bool lastHorizontalPixel = (x >= maxX - 1); // highlights are on the right-side of LUT
            if (perceptualRoughness <= fadeOutPerceptualRoughness && lastHorizontalPixel)
                val *= perceptualRoughness / fadeOutPerceptualRoughness;
            return val;
        }

        private Texture2D GenerateRoughnessTexture()
        {
            const int width = 256;
            const int height = 64;

            Texture2D texture = new Texture2D(width, height, TextureFormat.RGBA32, false, true);   //TODO: no alpha16 support?
            Color[] pixels = new Color[height * width];

            for (int y = 0; y < height; y++)
            {
                for (int x = 0; x < width; x++)
                {
                    float value = EvalNHxRoughness(x, y, width, height);
                    pixels[y * width + x] = new Color(value, value, value, value);    //TODO: set them in one go
                }
            }

            texture.SetPixels(pixels);
            texture.wrapMode = TextureWrapMode.Clamp;
            texture.Apply();
            return texture;
        }

        private const float kConstantFac = 1.000f;
        private const float kQuadraticFac = 25.0f;
        private const float kToZeroFadeStart = 0.8f * 0.8f;

        private float CalculateLightQuadFac(float range)
        {
            return kQuadraticFac / (range * range);
        }

        private float LightAttenuateNormalized(float distSqr)
        {
            // match the vertex lighting falloff
            float atten = 1 / (kConstantFac + CalculateLightQuadFac(1.0f) * distSqr);

            // ...but vertex one does not falloff to zero at light's range;
            // So force it to falloff to zero at the edges.
            if (distSqr >= kToZeroFadeStart)
            {
                if (distSqr > 1)
                    atten = 0;
                else
                    atten *= 1 - (distSqr - kToZeroFadeStart) / (1 - kToZeroFadeStart);
            }

            return atten;
        }

        private float EvalLightAttenuation(int x, int maxX)
        {
            float sqrRange = (float)x / (float)maxX;
            return LightAttenuateNormalized(sqrRange);
        }

        private Texture2D GenerateLightAttenuationTexture()
        {
            const int width = 1024;

            Texture2D texture = new Texture2D(width, 1, TextureFormat.RGBA32, false, true);   //TODO: no alpha16 support?
            Color[] pixels = new Color[width];

            for (int x = 0; x < width; x++)
            {
                float value = EvalLightAttenuation(x, width);
                pixels[x] = new Color(value, value, value, value);
            }

            texture.SetPixels(pixels);
            texture.wrapMode = TextureWrapMode.Clamp;
            texture.Apply();
            return texture;
        }
    }
}<|MERGE_RESOLUTION|>--- conflicted
+++ resolved
@@ -518,18 +518,6 @@
 
             m_DeferredMaterial.EnableKeyword(bUseClusteredForDeferred ? "USE_CLUSTERED_LIGHTLIST" : "USE_FPTL_LIGHTLIST");
             m_DeferredReflectionMaterial.EnableKeyword(bUseClusteredForDeferred ? "USE_CLUSTERED_LIGHTLIST" : "USE_FPTL_LIGHTLIST");
-<<<<<<< HEAD
-            if (enableDrawTileDebug) {
-                m_DeferredMaterial.EnableKeyword ("ENABLE_DEBUG");
-            } else {
-                m_DeferredMaterial.DisableKeyword ("ENABLE_DEBUG");
-            }
-
-            if (enableReflectionProbeDebug) {
-                m_DeferredReflectionMaterial.EnableKeyword ("ENABLE_DEBUG");
-            } else {
-                m_DeferredReflectionMaterial.DisableKeyword ("ENABLE_DEBUG");
-=======
             if (enableDrawTileDebug)
             {
                 m_DeferredMaterial.EnableKeyword("ENABLE_DEBUG");
@@ -546,7 +534,6 @@
             else
             {
                 m_DeferredReflectionMaterial.DisableKeyword("ENABLE_DEBUG");
->>>>>>> 37964d70
             }
 
             cmd.SetGlobalBuffer("g_vLightListGlobal", bUseClusteredForDeferred ? s_PerVoxelLightLists : s_LightList);       // opaques list (unless MSAA possibly)
@@ -1327,12 +1314,8 @@
 #if SHADOWS_OLD
             ShadowOutput shadows;
             m_ShadowPass.Render(loop, cullResults, out shadows);
-<<<<<<< HEAD
-            UpdateShadowConstants (cullResults.visibleLights, ref shadows);
+            UpdateShadowConstants(cullResults.visibleLights, ref shadows);
 #endif
-=======
-            UpdateShadowConstants(cullResults.visibleLights, ref shadows);
->>>>>>> 37964d70
         }
 
         void ResizeIfNecessary(int curWidth, int curHeight)
